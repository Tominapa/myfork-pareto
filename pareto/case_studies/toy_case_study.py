from importlib import resources

from pareto.utilities.get_data import get_data, set_consistency_check, od_matrix

from pyomo.environ import Var, Param, Set, ConcreteModel, Constraint, NonNegativeReals


def create_model(df_sets, df_parameters):
    """
    This example shows how to read data from a Spreadsheet and define Sets and Parameters
    """
    model = ConcreteModel()

    ###############################################################################
    #                             SET DEFINITION
    ###############################################################################
    model.p = Set(initialize=df_sets["ProductionPads"], doc="Production Pads")
    model.c = Set(initialize=df_sets["CompletionsPads"], doc="Completions Pads")
    model.a = Set(initialize=df_sets["ProductionTanks"], doc="Production tanks")
    model.d = Set(initialize=df_sets["SWDSites"], doc="Disposal Sites")
    model.t = Set(initialize=df_sets["TimePeriods"], doc="plannning weeks")
    model.l = Set(
        initialize=model.p | model.c | model.a | model.d,
        doc="Superset that contains all locations",
    )

    ###############################################################################
    #                           PARAMETER DEFINITION
    ###############################################################################
    model.p_drive_times = Param(
        model.l,
        model.l,
        default=0,
        initialize=df_parameters["DriveTimes"],
        doc="Driving times between locations",
    )
    model.p_completion_demand = Param(
        model.c,
        model.t,
        default=0,
        initialize=df_parameters["CompletionsDemand"],
        doc="Water demand for completion operations",
    )
    model.p_flowback_rates = Param(
        model.c,
        model.t,
        default=0,
        initialize=df_parameters["FlowbackRates"],
        doc="Water flowback rate",
    )
    model.p_production_rates = Param(
        model.p,
        model.a,
        model.t,
        default=0,
        initialize=df_parameters["ProductionRates"],
        doc="Production Rate Forecasts by Tanks and Pads",
    )
    model.p_initial_disposal_capacity = Param(
        model.d,
        default=0,
        initialize=df_parameters["InitialDisposalCapacity"],
        doc="Initial disposal capacity",
    )
    model.p_two_index_column = Param(
        model.d,
        model.d,
        default=0,
        initialize=df_parameters["TwoIndexColumnParam"],
        doc="Parameter with two indices in column format",
    )

    ###############################################################################
    #                           VARIABLES DEFINITION
    ###############################################################################
    model.v_drive_times = Var(
        within=NonNegativeReals, doc="Total driving times between locations"
    )
    model.v_completion_demand = Var(
        model.t,
        within=NonNegativeReals,
        doc="Total water demand for completion operations",
    )
    model.v_flowback_rates = Var(
        within=NonNegativeReals, doc="Total water flowback rate"
    )
    model.v_production_rates = Var(
        within=NonNegativeReals, doc="Total production Rate Forecasts by Tanks and Pads"
    )
    model.v_disposal_capacity = Var(
        within=NonNegativeReals, doc="Total disposal capacity"
    )
    model.v_two_index_param = Var(
        model.d,
        within=NonNegativeReals,
        doc="Variable to test two-index column parameters",
    )

    ###############################################################################
    #                              TEST EQUATIONS
    ###############################################################################
    def DriveTimesEquationRule(model):
        return model.v_drive_times == sum(
            sum(model.p_drive_times[l, ll] for l in model.l) for ll in model.l
        )

    model.e_drive_times = Constraint(
        rule=DriveTimesEquationRule, doc="Calculation of total drive times"
    )

    def CompletionDemandRule(model, t):
        return model.v_completion_demand[t] == sum(
            model.p_completion_demand[c, t] for c in model.c
        )

    model.e_completion_demand = Constraint(
        model.t, rule=DriveTimesEquationRule, doc="Calculation of total water demand"
    )

    def FlowBackRatesRule(model):
        return model.v_flowback_rates == sum(
            sum(model.p_flowback_rates[c, t] for c in model.c) for t in model.t
        )

    model.e_flowback_rates = Constraint(
        rule=DriveTimesEquationRule, doc="Calculation of total flowback"
    )

    def ProductionRatesRule(model):
        return model.v_production_rates == sum(
            sum(
                sum(model.p_production_rates[p, a, t] for p in model.p) for a in model.a
            )
            for t in model.t
        )

    model.e_production_rates = Constraint(
        rule=DriveTimesEquationRule, doc="Calculation of total production rates"
    )

    def DisposalCapacityRule(model):
        return model.v_disposal_capacity == sum(
            model.p_initial_disposal_capacity[d] for d in model.d
        )

    model.e_disposal_capacity = Constraint(
        rule=DisposalCapacityRule, doc="Calculation of total initial disposal capacity"
    )

    def TwoIndexColumnParameterRule(model, d):
        return model.v_two_index_param[d] == sum(
            model.p_two_index_column[d, dd] for dd in model.d
        )

    model.e_two_index_column_param = Constraint(
        model.d,
        rule=TwoIndexColumnParameterRule,
        doc="Equation to test reading parameters with two indices in column format",
    )

    return model


if __name__ == "__main__":

    # Tabs in the input Excel spreadsheet
<<<<<<< HEAD
    set_list = ['ProductionPads','CompletionsPads', 'SWDSites', 'ProductionTanks']
    parameter_list = ['DriveTimes', 'Coordinates', 'CompletionsDemand','FlowbackRates', 'ProductionRates', 'InitialDisposalCapacity', 'TwoIndexColumnParam']
    with resources.path('pareto.case_studies', "toy_case_study.xlsx") as fpath:
        print(f'Reading file from {fpath}')
        [df_sets, df_parameters] = get_data(fpath, set_list, parameter_list)

    # Set the path, including the file name, where you would like to save the output excel file that contains drive times and drive distances
    # If not path is provided, the od_matrix method will save the excel file in the currect directory
    
    api_key = "Copy your API key here"
    path = "od_output.xlsx"
    df_parameters['DriveTimes'] = od_matrix(origin=df_parameters['Coordinates'], service='bing_maps', output='time',api_key=api_key, path=path)

    set_consistency_check(df_parameters['ProductionRates'], df_sets['ProductionPads'], df_sets['ProductionTanks'], df_sets['TimePeriods'])
    set_consistency_check(df_parameters['InitialDisposalCapacity'], df_sets['SWDSites'])
=======
    set_list = ["ProductionPads", "CompletionsPads", "SWDSites", "ProductionTanks"]
    parameter_list = [
        "DriveTimes",
        "CompletionsDemand",
        "FlowbackRates",
        "ProductionRates",
        "InitialDisposalCapacity",
        "TwoIndexColumnParam",
    ]
    with resources.path("pareto.case_studies", "toy_case_study.xlsx") as fpath:
        print(f"Reading file from {fpath}")
        [df_sets, df_parameters] = get_data(fpath, set_list, parameter_list)

    set_consistency_check(
        df_parameters["ProductionRates"],
        df_sets["ProductionPads"],
        df_sets["ProductionTanks"],
        df_sets["TimePeriods"],
    )
    set_consistency_check(df_parameters["InitialDisposalCapacity"], df_sets["SWDSites"])
>>>>>>> 59fb4080

    strategic_model = create_model(df_sets, df_parameters)<|MERGE_RESOLUTION|>--- conflicted
+++ resolved
@@ -164,26 +164,9 @@
 if __name__ == "__main__":
 
     # Tabs in the input Excel spreadsheet
-<<<<<<< HEAD
-    set_list = ['ProductionPads','CompletionsPads', 'SWDSites', 'ProductionTanks']
-    parameter_list = ['DriveTimes', 'Coordinates', 'CompletionsDemand','FlowbackRates', 'ProductionRates', 'InitialDisposalCapacity', 'TwoIndexColumnParam']
-    with resources.path('pareto.case_studies', "toy_case_study.xlsx") as fpath:
-        print(f'Reading file from {fpath}')
-        [df_sets, df_parameters] = get_data(fpath, set_list, parameter_list)
-
-    # Set the path, including the file name, where you would like to save the output excel file that contains drive times and drive distances
-    # If not path is provided, the od_matrix method will save the excel file in the currect directory
-    
-    api_key = "Copy your API key here"
-    path = "od_output.xlsx"
-    df_parameters['DriveTimes'] = od_matrix(origin=df_parameters['Coordinates'], service='bing_maps', output='time',api_key=api_key, path=path)
-
-    set_consistency_check(df_parameters['ProductionRates'], df_sets['ProductionPads'], df_sets['ProductionTanks'], df_sets['TimePeriods'])
-    set_consistency_check(df_parameters['InitialDisposalCapacity'], df_sets['SWDSites'])
-=======
     set_list = ["ProductionPads", "CompletionsPads", "SWDSites", "ProductionTanks"]
     parameter_list = [
-        "DriveTimes",
+        "Coordinates",
         "CompletionsDemand",
         "FlowbackRates",
         "ProductionRates",
@@ -194,6 +177,17 @@
         print(f"Reading file from {fpath}")
         [df_sets, df_parameters] = get_data(fpath, set_list, parameter_list)
 
+    # Set the path, including the file name, where you would like to save the output excel file that contains drive times and drive distances
+    # If not path is provided, the od_matrix method will save the excel file in the currect directory
+    
+    od_matrix_input = { 'origin': df_parameters['Coordinates'],
+                    'api': 'open_street_map',
+                    'output': 'time',
+                    'api_key': None,
+                    'path': 'test_od.xlsx'}
+    
+    df_parameters['DriveTimes'] = od_matrix(od_matrix_input)
+    
     set_consistency_check(
         df_parameters["ProductionRates"],
         df_sets["ProductionPads"],
@@ -201,6 +195,5 @@
         df_sets["TimePeriods"],
     )
     set_consistency_check(df_parameters["InitialDisposalCapacity"], df_sets["SWDSites"])
->>>>>>> 59fb4080
 
     strategic_model = create_model(df_sets, df_parameters)