#####################################################################################################
# PARETO was produced under the DOE Produced Water Application for Beneficial Reuse Environmental
# Impact and Treatment Optimization (PARETO), and is copyright (c) 2021 by the software owners: The
# Regents of the University of California, through Lawrence Berkeley National Laboratory, et al. All
# rights reserved.
#
# NOTICE. This Software was developed under funding from the U.S. Department of Energy and the
# U.S. Government consequently retains certain rights. As such, the U.S. Government has been granted
# for itself and others acting on its behalf a paid-up, nonexclusive, irrevocable, worldwide license
# in the Software to reproduce, distribute copies to the public, prepare derivative works, and perform
# publicly and display publicly, and to permit other to do so.
#####################################################################################################
# Title: STRATEGIC Produced Water Optimization Model

# Notes:
# - Implemented a corrected version of the disposal capacity constraint considering more trucking-to-disposal arcs (PKT, SKT, SKT, RKT) [June 29]
# - Implemented an improved slack variable display loop [June 29]
# - Implemented fresh sourcing via trucking [July 2]
# - Implemented completions pad storage [July 6]
# - Implemented changes to flowback processing [July 14]
# - Implemented correction for pipeline capacity slack penalty [July 19]
# - Implemented terminal storage level parameters and constraints [July 26]
# - Implemented enhanced network node balance (incl. storage flows) [July 28]
# - Implemented bi-directional capacity restriction [July 29]
# - Implemented KPI constraints (total piped/trucked/sourced/disposed/... volumes) [July 30]
# - Implemented layflat modifications [August 5]
# - Implemented treatment capacity expansion [August 10]
# - Implemented alternative objectives (cost vs. reuse) via config argument [August 11]
# - Implemented reuse/disposal deliveries variables/constraints/results [August 12]
# - Implemented calculation of maximum flows based on pipeline diameters

# Import
from pyomo.environ import (
    Var,
    Param,
    Set,
    ConcreteModel,
    Constraint,
    Objective,
    minimize,
    NonNegativeReals,
    Reals,
    Binary,
    Block,
    Suffix,
    TransformationFactory,
)
from pareto.utilities.get_data import get_data
from importlib import resources
import pyomo.environ

# from gurobipy import *
from pyomo.common.config import ConfigBlock, ConfigValue, In
from enum import Enum

from pareto.utilities.solvers import get_solver


class Objectives(Enum):
    cost = 0
    reuse = 1


class PipelineCapacity(Enum):
    calculated = 0
    input = 1


class PipelineCost(Enum):
    distance_based = 0
    capacity_based = 1


# create config dictionary
CONFIG = ConfigBlock()
CONFIG.declare(
    "has_pipeline_constraints",
    ConfigValue(
        default=True,
        domain=In([True, False]),
        description="build pipeline constraints",
        doc="""Indicates whether holdup terms should be constructed or not.
**default** - True.
**Valid values:** {
**True** - construct pipeline constraints,
**False** - do not construct pipeline constraints}""",
    ),
)
CONFIG.declare(
    "objective",
    ConfigValue(
        default=Objectives.cost,
        domain=In(Objectives),
        description="alternate objectives selection",
        doc="Alternate objective functions (i.e., minimize cost, maximize reuse)",
    ),
)

CONFIG.declare(
    "pipeline_capacity",
    ConfigValue(
        default=PipelineCapacity.input,
        domain=In(PipelineCapacity),
        description="alternate pipeline capacity selection",
        doc="""Alternate pipeline capacity selection (calculated or input)
        ***default*** - PipelineCapacity.input
        **Valid Values:** - {
        **PipelineCapacity.input** - use input for pipeline capacity,
        **PipelineCapacity.calculated** - calculate pipeline capacity from pipeline diameters 
        }""",
    ),
)

CONFIG.declare(
    "pipeline_cost",
    ConfigValue(
        default=PipelineCost.capacity_based,
        domain=In(PipelineCost),
        description="alternate pipeline cost selection",
        doc="""Alternate pipeline capex cost structures (distance or capacity based)
        ***default*** - PipelineCost.capacity_based
        **Valid Values:** - {
        **PipelineCost.capacity_based** - use pipeline capacities and rate in $/bbl to calculate pipeline capex costs,
        **PipelineCost.distance_based** - use pipeline distances and rate in $/inchmile to calculate pipeline capex costs
        }""",
    ),
)

# Creation of a Concrete Model


def create_model(df_sets, df_parameters, default={}):
    model = ConcreteModel()
    # import config dictionary
    model.config = CONFIG(default)
    model.type = "strategic"
    model.proprietary_data = df_parameters["proprietary_data"][0]

    ## Define sets ##

    model.s_T = Set(initialize=df_sets["TimePeriods"], doc="Time Periods", ordered=True)
    model.s_PP = Set(initialize=df_sets["ProductionPads"], doc="Production Pads")
    model.s_CP = Set(initialize=df_sets["CompletionsPads"], doc="Completions Pads")
    model.s_P = Set(initialize=(model.s_PP | model.s_CP), doc="Pads")
    model.s_F = Set(initialize=df_sets["FreshwaterSources"], doc="Freshwater Sources")
    model.s_K = Set(initialize=df_sets["SWDSites"], doc="Disposal Sites")
    model.s_S = Set(initialize=df_sets["StorageSites"], doc="Storage Sites")
    model.s_R = Set(initialize=df_sets["TreatmentSites"], doc="Treatment Sites")
    model.s_O = Set(initialize=df_sets["ReuseOptions"], doc="Reuse Options")
    model.s_N = Set(initialize=df_sets["NetworkNodes"], doc="Network Nodes")
    model.s_W = Set(
        initialize=df_sets["WaterQualityComponents"], doc="Water Quality Components"
    )

    model.s_L = Set(
        initialize=(
            model.s_P
            | model.s_F
            | model.s_K
            | model.s_S
            | model.s_R
            | model.s_O
            | model.s_N
        ),
        doc="Locations",
    )
    model.s_D = Set(initialize=df_sets["PipelineDiameters"], doc="Pipeline diameters")
    model.s_C = Set(initialize=df_sets["StorageCapacities"], doc="Storage capacities")
    model.s_J = Set(
        initialize=df_sets["TreatmentCapacities"], doc="Treatment capacities"
    )
    model.s_I = Set(
        initialize=df_sets["InjectionCapacities"],
        doc="Injection (i.e. disposal) capacities",
    )

    # model.s_P.pprint()
    # model.s_L.pprint()

    ## Define continuous variables ##

    model.v_Z = Var(within=Reals, doc="Objective function variable [$]")

    model.v_F_Piped = Var(
        model.s_L,
        model.s_L,
        model.s_T,
        within=NonNegativeReals,
        initialize=0,
        doc="Produced water quantity piped from location l to location l [bbl/week]",
    )
    model.v_F_Trucked = Var(
        model.s_L,
        model.s_L,
        model.s_T,
        within=NonNegativeReals,
        initialize=0,
        doc="Produced water quantity trucked from location l to location l [bbl/week]",
    )
    model.v_F_Sourced = Var(
        model.s_F,
        model.s_CP,
        model.s_T,
        within=NonNegativeReals,
        initialize=0,
        doc="Fresh water sourced from source f to completions pad p [bbl/week]",
    )

    model.v_F_PadStorageIn = Var(
        model.s_CP,
        model.s_T,
        within=NonNegativeReals,
        initialize=0,
        doc="Water put into completions pad storage [bbl/week]",
    )
    model.v_F_PadStorageOut = Var(
        model.s_CP,
        model.s_T,
        within=NonNegativeReals,
        initialize=0,
        doc="Water from completions pad storage used for fracturing [bbl/week]",
    )
    model.v_F_UnusedTreatedWater = Var(
        model.s_R,
        model.s_T,
        within=NonNegativeReals,
        initialize=0,
        doc="Water leftover from the treatment process [bbl/day]",
    )

    model.v_L_Storage = Var(
        model.s_S,
        model.s_T,
        within=NonNegativeReals,
        initialize=0,
        doc="Water level at storage site [bbl]",
    )
    model.v_L_PadStorage = Var(
        model.s_CP,
        model.s_T,
        within=NonNegativeReals,
        initialize=0,
        doc="Water level in completions pad storage [bbl]",
    )

    model.v_F_TotalTrucked = Var(
        within=NonNegativeReals, doc="Total volume water trucked [bbl]"
    )
    model.v_F_TotalSourced = Var(
        within=NonNegativeReals, doc="Total volume freshwater sourced [bbl]"
    )
    model.v_F_TotalDisposed = Var(
        within=NonNegativeReals, doc="Total volume of water disposed [bbl]"
    )
    model.v_F_TotalReused = Var(
        within=NonNegativeReals, doc="Total volume of produced water reused [bbl]"
    )

    model.v_C_Piped = Var(
        model.s_L,
        model.s_L,
        model.s_T,
        initialize=0,
        within=NonNegativeReals,
        doc="Cost of piping produced water from location l to location l [$/week]",
    )
    model.v_C_Trucked = Var(
        model.s_L,
        model.s_L,
        model.s_T,
        initialize=0,
        within=NonNegativeReals,
        doc="Cost of trucking produced water from location l to location l [$/week]",
    )
    model.v_C_Sourced = Var(
        model.s_F,
        model.s_CP,
        model.s_T,
        initialize=0,
        within=NonNegativeReals,
        doc="Cost of sourcing fresh water from source f to completion pad p [$/week]",
    )
    model.v_C_Disposal = Var(
        model.s_K,
        model.s_T,
        initialize=0,
        within=NonNegativeReals,
        doc="Cost of injecting produced water at disposal site [$/week]",
    )
    model.v_C_Treatment = Var(
        model.s_R,
        model.s_T,
        initialize=0,
        within=NonNegativeReals,
        doc="Cost of treating produced water at treatment site [$/week]",
    )
    model.v_C_Reuse = Var(
        model.s_CP,
        model.s_T,
        initialize=0,
        within=NonNegativeReals,
        doc="Cost of reusing produced water at completions site [$/week]",
    )
    model.v_C_Storage = Var(
        model.s_S,
        model.s_T,
        initialize=0,
        within=NonNegativeReals,
        doc="Cost of storing produced water at storage site [$/week]",
    )
    model.v_R_Storage = Var(
        model.s_S,
        model.s_T,
        initialize=0,
        within=NonNegativeReals,
        doc="Credit for retrieving stored produced water from storage site [$/bbl]",
    )

    model.v_C_TotalSourced = Var(
        within=NonNegativeReals, doc="Total cost of sourcing freshwater [$]"
    )
    model.v_C_TotalDisposal = Var(
        within=NonNegativeReals, doc="Total cost of injecting produced water [$]"
    )
    model.v_C_TotalTreatment = Var(
        within=NonNegativeReals, doc="Total cost of treating produced water [$]"
    )
    model.v_C_TotalReuse = Var(
        within=NonNegativeReals, doc="Total cost of reusing produced water [$]"
    )
    model.v_C_TotalPiping = Var(
        within=NonNegativeReals, doc="Total cost of piping produced water [$]"
    )
    model.v_C_TotalStorage = Var(
        within=NonNegativeReals, doc="Total cost of storing produced water [$]"
    )
    model.v_C_TotalTrucking = Var(
        within=NonNegativeReals, doc="Total cost of trucking produced water [$]"
    )
    model.v_C_Slack = Var(
        within=NonNegativeReals, doc="Total cost of slack variables [$]"
    )
    model.v_R_TotalStorage = Var(
        within=NonNegativeReals, doc="Total credit for withdrawing produced water [$]"
    )

    model.v_F_ReuseDestination = Var(
        model.s_CP,
        model.s_T,
        initialize=0,
        within=NonNegativeReals,
        doc="Total deliveries to completions pad [bbl/week]",
    )
    model.v_F_DisposalDestination = Var(
        model.s_K,
        model.s_T,
        initialize=0,
        within=NonNegativeReals,
        doc="Total deliveries to disposal site [bbl/week]",
    )
    model.v_F_BeneficialReuseDestination = Var(
        model.s_O,
        model.s_T,
        within=NonNegativeReals,
        doc="Total deliveries to Beneficial Reuse Site [bbl/week]",
    )
    model.v_F_CompletionsDestination = Var(
        model.s_CP,
        model.s_T,
        within=NonNegativeReals,
        doc="Total deliveries to completions pad that meet completions demand [bbl/week]",
    )

    model.v_D_Capacity = Var(
        model.s_K,
        within=NonNegativeReals,
        doc="Disposal capacity at a disposal site [bbl/week]",
    )
    model.v_X_Capacity = Var(
        model.s_S,
        within=NonNegativeReals,
        doc="Storage capacity at a storage site [bbl/week]",
    )
    model.v_T_Capacity = Var(
        model.s_R,
        within=NonNegativeReals,
        doc="Treatment capacity at a treatment site [bbl/week]",
    )
    model.v_F_Capacity = Var(
        model.s_L,
        model.s_L,
        within=NonNegativeReals,
        initialize=0,
        doc="Flow capacity along pipeline arc [bbl/week]",
    )

    model.v_C_DisposalCapEx = Var(
        within=NonNegativeReals,
        doc="Capital cost of constructing or expanding disposal capacity [$]",
    )
    model.v_C_PipelineCapEx = Var(
        within=NonNegativeReals,
        doc="Capital cost of constructing or expanding piping capacity [$]",
    )
    model.v_C_StorageCapEx = Var(
        within=NonNegativeReals,
        doc="Capital cost of constructing or expanding storage capacity [$]",
    )
    model.v_C_TreatmentCapEx = Var(
        within=NonNegativeReals,
        doc="Capital cost of constructing or expanding treatment capacity [$]",
    )

    model.v_S_FracDemand = Var(
        model.s_CP,
        model.s_T,
        within=NonNegativeReals,
        initialize=0,
        doc="Slack variable to meet the completions demand [bbl/week]",
    )
    model.v_S_Production = Var(
        model.s_PP,
        model.s_T,
        within=NonNegativeReals,
        initialize=0,
        doc="Slack variable to process the produced water production [bbl/week]",
    )
    model.v_S_Flowback = Var(
        model.s_CP,
        model.s_T,
        within=NonNegativeReals,
        initialize=0,
        doc="Slack variable to proces flowback water production [bbl/week]",
    )
    model.v_S_PipelineCapacity = Var(
        model.s_L,
        model.s_L,
        within=NonNegativeReals,
        initialize=0,
        doc="Slack variable to provide necessary pipeline capacity [bbl]",
    )
    model.v_S_StorageCapacity = Var(
        model.s_S,
        within=NonNegativeReals,
        doc="Slack variable to provide necessary storage capacity [bbl]",
    )
    model.v_S_DisposalCapacity = Var(
        model.s_K,
        within=NonNegativeReals,
        doc="Slack variable to provide necessary disposal capacity [bbl/week]",
    )
    model.v_S_TreatmentCapacity = Var(
        model.s_R,
        within=NonNegativeReals,
        doc="Slack variable to provide necessary treatment capacity [bbl/weel]",
    )
    model.v_S_ReuseCapacity = Var(
        model.s_O,
        within=NonNegativeReals,
        doc="Slack variable to provide necessary reuse capacity [bbl/week]",
    )

    ## Define binary variables ##

    model.vb_y_Pipeline = Var(
        model.s_L,
        model.s_L,
        model.s_D,
        within=Binary,
        initialize=0,
        doc="New pipeline installed between one location and another location with specific diameter",
    )
    model.vb_y_Storage = Var(
        model.s_S,
        model.s_C,
        within=Binary,
        initialize=0,
        doc="New or additional storage capacity installed at storage site with specific storage capacity",
    )
    model.vb_y_Treatment = Var(
        model.s_R,
        model.s_J,
        within=Binary,
        initialize=0,
        doc="New or additional treatment capacity installed at treatment site with specific treatment capacity",
    )
    model.vb_y_Disposal = Var(
        model.s_K,
        model.s_I,
        within=Binary,
        initialize=0,
        doc="New or additional disposal capacity installed at disposal site with specific injection capacity",
    )
    model.vb_y_Flow = Var(
        model.s_L,
        model.s_L,
        model.s_T,
        within=Binary,
        initialize=0,
        doc="Directional flow between two locations",
    )

    # model.vb_z_Pipeline      = Var(model.s_L,model.s_L,model.s_D,model.s_T,within=Binary, doc='Timing of pipeline installation between two locations')
    # model.vb_z_Storage       = Var(model.s_S,model.s_C,model.s_T,within=Binary, doc='Timing of storage facility installation at storage site')
    # model.vb_z_Disposal      = Var(model.s_K,model.s_I,model.s_T,within=Binary, doc='Timing of disposal facility installation at disposal site')

    ## Pre-process Data ##
    df_parameters = _preprocess_data(model, df_parameters)

    ## Define set parameters ##

    PCA_Table = {}

    PNA_Table = {}

    PPA_Table = {}

    CNA_Table = {}

    NNA_Table = {}

    NCA_Table = {}

    NKA_Table = {}

    NSA_Table = {}

    NRA_Table = {}

    NOA_Table = {}

    FCA_Table = {}

    RNA_Table = {}

    RKA_Table = {}

    RSA_Table = {}

    SNA_Table = {}

    SCA_Table = {}

    SKA_Table = {}

    SRA_Table = {}

    SOA_Table = {}

    PCT_Table = {}

    PKT_Table = {}

    PST_Table = {}

    PRT_Table = {}

    POT_Table = {}

    CKT_Table = {}

    CST_Table = {}

    CRT_Table = {}

    SCT_Table = {}

    CRT_Table = {}

    SCT_Table = {}

    SKT_Table = {}

    RKT_Table = {}

    model.p_PCA = Param(
        model.s_PP,
        model.s_CP,
        default=0,
        initialize=PCA_Table,
        doc="Valid production-to-completions pipeline arcs [-]",
    )
    model.p_PNA = Param(
        model.s_PP,
        model.s_N,
        default=0,
        initialize=df_parameters["PNA"],
        doc="Valid production-to-node pipeline arcs [-]",
    )
    model.p_PPA = Param(
        model.s_PP,
        model.s_PP,
        default=0,
        initialize=PPA_Table,
        doc="Valid production-to-production pipeline arcs [-]",
    )
    model.p_CNA = Param(
        model.s_CP,
        model.s_N,
        default=0,
        initialize=df_parameters["CNA"],
        doc="Valid completion-to-node pipeline arcs [-]",
    )
    model.p_CCA = Param(
        model.s_CP,
        model.s_CP,
        default=0,
        initialize=df_parameters["CCA"],
        doc="Valid completions-to-completions pipelin arcs [-]",
    )
    model.p_NNA = Param(
        model.s_N,
        model.s_N,
        default=0,
        initialize=df_parameters["NNA"],
        doc="Valid node-to-node pipeline arcs [-]",
    )
    model.p_NCA = Param(
        model.s_N,
        model.s_CP,
        default=0,
        initialize=df_parameters["NCA"],
        doc="Valid node-to-completions pipeline arcs [-]",
    )
    model.p_NKA = Param(
        model.s_N,
        model.s_K,
        default=0,
        initialize=df_parameters["NKA"],
        doc="Valid node-to-disposal pipeline arcs [-]",
    )
    model.p_NSA = Param(
        model.s_N,
        model.s_S,
        default=0,
        initialize=df_parameters["NSA"],
        doc="Valid node-to-storage pipeline arcs [-]",
    )
    model.p_NRA = Param(
        model.s_N,
        model.s_R,
        default=0,
        initialize=df_parameters["NRA"],
        doc="Valid node-to-treatment pipeline arcs [-]",
    )
    model.p_NOA = Param(
        model.s_N,
        model.s_O,
        default=0,
        initialize=NOA_Table,
        doc="Valid node-to-reuse pipeline arcs [-]",
    )
    model.p_FCA = Param(
        model.s_F,
        model.s_CP,
        default=0,
        initialize=df_parameters["FCA"],
        doc="Valid freshwater-to-completions pipeline arcs [-]",
    )
    model.p_RCA = Param(
        model.s_R,
        model.s_CP,
        default=0,
        initialize=df_parameters["RCA"],
        doc="Valid treatment-to-completions layflat arcs [-]",
    )
    model.p_RNA = Param(
        model.s_R,
        model.s_N,
        default=0,
        initialize=df_parameters["RNA"],
        doc="Valid treatment-to-node pipeline arcs [-]",
    )
    model.p_RKA = Param(
        model.s_R,
        model.s_K,
        default=0,
        initialize=RKA_Table,
        doc="Valid treatment-to-disposal pipeline arcs [-]",
    )
    model.p_RSA = Param(
        model.s_R,
        model.s_S,
        default=0,
        initialize=RSA_Table,
        doc="Valid treatment-to-storage pipeline arcs [-]",
    )
    model.p_SNA = Param(
        model.s_S,
        model.s_N,
        default=0,
        initialize=df_parameters["SNA"],
        doc="Valid storage-to-node pipeline arcs [-]",
    )
    model.p_SCA = Param(
        model.s_S,
        model.s_CP,
        default=0,
        initialize=SCA_Table,
        doc="Valid storage-to-completions pipeline arcs [-]",
    )
    model.p_SKA = Param(
        model.s_S,
        model.s_K,
        default=0,
        initialize=SKA_Table,
        doc="Valid storage-to-disposal pipeline arcs [-]",
    )
    model.p_SRA = Param(
        model.s_S,
        model.s_R,
        default=0,
        initialize=SRA_Table,
        doc="Valid storage-to-treatment pipeline arcs [-]",
    )
    model.p_SOA = Param(
        model.s_S,
        model.s_O,
        default=0,
        initialize=SOA_Table,
        doc="Valid storage-to-reuse pipeline arcs [-]",
    )

    model.p_PCT = Param(
        model.s_PP,
        model.s_CP,
        default=0,
        initialize=df_parameters["PCT"],
        doc="Valid production-to-completions trucking arcs [-]",
    )
    model.p_FCT = Param(
        model.s_F,
        model.s_CP,
        default=0,
        initialize=df_parameters["FCT"],
        doc="Valid freshwater-to-completions trucking arcs [-]",
    )
    model.p_PKT = Param(
        model.s_PP,
        model.s_K,
        default=0,
        initialize=df_parameters["PKT"],
        doc="Valid production-to-disposal trucking arcs [-]",
    )
    model.p_PST = Param(
        model.s_PP,
        model.s_S,
        default=0,
        initialize=PST_Table,
        doc="Valid production-to-storage trucking arcs [-]",
    )
    model.p_PRT = Param(
        model.s_PP,
        model.s_R,
        default=0,
        initialize=PRT_Table,
        doc="Valid production-to-treatment trucking arcs [-]",
    )
    model.p_POT = Param(
        model.s_PP,
        model.s_O,
        default=0,
        initialize=POT_Table,
        doc="Valid production-to-reuse trucking arcs [-]",
    )
    model.p_CKT = Param(
        model.s_CP,
        model.s_K,
        default=0,
        initialize=df_parameters["CKT"],
        doc="Valid completions-to-disposal trucking arcs [-]",
    )
    model.p_CST = Param(
        model.s_CP,
        model.s_S,
        default=0,
        initialize=df_parameters["CST"],
        doc="Valid completions-to-storage trucking arcs [-]",
    )
    model.p_CRT = Param(
        model.s_CP,
        model.s_R,
        default=0,
        initialize=CRT_Table,
        doc="Valid completions-to-treatment trucking arcs [-]",
    )
    model.p_CCT = Param(
        model.s_CP,
        model.s_CP,
        default=0,
        initialize=df_parameters["CCT"],
        doc="Valid completion-to-completion trucking arcs [-]",
    )
    model.p_SCT = Param(
        model.s_S,
        model.s_CP,
        default=0,
        initialize=SCT_Table,
        doc="Valid storage-to-completions trucking arcs [-]",
    )
    model.p_SKT = Param(
        model.s_S,
        model.s_K,
        default=0,
        initialize=SKT_Table,
        doc="Valid storage-to-disposal trucking arcs [-]",
    )
    model.p_RKT = Param(
        model.s_R,
        model.s_K,
        default=0,
        initialize=RKT_Table,
        doc="Valid treatment-to-disposal trucking arcs [-]",
    )

    # model.p_PCA.pprint()
    # model.p_PNA.pprint()
    # model.p_CNA.pprint()
    # model.p_NNA.pprint()
    # model.p_CCA.pprint()

    ## Define set parameters ##

    CompletionsDemandTable = {}

    ProductionTable = {}

    FlowbackTable = {}

    InitialPipelineCapacityTable = {}

    # COMMENT: For EXISTING/INITAL pipeline capacity (l,l_tilde)=(l_tilde=l); needs implemented!

    InitialDisposalCapacityTable = {}

    InitialStorageCapacityTable = {}

    InitialTreatmentCapacityTable = {}

    InitialReuseCapacityTable = {}

    FreshwaterSourcingAvailabilityTable = {}

    PadOffloadingCapacityTable = {}

    StorageOffloadingCapacityTable = {}

    ProcessingCapacityPadTable = {}

    ProcessingCapacityStorageTable = {}

    PipelineCapacityIncrementsTable = {("D0"): 0}

    DisposalCapacityIncrementsTable = {("I0"): 0}

    StorageDisposalCapacityIncrementsTable = {("C0"): 0}

    TruckingTimeTable = {}

    DisposalCapExTable = {("K02", "I0"): 0}

    StorageCapExTable = {}

    TreatmentCapExTable = {}

    PipelineCapExTable = {}

    DisposalOperationalCostTable = {}

    TreatmentOperationalCostTable = {}

    ReuseOperationalCostTable = {}

    StorageOperationalCostTable = {}

    StorageOperationalCreditTable = {}

    PipelineOperationalCostTable = {}

    TruckingHourlyCostTable = {}

    FreshSourcingCostTable = {}

    model.p_alpha_AnnualizationRate = Param(
        default=1,
        initialize=df_parameters["AnnualizationRate"],
        doc="Annualization rate [%]",
    )
    model.p_gamma_Completions = Param(
        model.s_P,
        model.s_T,
        default=0,
        initialize=df_parameters["CompletionsDemand"],
        doc="Completions water demand [bbl/week]",
    )
    model.p_gamma_TotalDemand = Param(
        default=0,
        initialize=sum(
            sum(model.p_gamma_Completions[p, t] for p in model.s_P) for t in model.s_T
        ),
        doc="Total water demand over the planning horizon [bbl]",
        mutable=True,
    )
    model.p_beta_Production = Param(
        model.s_P,
        model.s_T,
        default=0,
        initialize=df_parameters["PadRates"],
        doc="Produced water supply forecast [bbl/week]",
    )
    model.p_beta_Flowback = Param(
        model.s_P,
        model.s_T,
        default=0,
        initialize=df_parameters["FlowbackRates"],
        doc="Flowback supply forecast for a completions bad [bbl/week]",
    )
    model.p_beta_TotalProd = Param(
        default=0,
        initialize=sum(
            sum(
                model.p_beta_Production[p, t] + model.p_beta_Flowback[p, t]
                for p in model.s_P
            )
            for t in model.s_T
        ),
        doc="Combined water supply forecast (flowback & production) over the planning horizon [bbl]",
        mutable=True,
    )
    model.p_sigma_Pipeline = Param(
        model.s_L,
        model.s_L,
        default=0,
        initialize=df_parameters["InitialPipelineCapacity"],
        doc="Initial weekly pipeline capacity between two locations [bbl/week]",
    )
    model.p_sigma_Disposal = Param(
        model.s_K,
        default=0,
        initialize=df_parameters["InitialDisposalCapacity"],
        doc="Initial weekly disposal capacity at disposal sites [bbl/week]",
    )
    model.p_sigma_Storage = Param(
        model.s_S,
        default=0,
        initialize=df_parameters["InitialStorageCapacity"],
        doc="Initial storage capacity at storage site [bbl]",
    )
    model.p_sigma_PadStorage = Param(
        model.s_CP,
        default=0,
        initialize=df_parameters["CompletionsPadStorage"],
        doc="Storage capacity at completions site [bbl]",
    )
    model.p_sigma_Treatment = Param(
        model.s_R,
        default=0,
        initialize=df_parameters["InitialTreatmentCapacity"],
        doc="Initial weekly treatment capacity at treatment site [bbl/week]",
    )
    model.p_sigma_Reuse = Param(
        model.s_O,
        default=0,
        initialize=InitialReuseCapacityTable,
        doc="Initial weekly reuse capacity at reuse site [bbl/week]",
    )
    model.p_sigma_Freshwater = Param(
        model.s_F,
        model.s_T,
        default=0,
        initialize=df_parameters["FreshwaterSourcingAvailability"],
        doc="Weekly freshwater sourcing capacity at freshwater source [bbl/week]",
        mutable=True,
    )

    model.p_sigma_OffloadingPad = Param(
        model.s_P,
        default=9999999,
        initialize=df_parameters["PadOffloadingCapacity"],
        doc="Weekly truck offloading sourcing capacity per pad [bbl/week]",
        mutable=True,
    )
    model.p_sigma_OffloadingStorage = Param(
        model.s_S,
        default=9999999,
        initialize=StorageOffloadingCapacityTable,
        doc="Weekly truck offloading capacity per pad [bbl/week]",
        mutable=True,
    )
    model.p_sigma_ProcessingPad = Param(
        model.s_P,
        default=9999999,
        initialize=ProcessingCapacityPadTable,
        doc="Weekly processing (e.g. clarification) capacity per pad [bbl/week]",
        mutable=True,
    )
    model.p_sigma_ProcessingStorage = Param(
        model.s_S,
        default=9999999,
        initialize=ProcessingCapacityStorageTable,
        doc="Weekly processing (e.g. clarification) capacity per storage site [bbl/week]",
        mutable=True,
    )

    model.p_epsilon_Treatment = Param(
        model.s_R,
        model.s_W,
        default=1.0,
        initialize=df_parameters["TreatmentEfficiency"],
        doc="Treatment efficiency [%]",
    )

    model.p_W_TreatmentComponent = Param(
        model.s_R,
        default="TDS",
        within=model.s_W,
        doc="Water quality component treated at site",
    )

    model.p_delta_Pipeline = Param(
        model.s_D,
        default=0,
        initialize=df_parameters["PipelineCapacityIncrements"],
        doc="Pipeline capacity installation/expansion increments [bbl/week]",
    )

    model.p_delta_Disposal = Param(
        model.s_I,
        default=10,
        initialize=df_parameters["DisposalCapacityIncrements"],
        doc="Disposal capacity installation/expansion increments [bbl/week]",
    )

    model.p_delta_Storage = Param(
        model.s_C,
        default=10,
        initialize=df_parameters["StorageCapacityIncrements"],
        doc="Storage capacity installation/expansion increments [bbl]",
    )
    model.p_delta_Treatment = Param(
        model.s_J,
        default=10,
        initialize=df_parameters["TreatmentCapacityIncrements"],
        doc="Treatment capacity installation/expansion increments [bbl/week]",
    )

    model.p_delta_Truck = Param(default=110, doc="Truck capacity [bbl]")

    model.p_tau_Disposal = Param(
        model.s_K, default=12, doc="Disposal construction/expansion lead time [weeks]"
    )

    model.p_tau_Storage = Param(
        model.s_S, default=12, doc="Storage construction/expansion lead time [weeks]"
    )

    model.p_tau_Pipeline = Param(
        model.s_L,
        model.s_L,
        default=12,
        doc="Pipeline construction/expansion lead time [weeks]",
    )

    model.p_tau_Trucking = Param(
        model.s_L,
        model.s_L,
        default=12,
        initialize=df_parameters["TruckingTime"],
        doc="Drive time between locations [hr]",
    )

    # COMMENT: Many more parameters missing. See documentation for details.

    model.p_lambda_Storage = Param(
        model.s_S, default=0, doc="Initial storage level at storage site [bbl]"
    )

    model.p_lambda_PadStorage = Param(
        model.s_CP, default=0, doc="Initial storage level at completions site [bbl]"
    )

    model.p_theta_Storage = Param(
        model.s_S, default=0, doc="Terminal storage level at storage site [bbl]"
    )

    model.p_theta_PadStorage = Param(
        model.s_CP, default=0, doc="Terminal storage level at completions site [bbl]"
    )

    model.p_lambda_Pipeline = Param(
        model.s_L,
        model.s_L,
        default=9999999,
        initialize=df_parameters["PipelineExpansionDistance"],
        doc="Pipeline segment length [miles]",
    )

    model.p_kappa_Disposal = Param(
        model.s_K,
        model.s_I,
        default=20,
        initialize=df_parameters["DisposalExpansionCost"],
        doc="Disposal construction/expansion capital cost for selected increment [$/bbl]",
    )

    model.p_kappa_Storage = Param(
        model.s_S,
        model.s_C,
        default=0.1,
        initialize=df_parameters["StorageExpansionCost"],
        doc="Storage construction/expansion capital cost for selected increment [$/bbl]",
    )

    model.p_kappa_Treatment = Param(
        model.s_R,
        model.s_J,
        default=10,
        initialize=df_parameters["TreatmentExpansionCost"],
        doc="Treatment construction/expansion capital cost for selected increment [$/bbl]",
    )

    if model.config.pipeline_cost == PipelineCost.distance_based:
        model.p_kappa_Pipeline = Param(
            default=120000,
            initialize=df_parameters["PipelineCapexDistanceBased"][
                "pipeline_expansion_cost"
            ],
            doc="Pipeline construction/expansion capital cost for selected increment [$/inch-mile]",
        )

        model.p_mu_Pipeline = Param(
            model.s_D,
            default=0,
            initialize=df_parameters["PipelineDiameterValues"],
            doc="Pipeline capacity installation/expansion increments [inch]",
        )

    elif model.config.pipeline_cost == PipelineCost.capacity_based:
        model.p_kappa_Pipeline = Param(
            model.s_L,
            model.s_L,
            model.s_D,
            default=30,
            initialize=df_parameters["PipelineCapexCapacityBased"],
            doc="Pipeline construction/expansion capital cost for selected increment [$/bbl]",
        )

    # model.p_kappa_Disposal.pprint()
    # model.p_kappa_Storage.pprint()
    # model.p_kappa_Treatment.pprint()
    # model.p_kappa_Pipeline.pprint()

    model.p_pi_Disposal = Param(
        model.s_K,
        default=9999999,
        initialize=df_parameters["DisposalOperationalCost"],
        doc="Disposal operational cost [$/bbl]",
    )
    model.p_pi_Treatment = Param(
        model.s_R,
        default=0,
        initialize=df_parameters["TreatmentOperationalCost"],
        doc="Treatment operational cost [$/bbl",
    )
    model.p_pi_Reuse = Param(
        model.s_CP,
        default=9999999,
        initialize=df_parameters["ReuseOperationalCost"],
        doc="Reuse operational cost [$/bbl]",
    )
    model.p_pi_Storage = Param(
        model.s_S,
        default=1,
        initialize=StorageOperationalCostTable,
        doc="Storage deposit operational cost [$/bbl]",
    )
    model.p_rho_Storage = Param(
        model.s_S,
        default=0.99,
        initialize=StorageOperationalCreditTable,
        doc="Storage withdrawal operational credit [$/bbl]",
    )
    model.p_pi_Pipeline = Param(
        model.s_L,
        model.s_L,
        default=0.01,
        initialize=df_parameters["PipelineOperationalCost"],
        doc="Pipeline operational cost [$/bbl]",
    )
    model.p_pi_Trucking = Param(
        model.s_L,
        default=999999,
        initialize=df_parameters["TruckingHourlyCost"],
        doc="Trucking hourly cost (by source) [$/bbl]",
    )
    model.p_pi_Sourcing = Param(
        model.s_F,
        default=999999,
        initialize=df_parameters["FreshSourcingCost"],
        doc="Fresh sourcing cost [$/bbl]",
    )

    model.p_M_Flow = Param(default=9999999, doc="Big-M flow parameter [bbl/week]")

    model.p_psi_FracDemand = Param(default=99999999, doc="Slack cost parameter [$]")
    model.p_psi_Production = Param(default=99999999, doc="Slack cost parameter [$]")
    model.p_psi_Flowback = Param(default=99999999, doc="Slack cost parameter [$]")
    model.p_psi_PipelineCapacity = Param(
        default=99999999, doc="Slack cost parameter [$]"
    )
    model.p_psi_StorageCapacity = Param(
        default=99999999, doc="Slack cost parameter [$]"
    )
    model.p_psi_DisposalCapacity = Param(
        default=99999999, doc="Slack cost parameter [$]"
    )
    model.p_psi_TreatmentCapacity = Param(
        default=99999999, doc="Slack cost parameter [$]"
    )
    model.p_psi_ReuseCapacity = Param(default=99999999, doc="Slack cost parameter [$]")

    # model.p_sigma_Freshwater.pprint()

    ## Define cost objective function ##

    if model.config.objective == Objectives.cost:

        def CostObjectiveFunctionRule(model):
            return model.v_Z == (
                model.v_C_TotalSourced
                + model.v_C_TotalDisposal
                + model.v_C_TotalTreatment
                + model.v_C_TotalReuse
                + model.v_C_TotalPiping
                + model.v_C_TotalStorage
                + model.v_C_TotalTrucking
                + model.p_alpha_AnnualizationRate
                * (
                    model.v_C_DisposalCapEx
                    + model.v_C_StorageCapEx
                    + model.v_C_TreatmentCapEx
                    + model.v_C_PipelineCapEx
                )
                + model.v_C_Slack
                - model.v_R_TotalStorage
            )

        model.CostObjectiveFunction = Constraint(
            rule=CostObjectiveFunctionRule, doc="Cost objective function"
        )

        # model.CostObjectiveFunction.pprint()

    ## Define reuse objective function ##

    elif model.config.objective == Objectives.reuse:

        def ReuseObjectiveFunctionRule(model):
            return model.v_Z == -(
                model.v_F_TotalReused / model.p_beta_TotalProd
            ) + 1 / 38446652 * (
                model.v_C_TotalSourced
                + model.v_C_TotalDisposal
                + model.v_C_TotalTreatment
                + model.v_C_TotalReuse
                + model.v_C_TotalPiping
                + model.v_C_TotalStorage
                + model.v_C_TotalTrucking
                + model.p_alpha_AnnualizationRate
                * (
                    model.v_C_DisposalCapEx
                    + model.v_C_StorageCapEx
                    + model.v_C_TreatmentCapEx
                    + model.v_C_PipelineCapEx
                )
                + model.v_C_Slack
                - model.v_R_TotalStorage
            )

        model.ReuseObjectiveFunction = Constraint(
            rule=ReuseObjectiveFunctionRule, doc="Reuse objective function"
        )

        # model.ReuseObjectiveFunction.pprint()

    else:
        raise Exception("objective not supported")

    ## Define constraints ##

    def CompletionsPadDemandBalanceRule(model, p, t):
        return model.p_gamma_Completions[p, t] == (
            sum(model.v_F_Piped[n, p, t] for n in model.s_N if model.p_NCA[n, p])
            + sum(
                model.v_F_Piped[p_tilde, p, t]
                for p_tilde in model.s_PP
                if model.p_PCA[p_tilde, p]
            )
            + sum(model.v_F_Piped[s, p, t] for s in model.s_S if model.p_SCA[s, p])
            + sum(
                model.v_F_Piped[p_tilde, p, t]
                for p_tilde in model.s_CP
                if model.p_CCA[p_tilde, p]
            )
            + sum(model.v_F_Piped[r, p, t] for r in model.s_R if model.p_RCA[r, p])
            + sum(model.v_F_Sourced[f, p, t] for f in model.s_F if model.p_FCA[f, p])
            + sum(
                model.v_F_Trucked[p_tilde, p, t]
                for p_tilde in model.s_PP
                if model.p_PCT[p_tilde, p]
            )
            + sum(
                model.v_F_Trucked[p_tilde, p, t]
                for p_tilde in model.s_CP
                if model.p_CCT[p_tilde, p]
            )
            + sum(model.v_F_Trucked[s, p, t] for s in model.s_S if model.p_SCT[s, p])
            + sum(model.v_F_Trucked[f, p, t] for f in model.s_F if model.p_FCT[f, p])
            + model.v_F_PadStorageOut[p, t]
            - model.v_F_PadStorageIn[p, t]
            + model.v_S_FracDemand[p, t]
        )

    model.CompletionsPadDemandBalance = Constraint(
        model.s_CP,
        model.s_T,
        rule=CompletionsPadDemandBalanceRule,
        doc="Completions pad demand balance",
    )

    # model.CompletionsPadDemandBalance['CP02','T24'].pprint()

    def CompletionsPadStorageBalanceRule(model, p, t):
        if t == model.s_T.first():
            return (
                model.v_L_PadStorage[p, t]
                == model.p_lambda_PadStorage[p]
                + model.v_F_PadStorageIn[p, t]
                - model.v_F_PadStorageOut[p, t]
            )
        else:
            return (
                model.v_L_PadStorage[p, t]
                == model.v_L_PadStorage[p, model.s_T.prev(t)]
                + model.v_F_PadStorageIn[p, t]
                - model.v_F_PadStorageOut[p, t]
            )

    model.CompletionsPadStorageBalance = Constraint(
        model.s_CP,
        model.s_T,
        rule=CompletionsPadStorageBalanceRule,
        doc="Completions pad storage balance",
    )

    # model.CompletionsPadStorageBalance.pprint()

    def CompletionsPadStorageCapacityRule(model, p, t):
        return model.v_L_PadStorage[p, t] <= model.p_sigma_PadStorage[p]

    model.CompletionsPadStorageCapacity = Constraint(
        model.s_CP,
        model.s_T,
        rule=CompletionsPadStorageCapacityRule,
        doc="Completions pad storage capacity",
    )

    # model.CompletionsPadStorageCapacity.pprint()

    def TerminalCompletionsPadStorageLevelRule(model, p, t):
        if t == model.s_T.last():
            return model.v_L_PadStorage[p, t] <= model.p_theta_PadStorage[p]
        else:
            return Constraint.Skip

    model.TerminalCompletionsPadStorageLevel = Constraint(
        model.s_CP,
        model.s_T,
        rule=TerminalCompletionsPadStorageLevelRule,
        doc="Terminal completions pad storage level",
    )

    # model.TerminalCompletionsPadStorageLevel.pprint()

    def FreshwaterSourcingCapacityRule(model, f, t):
        return (
            sum(model.v_F_Sourced[f, p, t] for p in model.s_CP if model.p_FCA[f, p])
            + sum(model.v_F_Trucked[f, p, t] for p in model.s_CP if model.p_FCT[f, p])
        ) <= model.p_sigma_Freshwater[f, t]

    model.FreshwaterSourcingCapacity = Constraint(
        model.s_F,
        model.s_T,
        rule=FreshwaterSourcingCapacityRule,
        doc="Freshwater sourcing capacity",
    )

    # model.FreshwaterSourcingCapacity.pprint()

    def CompletionsPadTruckOffloadingCapacityRule(model, p, t):
        return (
            sum(
                model.v_F_Trucked[p_tilde, p, t]
                for p_tilde in model.s_PP
                if model.p_PCT[p_tilde, p]
            )
            + sum(model.v_F_Trucked[s, p, t] for s in model.s_S if model.p_SCT[s, p])
            + sum(
                model.v_F_Trucked[p_tilde, p, t]
                for p_tilde in model.s_CP
                if model.p_CCT[p_tilde, p]
            )
            + sum(model.v_F_Trucked[f, p, t] for f in model.s_F if model.p_FCT[f, p])
        ) <= model.p_sigma_OffloadingPad[p]

    model.CompletionsPadTruckOffloadingCapacity = Constraint(
        model.s_CP,
        model.s_T,
        rule=CompletionsPadTruckOffloadingCapacityRule,
        doc="Completions pad truck offloading capacity",
    )

    # model.CompletionsPadTruckOffloadingCapacity.pprint()

    def StorageSiteTruckOffloadingCapacityRule(model, s, t):
        return (
            sum(model.v_F_Trucked[p, s, t] for p in model.s_PP if model.p_PST[p, s])
            + sum(model.v_F_Trucked[p, s, t] for p in model.s_CP if model.p_CST[p, s])
            <= model.p_sigma_OffloadingStorage[s]
        )

    model.StorageSiteTruckOffloadingCapacity = Constraint(
        model.s_S,
        model.s_T,
        rule=StorageSiteTruckOffloadingCapacityRule,
        doc="Storage site truck offloading capacity",
    )

    # model.StorageSiteTruckOffloadingCapacity.pprint()

    def StorageSiteProcessingCapacityRule(model, s, t):
        return (
            sum(model.v_F_Piped[n, s, t] for n in model.s_N if model.p_NSA[n, s])
            + sum(model.v_F_Piped[r, s, t] for r in model.s_R if model.p_RSA[r, s])
            + sum(model.v_F_Trucked[p, s, t] for p in model.s_PP if model.p_PST[p, s])
            + sum(model.v_F_Trucked[p, s, t] for p in model.s_CP if model.p_CST[p, s])
            <= model.p_sigma_ProcessingStorage[s]
        )

    model.StorageSiteProcessingCapacity = Constraint(
        model.s_S,
        model.s_T,
        rule=StorageSiteProcessingCapacityRule,
        doc="Storage site processing capacity",
    )

    # model.StorageSiteProcessingCapacity.pprint()

    def ProductionPadSupplyBalanceRule(model, p, t):
        return (
            model.p_beta_Production[p, t]
            == sum(model.v_F_Piped[p, n, t] for n in model.s_N if model.p_PNA[p, n])
            + sum(
                model.v_F_Piped[p, p_tilde, t]
                for p_tilde in model.s_CP
                if model.p_PCA[p, p_tilde]
            )
            + sum(
                model.v_F_Piped[p, p_tilde, t]
                for p_tilde in model.s_PP
                if model.p_PPA[p, p_tilde]
            )
            + sum(
                model.v_F_Trucked[p, p_tilde, t]
                for p_tilde in model.s_CP
                if model.p_PCT[p, p_tilde]
            )
            + sum(model.v_F_Trucked[p, k, t] for k in model.s_K if model.p_PKT[p, k])
            + sum(model.v_F_Trucked[p, s, t] for s in model.s_S if model.p_PST[p, s])
            + sum(model.v_F_Trucked[p, r, t] for r in model.s_R if model.p_PRT[p, r])
            + sum(model.v_F_Trucked[p, o, t] for o in model.s_O if model.p_POT[p, o])
            + model.v_S_Production[p, t]
        )

    model.ProductionPadSupplyBalance = Constraint(
        model.s_PP,
        model.s_T,
        rule=ProductionPadSupplyBalanceRule,
        doc="Production pad supply balance",
    )

    # model.ProductionPadSupplyBalance.pprint()

    def CompletionsPadSupplyBalanceRule(model, p, t):
        return (
            model.p_beta_Flowback[p, t]
            == sum(model.v_F_Piped[p, n, t] for n in model.s_N if model.p_CNA[p, n])
            + sum(
                model.v_F_Piped[p, p_tilde, t]
                for p_tilde in model.s_CP
                if model.p_CCA[p, p_tilde]
            )
            + sum(model.v_F_Trucked[p, k, t] for k in model.s_K if model.p_CKT[p, k])
            + sum(
                model.v_F_Trucked[p, p_tilde, t]
                for p_tilde in model.s_CP
                if model.p_CCT[p, p_tilde]
            )
            + sum(model.v_F_Trucked[p, s, t] for s in model.s_S if model.p_CST[p, s])
            + sum(model.v_F_Trucked[p, r, t] for r in model.s_R if model.p_CRT[p, r])
            + model.v_S_Flowback[p, t]
        )

    model.CompletionsPadSupplyBalance = Constraint(
        model.s_CP,
        model.s_T,
        rule=CompletionsPadSupplyBalanceRule,
        doc="Completions pad supply balance (i.e. flowback balance",
    )

    # model.CompletionsPadSupplyBalance.pprint()

    def NetworkNodeBalanceRule(model, n, t):
        return sum(
            model.v_F_Piped[p, n, t] for p in model.s_PP if model.p_PNA[p, n]
        ) + sum(
            model.v_F_Piped[p, n, t] for p in model.s_CP if model.p_CNA[p, n]
        ) + sum(
            model.v_F_Piped[n_tilde, n, t]
            for n_tilde in model.s_N
            if model.p_NNA[n_tilde, n]
        ) + sum(
            model.v_F_Piped[s, n, t] for s in model.s_S if model.p_SNA[s, n]
        ) == sum(
            model.v_F_Piped[n, n_tilde, t]
            for n_tilde in model.s_N
            if model.p_NNA[n, n_tilde]
        ) + sum(
            model.v_F_Piped[n, p, t] for p in model.s_CP if model.p_NCA[n, p]
        ) + sum(
            model.v_F_Piped[n, k, t] for k in model.s_K if model.p_NKA[n, k]
        ) + sum(
            model.v_F_Piped[n, r, t] for r in model.s_R if model.p_NRA[n, r]
        ) + sum(
            model.v_F_Piped[n, s, t] for s in model.s_S if model.p_NSA[n, s]
        ) + sum(
            model.v_F_Piped[n, o, t] for o in model.s_O if model.p_NOA[n, o]
        )

    model.NetworkBalance = Constraint(
        model.s_N, model.s_T, rule=NetworkNodeBalanceRule, doc="Network node balance"
    )

    # model.NetworkBalance['N12','T05'].pprint()

    def BidirectionalFlowRule1(model, l, l_tilde, t):
        if l in model.s_PP and l_tilde in model.s_CP:
            if model.p_PCA[l, l_tilde]:
                return (
                    model.vb_y_Flow[l, l_tilde, t] + model.vb_y_Flow[l_tilde, l, t] == 1
                )
            else:
                return Constraint.Skip
        elif l in model.s_PP and l_tilde in model.s_N:
            if model.p_PNA[l, l_tilde]:
                return (
                    model.vb_y_Flow[l, l_tilde, t] + model.vb_y_Flow[l_tilde, l, t] == 1
                )
            else:
                return Constraint.Skip
        elif l in model.s_PP and l_tilde in model.s_PP:
            if model.p_PPA[l, l_tilde]:
                return (
                    model.vb_y_Flow[l, l_tilde, t] + model.vb_y_Flow[l_tilde, l, t] == 1
                )
            else:
                return Constraint.Skip
        elif l in model.s_CP and l_tilde in model.s_N:
            if model.p_CNA[l, l_tilde]:
                return (
                    model.vb_y_Flow[l, l_tilde, t] + model.vb_y_Flow[l_tilde, l, t] == 1
                )
            else:
                return Constraint.Skip
        elif l in model.s_N and l_tilde in model.s_N:
            if model.p_NNA[l, l_tilde]:
                return (
                    model.vb_y_Flow[l, l_tilde, t] + model.vb_y_Flow[l_tilde, l, t] == 1
                )
            else:
                return Constraint.Skip
        elif l in model.s_N and l_tilde in model.s_CP:
            if model.p_NCA[l, l_tilde]:
                return (
                    model.vb_y_Flow[l, l_tilde, t] + model.vb_y_Flow[l_tilde, l, t] == 1
                )
            else:
                return Constraint.Skip
        elif l in model.s_N and l_tilde in model.s_K:
            if model.p_NKA[l, l_tilde]:
                return (
                    model.vb_y_Flow[l, l_tilde, t] + model.vb_y_Flow[l_tilde, l, t] == 1
                )
            else:
                return Constraint.Skip
        elif l in model.s_N and l_tilde in model.s_S:
            if model.p_NSA[l, l_tilde]:
                return (
                    model.vb_y_Flow[l, l_tilde, t] + model.vb_y_Flow[l_tilde, l, t] == 1
                )
            else:
                return Constraint.Skip
        elif l in model.s_N and l_tilde in model.s_R:
            if model.p_NRA[l, l_tilde]:
                return (
                    model.vb_y_Flow[l, l_tilde, t] + model.vb_y_Flow[l_tilde, l, t] == 1
                )
            else:
                return Constraint.Skip
        elif l in model.s_N and l_tilde in model.s_O:
            if model.p_NOA[l, l_tilde]:
                return (
                    model.vb_y_Flow[l, l_tilde, t] + model.vb_y_Flow[l_tilde, l, t] == 1
                )
            else:
                return Constraint.Skip
        elif l in model.s_R and l_tilde in model.s_N:
            if model.p_RNA[l, l_tilde]:
                return (
                    model.vb_y_Flow[l, l_tilde, t] + model.vb_y_Flow[l_tilde, l, t] == 1
                )
            else:
                return Constraint.Skip
        elif l in model.s_R and l_tilde in model.s_CP:
            if model.p_RCA[l, l_tilde]:
                return (
                    model.vb_y_Flow[l, l_tilde, t] + model.vb_y_Flow[l_tilde, l, t] == 1
                )
            else:
                return Constraint.Skip
        elif l in model.s_R and l_tilde in model.s_K:
            if model.p_RKA[l, l_tilde]:
                return (
                    model.vb_y_Flow[l, l_tilde, t] + model.vb_y_Flow[l_tilde, l, t] == 1
                )
            else:
                return Constraint.Skip
        elif l in model.s_S and l_tilde in model.s_CP:
            if model.p_SCA[l, l_tilde]:
                return (
                    model.vb_y_Flow[l, l_tilde, t] + model.vb_y_Flow[l_tilde, l, t] == 1
                )
            else:
                return Constraint.Skip
        elif l in model.s_S and l_tilde in model.s_K:
            if model.p_SKA[l, l_tilde]:
                return (
                    model.vb_y_Flow[l, l_tilde, t] + model.vb_y_Flow[l_tilde, l, t] == 1
                )
            else:
                return Constraint.Skip
        elif l in model.s_S and l_tilde in model.s_R:
            if model.p_SRA[l, l_tilde]:
                return (
                    model.vb_y_Flow[l, l_tilde, t] + model.vb_y_Flow[l_tilde, l, t] == 1
                )
            else:
                return Constraint.Skip
        elif l in model.s_S and l_tilde in model.s_O:
            if model.p_SOA[l, l_tilde]:
                return (
                    model.vb_y_Flow[l, l_tilde, t] + model.vb_y_Flow[l_tilde, l, t] == 1
                )
            else:
                return Constraint.Skip
        else:
            return Constraint.Skip

    model.BidirectionalFlow1 = Constraint(
        model.s_L,
        model.s_L,
        model.s_T,
        rule=BidirectionalFlowRule1,
        doc="Bi-directional flow",
    )

    # model.BidirectionalFlow1.pprint()

    def BidirectionalFlowRule2(model, l, l_tilde, t):
        if l in model.s_PP and l_tilde in model.s_CP:
            if model.p_PCA[l, l_tilde]:
                return (
                    model.v_F_Piped[l, l_tilde, t]
                    <= model.vb_y_Flow[l, l_tilde, t] * model.p_M_Flow
                )
            else:
                return Constraint.Skip
        elif l in model.s_PP and l_tilde in model.s_N:
            if model.p_PNA[l, l_tilde]:
                return (
                    model.v_F_Piped[l, l_tilde, t]
                    <= model.vb_y_Flow[l, l_tilde, t] * model.p_M_Flow
                )
            else:
                return Constraint.Skip
        elif l in model.s_PP and l_tilde in model.s_PP:
            if model.p_PPA[l, l_tilde]:
                return (
                    model.v_F_Piped[l, l_tilde, t]
                    <= model.vb_y_Flow[l, l_tilde, t] * model.p_M_Flow
                )
            else:
                return Constraint.Skip
        elif l in model.s_CP and l_tilde in model.s_N:
            if model.p_CNA[l, l_tilde]:
                return (
                    model.v_F_Piped[l, l_tilde, t]
                    <= model.vb_y_Flow[l, l_tilde, t] * model.p_M_Flow
                )
            else:
                return Constraint.Skip
        elif l in model.s_N and l_tilde in model.s_N:
            if model.p_NNA[l, l_tilde]:
                return (
                    model.v_F_Piped[l, l_tilde, t]
                    <= model.vb_y_Flow[l, l_tilde, t] * model.p_M_Flow
                )
            else:
                return Constraint.Skip
        elif l in model.s_N and l_tilde in model.s_CP:
            if model.p_NCA[l, l_tilde]:
                return (
                    model.v_F_Piped[l, l_tilde, t]
                    <= model.vb_y_Flow[l, l_tilde, t] * model.p_M_Flow
                )
            else:
                return Constraint.Skip
        elif l in model.s_N and l_tilde in model.s_K:
            if model.p_NKA[l, l_tilde]:
                return (
                    model.v_F_Piped[l, l_tilde, t]
                    <= model.vb_y_Flow[l, l_tilde, t] * model.p_M_Flow
                )
            else:
                return Constraint.Skip
        elif l in model.s_N and l_tilde in model.s_S:
            if model.p_NSA[l, l_tilde]:
                return (
                    model.v_F_Piped[l, l_tilde, t]
                    <= model.vb_y_Flow[l, l_tilde, t] * model.p_M_Flow
                )
            else:
                return Constraint.Skip
        elif l in model.s_N and l_tilde in model.s_R:
            if model.p_NRA[l, l_tilde]:
                return (
                    model.v_F_Piped[l, l_tilde, t]
                    <= model.vb_y_Flow[l, l_tilde, t] * model.p_M_Flow
                )
            else:
                return Constraint.Skip
        elif l in model.s_N and l_tilde in model.s_O:
            if model.p_NOA[l, l_tilde]:
                return (
                    model.v_F_Piped[l, l_tilde, t]
                    <= model.vb_y_Flow[l, l_tilde, t] * model.p_M_Flow
                )
            else:
                return Constraint.Skip
        elif l in model.s_R and l_tilde in model.s_N:
            if model.p_RNA[l, l_tilde]:
                return (
                    model.v_F_Piped[l, l_tilde, t]
                    <= model.vb_y_Flow[l, l_tilde, t] * model.p_M_Flow
                )
            else:
                return Constraint.Skip
        elif l in model.s_R and l_tilde in model.s_CP:
            if model.p_RCA[l, l_tilde]:
                return (
                    model.v_F_Piped[l, l_tilde, t]
                    <= model.vb_y_Flow[l, l_tilde, t] * model.p_M_Flow
                )
            else:
                return Constraint.Skip
        elif l in model.s_R and l_tilde in model.s_K:
            if model.p_RKA[l, l_tilde]:
                return (
                    model.v_F_Piped[l, l_tilde, t]
                    <= model.vb_y_Flow[l, l_tilde, t] * model.p_M_Flow
                )
            else:
                return Constraint.Skip
        elif l in model.s_S and l_tilde in model.s_N:
            if model.p_SNA[l, l_tilde]:
                return (
                    model.v_F_Piped[l, l_tilde, t]
                    <= model.vb_y_Flow[l, l_tilde, t] * model.p_M_Flow
                )
            else:
                return Constraint.Skip
        elif l in model.s_S and l_tilde in model.s_CP:
            if model.p_SCA[l, l_tilde]:
                return (
                    model.v_F_Piped[l, l_tilde, t]
                    <= model.vb_y_Flow[l, l_tilde, t] * model.p_M_Flow
                )
            else:
                return Constraint.Skip
        elif l in model.s_S and l_tilde in model.s_K:
            if model.p_SKA[l, l_tilde]:
                return (
                    model.v_F_Piped[l, l_tilde, t]
                    <= model.vb_y_Flow[l, l_tilde, t] * model.p_M_Flow
                )
            else:
                return Constraint.Skip
        elif l in model.s_S and l_tilde in model.s_R:
            if model.p_SRA[l, l_tilde]:
                return (
                    model.v_F_Piped[l, l_tilde, t]
                    <= model.vb_y_Flow[l, l_tilde, t] * model.p_M_Flow
                )
            else:
                return Constraint.Skip
        elif l in model.s_S and l_tilde in model.s_O:
            if model.p_SOA[l, l_tilde]:
                return (
                    model.v_F_Piped[l, l_tilde, t]
                    <= model.vb_y_Flow[l, l_tilde, t] * model.p_M_Flow
                )
            else:
                return Constraint.Skip
        else:
            return Constraint.Skip

    model.BidirectionalFlow2 = Constraint(
        model.s_L,
        model.s_L,
        model.s_T,
        rule=BidirectionalFlowRule2,
        doc="Bi-directional flow",
    )

    # model.BidirectionalFlow2.pprint()

    def StorageSiteBalanceRule(model, s, t):
        if t == model.s_T.first():
            return model.v_L_Storage[s, t] == model.p_lambda_Storage[s] + sum(
                model.v_F_Piped[n, s, t] for n in model.s_N if model.p_NSA[n, s]
            ) + sum(
                model.v_F_Piped[r, s, t] for r in model.s_R if model.p_RSA[r, s]
            ) + sum(
                model.v_F_Trucked[p, s, t] for p in model.s_PP if model.p_PST[p, s]
            ) + sum(
                model.v_F_Trucked[p, s, t] for p in model.s_CP if model.p_CST[p, s]
            ) - sum(
                model.v_F_Piped[s, n, t] for n in model.s_N if model.p_SNA[s, n]
            ) - sum(
                model.v_F_Piped[s, p, t] for p in model.s_CP if model.p_SCA[s, p]
            ) - sum(
                model.v_F_Piped[s, k, t] for k in model.s_K if model.p_SKA[s, k]
            ) - sum(
                model.v_F_Piped[s, r, t] for r in model.s_R if model.p_SRA[s, r]
            ) - sum(
                model.v_F_Piped[s, o, t] for o in model.s_O if model.p_SOA[s, o]
            ) - sum(
                model.v_F_Trucked[s, p, t] for p in model.s_CP if model.p_SCT[s, p]
            ) - sum(
                model.v_F_Trucked[s, k, t] for k in model.s_K if model.p_SKT[s, k]
            )
        else:
            return model.v_L_Storage[s, t] == model.v_L_Storage[
                s, model.s_T.prev(t)
            ] + sum(
                model.v_F_Piped[n, s, t] for n in model.s_N if model.p_NSA[n, s]
            ) + sum(
                model.v_F_Piped[r, s, t] for r in model.s_R if model.p_RSA[r, s]
            ) + sum(
                model.v_F_Trucked[p, s, t] for p in model.s_PP if model.p_PST[p, s]
            ) + sum(
                model.v_F_Trucked[p, s, t] for p in model.s_CP if model.p_CST[p, s]
            ) - sum(
                model.v_F_Piped[s, n, t] for n in model.s_N if model.p_SNA[s, n]
            ) - sum(
                model.v_F_Piped[s, p, t] for p in model.s_CP if model.p_SCA[s, p]
            ) - sum(
                model.v_F_Piped[s, k, t] for k in model.s_K if model.p_SKA[s, k]
            ) - sum(
                model.v_F_Piped[s, r, t] for r in model.s_R if model.p_SRA[s, r]
            ) - sum(
                model.v_F_Piped[s, o, t] for o in model.s_O if model.p_SOA[s, o]
            ) - sum(
                model.v_F_Trucked[s, p, t] for p in model.s_CP if model.p_SCT[s, p]
            ) - sum(
                model.v_F_Trucked[s, k, t] for k in model.s_K if model.p_SKT[s, k]
            )

    model.StorageSiteBalance = Constraint(
        model.s_S,
        model.s_T,
        rule=StorageSiteBalanceRule,
        doc="Storage site balance rule",
    )

    # model.StorageSiteBalance.pprint()

    def TerminalStorageLevelRule(model, s, t):
        if t == model.s_T.last():
            return model.v_L_Storage[s, t] <= model.p_theta_Storage[s]
        else:
            return Constraint.Skip

    model.TerminalStorageLevel = Constraint(
        model.s_S,
        model.s_T,
        rule=TerminalStorageLevelRule,
        doc="Terminal storage site level",
    )

    # model.TerminalStorageLevel.pprint()

    def PipelineCapacityExpansionRule(model, l, l_tilde):
        if l in model.s_PP and l_tilde in model.s_CP:
            if model.p_PCA[l, l_tilde]:
                return (
                    model.v_F_Capacity[l, l_tilde]
                    == model.p_sigma_Pipeline[l, l_tilde]
                    + sum(
                        model.p_delta_Pipeline[d] * (model.vb_y_Pipeline[l, l_tilde, d])
                        for d in model.s_D
                    )
                    + model.v_S_PipelineCapacity[l, l_tilde]
                )
            else:
                return Constraint.Skip
        elif l in model.s_PP and l_tilde in model.s_N:
            if model.p_PNA[l, l_tilde]:
                return (
                    model.v_F_Capacity[l, l_tilde]
                    == model.p_sigma_Pipeline[l, l_tilde]
                    + sum(
                        model.p_delta_Pipeline[d] * (model.vb_y_Pipeline[l, l_tilde, d])
                        for d in model.s_D
                    )
                    + model.v_S_PipelineCapacity[l, l_tilde]
                )
            else:
                return Constraint.Skip
        elif l in model.s_PP and l_tilde in model.s_PP:
            if model.p_PPA[l, l_tilde]:
                return (
                    model.v_F_Capacity[l, l_tilde]
                    == model.p_sigma_Pipeline[l, l_tilde]
                    + sum(
                        model.p_delta_Pipeline[d]
                        * (
                            model.vb_y_Pipeline[l, l_tilde, d]
                            + model.vb_y_Pipeline[l_tilde, l, d]
                        )
                        for d in model.s_D
                    )
                    + model.v_S_PipelineCapacity[l, l_tilde]
                )
            else:
                return Constraint.Skip
        elif l in model.s_CP and l_tilde in model.s_N:
            if model.p_CNA[l, l_tilde]:
                return (
                    model.v_F_Capacity[l, l_tilde]
                    == model.p_sigma_Pipeline[l, l_tilde]
                    + sum(
                        model.p_delta_Pipeline[d] * (model.vb_y_Pipeline[l, l_tilde, d])
                        for d in model.s_D
                    )
                    + model.v_S_PipelineCapacity[l, l_tilde]
                )
            else:
                return Constraint.Skip
        elif l in model.s_N and l_tilde in model.s_N:
            if model.p_NNA[l, l_tilde]:
                return (
                    model.v_F_Capacity[l, l_tilde]
                    == model.p_sigma_Pipeline[l, l_tilde]
                    + sum(
                        model.p_delta_Pipeline[d]
                        * (
                            model.vb_y_Pipeline[l, l_tilde, d]
                            + model.vb_y_Pipeline[l_tilde, l, d]
                        )
                        for d in model.s_D
                    )
                    + model.v_S_PipelineCapacity[l, l_tilde]
                )
            else:
                return Constraint.Skip
        elif l in model.s_N and l_tilde in model.s_CP:
            if model.p_NCA[l, l_tilde]:
                return (
                    model.v_F_Capacity[l, l_tilde]
                    == model.p_sigma_Pipeline[l, l_tilde]
                    + sum(
                        model.p_delta_Pipeline[d] * (model.vb_y_Pipeline[l, l_tilde, d])
                        for d in model.s_D
                    )
                    + model.v_S_PipelineCapacity[l, l_tilde]
                )
            else:
                return Constraint.Skip
        elif l in model.s_N and l_tilde in model.s_K:
            if model.p_NKA[l, l_tilde]:
                return (
                    model.v_F_Capacity[l, l_tilde]
                    == model.p_sigma_Pipeline[l, l_tilde]
                    + sum(
                        model.p_delta_Pipeline[d] * (model.vb_y_Pipeline[l, l_tilde, d])
                        for d in model.s_D
                    )
                    + model.v_S_PipelineCapacity[l, l_tilde]
                )
            else:
                return Constraint.Skip
        elif l in model.s_N and l_tilde in model.s_S:
            if model.p_NSA[l, l_tilde]:
                return (
                    model.v_F_Capacity[l, l_tilde]
                    == model.p_sigma_Pipeline[l, l_tilde]
                    + sum(
                        model.p_delta_Pipeline[d]
                        * (
                            model.vb_y_Pipeline[l, l_tilde, d]
                            + model.vb_y_Pipeline[l_tilde, l, d]
                        )
                        for d in model.s_D
                    )
                    + model.v_S_PipelineCapacity[l, l_tilde]
                )
            else:
                return Constraint.Skip
        elif l in model.s_N and l_tilde in model.s_R:
            if model.p_NRA[l, l_tilde]:
                return (
                    model.v_F_Capacity[l, l_tilde]
                    == model.p_sigma_Pipeline[l, l_tilde]
                    + sum(
                        model.p_delta_Pipeline[d]
                        * (
                            model.vb_y_Pipeline[l, l_tilde, d]
                            + model.vb_y_Pipeline[l_tilde, l, d]
                        )
                        for d in model.s_D
                    )
                    + model.v_S_PipelineCapacity[l, l_tilde]
                )
            else:
                return Constraint.Skip
        elif l in model.s_N and l_tilde in model.s_O:
            if model.p_NOA[l, l_tilde]:
                return (
                    model.v_F_Capacity[l, l_tilde]
                    == model.p_sigma_Pipeline[l, l_tilde]
                    + sum(
                        model.p_delta_Pipeline[d] * (model.vb_y_Pipeline[l, l_tilde, d])
                        for d in model.s_D
                    )
                    + model.v_S_PipelineCapacity[l, l_tilde]
                )
            else:
                return Constraint.Skip
        elif l in model.s_F and l_tilde in model.s_CP:
            if model.p_FCA[l, l_tilde]:
                return (
                    model.v_F_Capacity[l, l_tilde]
                    == model.p_sigma_Pipeline[l, l_tilde]
                    + sum(
                        model.p_delta_Pipeline[d] * (model.vb_y_Pipeline[l, l_tilde, d])
                        for d in model.s_D
                    )
                    + model.v_S_PipelineCapacity[l, l_tilde]
                )
            else:
                return Constraint.Skip
        elif l in model.s_R and l_tilde in model.s_N:
            if model.p_RNA[l, l_tilde]:
                return (
                    model.v_F_Capacity[l, l_tilde]
                    == model.p_sigma_Pipeline[l, l_tilde]
                    + sum(
                        model.p_delta_Pipeline[d]
                        * (
                            model.vb_y_Pipeline[l, l_tilde, d]
                            + model.vb_y_Pipeline[l_tilde, l, d]
                        )
                        for d in model.s_D
                    )
                    + model.v_S_PipelineCapacity[l, l_tilde]
                )
            else:
                return Constraint.Skip
        elif l in model.s_R and l_tilde in model.s_CP:
            if model.p_RCA[l, l_tilde]:
                return (
                    model.v_F_Capacity[l, l_tilde]
                    == model.p_sigma_Pipeline[l, l_tilde]
                    + sum(
                        model.p_delta_Pipeline[d] * (model.vb_y_Pipeline[l, l_tilde, d])
                        for d in model.s_D
                    )
                    + model.v_S_PipelineCapacity[l, l_tilde]
                )
            else:
                return Constraint.Skip
        elif l in model.s_R and l_tilde in model.s_K:
            if model.p_RKA[l, l_tilde]:
                return (
                    model.v_F_Capacity[l, l_tilde]
                    == model.p_sigma_Pipeline[l, l_tilde]
                    + sum(
                        model.p_delta_Pipeline[d]
                        * (
                            model.vb_y_Pipeline[l, l_tilde, d]
                            + model.vb_y_Pipeline[l_tilde, l, d]
                        )
                        for d in model.s_D
                    )
                    + model.v_S_PipelineCapacity[l, l_tilde]
                )
            else:
                return Constraint.Skip
        elif l in model.s_S and l_tilde in model.s_N:
            if model.p_SNA[l, l_tilde]:
                return (
                    model.v_F_Capacity[l, l_tilde]
                    == model.p_sigma_Pipeline[l, l_tilde]
                    + sum(
                        model.p_delta_Pipeline[d]
                        * (
                            model.vb_y_Pipeline[l, l_tilde, d]
                            + model.vb_y_Pipeline[l_tilde, l, d]
                        )
                        for d in model.s_D
                    )
                    + model.v_S_PipelineCapacity[l, l_tilde]
                )
            else:
                return Constraint.Skip
        elif l in model.s_S and l_tilde in model.s_CP:
            if model.p_SCA[l, l_tilde]:
                return (
                    model.v_F_Capacity[l, l_tilde]
                    == model.p_sigma_Pipeline[l, l_tilde]
                    + sum(
                        model.p_delta_Pipeline[d]
                        * (
                            model.vb_y_Pipeline[l, l_tilde, d]
                            + model.vb_y_Pipeline[l_tilde, l, d]
                        )
                        for d in model.s_D
                    )
                    + model.v_S_PipelineCapacity[l, l_tilde]
                )
            else:
                return Constraint.Skip
        elif l in model.s_S and l_tilde in model.s_K:
            if model.p_SKA[l, l_tilde]:
                return (
                    model.v_F_Capacity[l, l_tilde]
                    == model.p_sigma_Pipeline[l, l_tilde]
                    + sum(
                        model.p_delta_Pipeline[d] * (model.vb_y_Pipeline[l, l_tilde, d])
                        for d in model.s_D
                    )
                    + model.v_S_PipelineCapacity[l, l_tilde]
                )
            else:
                return Constraint.Skip
        elif l in model.s_S and l_tilde in model.s_R:
            if model.p_SRA[l, l_tilde]:
                return (
                    model.v_F_Capacity[l, l_tilde]
                    == model.p_sigma_Pipeline[l, l_tilde]
                    + sum(
                        model.p_delta_Pipeline[d] * (model.vb_y_Pipeline[l, l_tilde, d])
                        for d in model.s_D
                    )
                    + model.v_S_PipelineCapacity[l, l_tilde]
                )
            else:
                return Constraint.Skip
        elif l in model.s_R and l_tilde in model.s_S:
            if model.p_RSA[l, l_tilde]:
                return (
                    model.v_F_Capacity[l, l_tilde]
                    == model.p_sigma_Pipeline[l, l_tilde]
                    + sum(
                        model.p_delta_Pipeline[d] * (model.vb_y_Pipeline[l, l_tilde, d])
                        for d in model.s_D
                    )
                    + model.v_S_PipelineCapacity[l, l_tilde]
                )
            else:
                return Constraint.Skip
        elif l in model.s_S and l_tilde in model.s_O:
            if model.p_SOA[l, l_tilde]:
                return (
                    model.v_F_Capacity[l, l_tilde]
                    == model.p_sigma_Pipeline[l, l_tilde]
                    + sum(
                        model.p_delta_Pipeline[d] * (model.vb_y_Pipeline[l, l_tilde, d])
                        for d in model.s_D
                    )
                    + model.v_S_PipelineCapacity[l, l_tilde]
                )
            else:
                return Constraint.Skip
        else:
            return Constraint.Skip

    model.PipelineCapacityExpansion = Constraint(
        model.s_L,
        model.s_L,
        rule=PipelineCapacityExpansionRule,
        doc="Pipeline capacity construction/expansion",
    )

    # model.PipelineCapacityExpansion['N03','N04'].pprint()

    # def BiDirectionalPipelineCapacityRestrictionRule(model,l,l_tilde,d):
    #     return (model.vb_y_Pipeline[l,l_tilde,d] + model.vb_y_Pipeline[l_tilde,l,d] <= 1)
    # model.BiDirectionalPipelineCapacityRestriction = Constraint(model.s_L,model.s_L,model.s_D,rule=BiDirectionalPipelineCapacityRestrictionRule, doc='Bi-directional pipeline capacity restriction')

    # model.BiDirectionalPipelineCapacityRestriction.pprint()

    def PipelineCapacityRule(model, l, l_tilde, t):
        if l in model.s_PP and l_tilde in model.s_CP:
            if model.p_PCA[l, l_tilde]:
                return model.v_F_Piped[l, l_tilde, t] <= model.v_F_Capacity[l, l_tilde]
            else:
                return Constraint.Skip
        elif l in model.s_PP and l_tilde in model.s_N:
            if model.p_PNA[l, l_tilde]:
                return model.v_F_Piped[l, l_tilde, t] <= model.v_F_Capacity[l, l_tilde]
            else:
                return Constraint.Skip
        elif l in model.s_PP and l_tilde in model.s_PP:
            if model.p_PPA[l, l_tilde]:
                return model.v_F_Piped[l, l_tilde, t] <= model.v_F_Capacity[l, l_tilde]
            else:
                return Constraint.Skip
        elif l in model.s_CP and l_tilde in model.s_N:
            if model.p_CNA[l, l_tilde]:
                return model.v_F_Piped[l, l_tilde, t] <= model.v_F_Capacity[l, l_tilde]
            else:
                return Constraint.Skip
        elif l in model.s_N and l_tilde in model.s_N:
            if model.p_NNA[l, l_tilde]:
                return model.v_F_Piped[l, l_tilde, t] <= model.v_F_Capacity[l, l_tilde]
            else:
                return Constraint.Skip
        elif l in model.s_N and l_tilde in model.s_CP:
            if model.p_NCA[l, l_tilde]:
                return model.v_F_Piped[l, l_tilde, t] <= model.v_F_Capacity[l, l_tilde]
            else:
                return Constraint.Skip
        elif l in model.s_N and l_tilde in model.s_K:
            if model.p_NKA[l, l_tilde]:
                return model.v_F_Piped[l, l_tilde, t] <= model.v_F_Capacity[l, l_tilde]
            else:
                return Constraint.Skip
        elif l in model.s_N and l_tilde in model.s_S:
            if model.p_NSA[l, l_tilde]:
                return model.v_F_Piped[l, l_tilde, t] <= model.v_F_Capacity[l, l_tilde]
            else:
                return Constraint.Skip
        elif l in model.s_N and l_tilde in model.s_R:
            if model.p_NRA[l, l_tilde]:
                return model.v_F_Piped[l, l_tilde, t] <= model.v_F_Capacity[l, l_tilde]
            else:
                return Constraint.Skip
        elif l in model.s_N and l_tilde in model.s_O:
            if model.p_NOA[l, l_tilde]:
                return model.v_F_Piped[l, l_tilde, t] <= model.v_F_Capacity[l, l_tilde]
            else:
                return Constraint.Skip
        elif l in model.s_F and l_tilde in model.s_CP:
            if model.p_FCA[l, l_tilde]:
                return model.v_F_Piped[l, l_tilde, t] <= model.v_F_Capacity[l, l_tilde]
            else:
                return Constraint.Skip
        elif l in model.s_R and l_tilde in model.s_CP:
            if model.p_RCA[l, l_tilde]:
                return model.v_F_Piped[l, l_tilde, t] <= model.v_F_Capacity[l, l_tilde]
            else:
                return Constraint.Skip
        elif l in model.s_R and l_tilde in model.s_N:
            if model.p_RNA[l, l_tilde]:
                return model.v_F_Piped[l, l_tilde, t] <= model.v_F_Capacity[l, l_tilde]
            else:
                return Constraint.Skip
        elif l in model.s_R and l_tilde in model.s_K:
            if model.p_RKA[l, l_tilde]:
                return model.v_F_Piped[l, l_tilde, t] <= model.v_F_Capacity[l, l_tilde]
            else:
                return Constraint.Skip
        elif l in model.s_S and l_tilde in model.s_N:
            if model.p_SNA[l, l_tilde]:
                return model.v_F_Piped[l, l_tilde, t] <= model.v_F_Capacity[l, l_tilde]
            else:
                return Constraint.Skip
        elif l in model.s_S and l_tilde in model.s_CP:
            if model.p_SCA[l, l_tilde]:
                return model.v_F_Piped[l, l_tilde, t] <= model.v_F_Capacity[l, l_tilde]
            else:
                return Constraint.Skip
        elif l in model.s_S and l_tilde in model.s_K:
            if model.p_SKA[l, l_tilde]:
                return model.v_F_Piped[l, l_tilde, t] <= model.v_F_Capacity[l, l_tilde]
            else:
                return Constraint.Skip
        elif l in model.s_S and l_tilde in model.s_R:
            if model.p_SRA[l, l_tilde]:
                return model.v_F_Piped[l, l_tilde, t] <= model.v_F_Capacity[l, l_tilde]
            else:
                return Constraint.Skip
        elif l in model.s_S and l_tilde in model.s_O:
            if model.p_SOA[l, l_tilde]:
                return model.v_F_Piped[l, l_tilde, t] <= model.v_F_Capacity[l, l_tilde]
            else:
                return Constraint.Skip
        else:
            return Constraint.Skip

    model.PipelineCapacity = Constraint(
        model.s_L,
        model.s_L,
        model.s_T,
        rule=PipelineCapacityRule,
        doc="Pipeline capacity",
    )

    # model.PipelineCapacity['R01','CP01','T01'].pprint()

    def StorageCapacityExpansionRule(model, s):
        return (
            model.v_X_Capacity[s]
            == model.p_sigma_Storage[s]
            + sum(
                model.p_delta_Storage[c] * model.vb_y_Storage[s, c] for c in model.s_C
            )
            + model.v_S_StorageCapacity[s]
        )

    model.StorageCapacityExpansion = Constraint(
        model.s_S,
        rule=StorageCapacityExpansionRule,
        doc="Storage capacity construction/expansion",
    )

    # model.StorageCapacityExpansion.pprint()

    def StorageCapacityRule(model, s, t):
        return model.v_L_Storage[s, t] <= model.v_X_Capacity[s]

    model.StorageCapacity = Constraint(
        model.s_S, model.s_T, rule=StorageCapacityRule, doc="Storage capacity"
    )

    # model.StorageCapacity.pprint()

    def DisposalCapacityExpansionRule(model, k):
        return (
            model.v_D_Capacity[k]
            == model.p_sigma_Disposal[k]
            + sum(
                model.p_delta_Disposal[i] * model.vb_y_Disposal[k, i] for i in model.s_I
            )
            + model.v_S_DisposalCapacity[k]
        )

    model.DisposalCapacityExpansion = Constraint(
        model.s_K,
        rule=DisposalCapacityExpansionRule,
        doc="Disposal capacity construction/expansion",
    )

    # model.DisposalCapacityExpansion1.pprint()

    def DisposalCapacityRule(model, k, t):
        return (
            sum(model.v_F_Piped[n, k, t] for n in model.s_N if model.p_NKA[n, k])
            + sum(model.v_F_Piped[s, k, t] for s in model.s_S if model.p_SKA[s, k])
            + sum(model.v_F_Trucked[s, k, t] for s in model.s_S if model.p_SKT[s, k])
            + sum(model.v_F_Trucked[p, k, t] for p in model.s_PP if model.p_PKT[p, k])
            + sum(model.v_F_Trucked[p, k, t] for p in model.s_CP if model.p_CKT[p, k])
            + sum(model.v_F_Trucked[r, k, t] for r in model.s_R if model.p_RKT[r, k])
            <= model.v_D_Capacity[k]
        )

    model.DisposalCapacity = Constraint(
        model.s_K, model.s_T, rule=DisposalCapacityRule, doc="Disposal capacity"
    )

    # model.DisposalCapacity.pprint()

    def TreatmentCapacityExpansionRule(model, r):
        return (
            model.v_T_Capacity[r]
            == model.p_sigma_Treatment[r]
            + sum(
                model.p_delta_Treatment[j] * model.vb_y_Treatment[r, j]
                for j in model.s_J
            )
            + model.v_S_TreatmentCapacity[r]
        )

    model.TreatmentCapacityExpansion = Constraint(
        model.s_R,
        rule=TreatmentCapacityExpansionRule,
        doc="Treatment capacity construction/expansion",
    )

    # model.TreatmentCapacityExpansion.pprint()

    def TreatmentCapacityRule(model, r, t):
        return (
            sum(model.v_F_Piped[n, r, t] for n in model.s_N if model.p_NRA[n, r])
            + sum(model.v_F_Piped[s, r, t] for s in model.s_S if model.p_SRA[s, r])
            + sum(model.v_F_Trucked[p, r, t] for p in model.s_PP if model.p_PRT[p, r])
            + sum(model.v_F_Trucked[p, r, t] for p in model.s_CP if model.p_CRT[p, r])
            <= model.v_T_Capacity[r]
        )

    model.TreatmentCapacity = Constraint(
        model.s_R, model.s_T, rule=TreatmentCapacityRule, doc="Treatment capacity"
    )

    # model.TreatmentCapacity.pprint()

    def TreatmentBalanceRule(model, r, t):
        return (
            model.p_epsilon_Treatment[r, model.p_W_TreatmentComponent[r]]
            * (
                sum(model.v_F_Piped[n, r, t] for n in model.s_N if model.p_NRA[n, r])
                + sum(model.v_F_Piped[s, r, t] for s in model.s_S if model.p_SRA[s, r])
                + sum(
                    model.v_F_Trucked[p, r, t] for p in model.s_PP if model.p_PRT[p, r]
                )
                + sum(
                    model.v_F_Trucked[p, r, t] for p in model.s_CP if model.p_CRT[p, r]
                )
            )
            == sum(model.v_F_Piped[r, p, t] for p in model.s_CP if model.p_RCA[r, p])
            + sum(model.v_F_Piped[r, s, t] for s in model.s_S if model.p_RSA[r, s])
            + model.v_F_UnusedTreatedWater[r, t]
        )

    model.TreatmentBalance = Constraint(
        model.s_R, model.s_T, rule=TreatmentBalanceRule, doc="Treatment balance"
    )

    # model.TreatmentBalance.pprint()

    def BeneficialReuseCapacityRule(model, o, t):
        return (
            sum(model.v_F_Piped[n, o, t] for n in model.s_N if model.p_NOA[n, o])
            + sum(model.v_F_Piped[s, o, t] for s in model.s_S if model.p_SOA[s, o])
            + sum(model.v_F_Trucked[p, o, t] for p in model.s_PP if model.p_POT[p, o])
            <= model.p_sigma_Reuse[o] + model.v_S_ReuseCapacity[o]
        )

    model.BeneficialReuseCapacity = Constraint(
        model.s_O,
        model.s_T,
        rule=BeneficialReuseCapacityRule,
        doc="Beneficial reuse capacity",
    )

    # model.BeneficialReuseCapacity.pprint()

    # COMMENT: Beneficial reuse capacity constraint has not been tested yet

    def FreshSourcingCostRule(model, f, p, t):
        if f in model.s_F and p in model.s_CP:
            if model.p_FCA[f, p]:
                return (
                    model.v_C_Sourced[f, p, t]
                    == (model.v_F_Sourced[f, p, t] + model.v_F_Trucked[f, p, t])
                    * model.p_pi_Sourcing[f]
                )
            elif model.p_FCT[f, p]:
                return (
                    model.v_C_Sourced[f, p, t]
                    == (model.v_F_Sourced[f, p, t] + model.v_F_Trucked[f, p, t])
                    * model.p_pi_Sourcing[f]
                )
            else:
                return Constraint.Skip
        else:
            return Constraint.Skip

    #                    return (model.v_C_Sourced[f,p,t] == (model.v_F_Sourced[f,p,t] + model.v_F_Trucked[f,p,t])* model.p_pi_Sourcing[f])
    model.FreshSourcingCost = Constraint(
        model.s_F,
        model.s_CP,
        model.s_T,
        rule=FreshSourcingCostRule,
        doc="Fresh sourcing cost",
    )

    # model.FreshSourcingCost.pprint()

    def TotalFreshSourcingCostRule(model):
        return model.v_C_TotalSourced == sum(
            sum(
                sum(model.v_C_Sourced[f, p, t] for f in model.s_F if model.p_FCA[f, p])
                for p in model.s_CP
            )
            for t in model.s_T
        )

    model.TotalFreshSourcingCost = Constraint(
        rule=TotalFreshSourcingCostRule, doc="Total fresh sourcing cost"
    )

    # model.TotalFreshSourcingCost.pprint()

    def TotalFreshSourcingVolumeRule(model):
        return model.v_F_TotalSourced == sum(
            sum(
                sum(model.v_F_Sourced[f, p, t] for f in model.s_F if model.p_FCA[f, p])
                for p in model.s_CP
            )
            for t in model.s_T
        ) + sum(
            sum(
                sum(model.v_F_Trucked[f, p, t] for f in model.s_F if model.p_FCT[f, p])
                for p in model.s_CP
            )
            for t in model.s_T
        )

    model.TotalFreshSourcingVolume = Constraint(
        rule=TotalFreshSourcingVolumeRule, doc="Total fresh sourcing volume"
    )

    # model.TotalFreshSourcingVolume.pprint()

    def DisposalCostRule(model, k, t):
        return (
            model.v_C_Disposal[k, t]
            == (
                sum(model.v_F_Piped[n, k, t] for n in model.s_N if model.p_NKA[n, k])
                + sum(model.v_F_Piped[r, k, t] for r in model.s_R if model.p_RKA[r, k])
                + sum(model.v_F_Piped[s, k, t] for s in model.s_S if model.p_SKA[s, k])
                + sum(
                    model.v_F_Trucked[p, k, t] for p in model.s_PP if model.p_PKT[p, k]
                )
                + sum(
                    model.v_F_Trucked[p, k, t] for p in model.s_CP if model.p_CKT[p, k]
                )
                + sum(
                    model.v_F_Trucked[s, k, t] for s in model.s_S if model.p_SKT[s, k]
                )
                + sum(
                    model.v_F_Trucked[r, k, t] for r in model.s_R if model.p_RKT[r, k]
                )
            )
            * model.p_pi_Disposal[k]
        )

    model.DisposalCost = Constraint(
        model.s_K, model.s_T, rule=DisposalCostRule, doc="Disposal cost"
    )

    # model.DisposalCost.pprint()

    def TotalDisposalCostRule(model):
        return model.v_C_TotalDisposal == sum(
            sum(model.v_C_Disposal[k, t] for k in model.s_K) for t in model.s_T
        )

    model.TotalDisposalCost = Constraint(
        rule=TotalDisposalCostRule, doc="Total disposal cost"
    )

    # model.TotalDisposalCost.pprint()

    def TotalDisposalVolumeRule(model):
        return model.v_F_TotalDisposed == (
            sum(
                sum(sum(model.v_F_Piped[l, k, t] for l in model.s_L) for k in model.s_K)
                for t in model.s_T
            )
            + sum(
                sum(
                    sum(model.v_F_Trucked[l, k, t] for l in model.s_L)
                    for k in model.s_K
                )
                for t in model.s_T
            )
        )

    model.TotalDisposalVolume = Constraint(
        rule=TotalDisposalVolumeRule, doc="Total disposal volume"
    )

    # model.TotalDisposalVolume.pprint()

    def TreatmentCostRule(model, r, t):
        return (
            model.v_C_Treatment[r, t]
            == (
                sum(model.v_F_Piped[n, r, t] for n in model.s_N if model.p_NRA[n, r])
                + sum(model.v_F_Piped[s, r, t] for s in model.s_S if model.p_SRA[s, r])
                + sum(
                    model.v_F_Trucked[p, r, t] for p in model.s_PP if model.p_PRT[p, r]
                )
                + sum(
                    model.v_F_Trucked[p, r, t] for p in model.s_CP if model.p_CRT[p, r]
                )
            )
            * model.p_pi_Treatment[r]
        )

    model.TreatmentCost = Constraint(
        model.s_R, model.s_T, rule=TreatmentCostRule, doc="Treatment cost"
    )

    # model.TreatmentCost.pprint()

    def TotalTreatmentCostRule(model):
        return model.v_C_TotalTreatment == sum(
            sum(model.v_C_Treatment[r, t] for r in model.s_R) for t in model.s_T
        )

    model.TotalTreatmentCost = Constraint(
        rule=TotalTreatmentCostRule, doc="Total treatment cost"
    )

    # model.TotalTreatmentCost.pprint()

    def CompletionsReuseCostRule(
        model,
        p,
        t,
    ):
        return model.v_C_Reuse[p, t] == (
            (
                sum(model.v_F_Piped[n, p, t] for n in model.s_N if model.p_NCA[n, p])
                + sum(
                    model.v_F_Piped[p_tilde, p, t]
                    for p_tilde in model.s_PP
                    if model.p_PCA[p_tilde, p]
                )
                + sum(
                    model.v_F_Piped[p_tilde, p, t]
                    for p_tilde in model.s_CP
                    if model.p_CCA[p_tilde, p]
                )
                + sum(model.v_F_Piped[s, p, t] for s in model.s_S if model.p_SCA[s, p])
                + sum(model.v_F_Piped[r, p, t] for r in model.s_R if model.p_RCA[r, p])
                + sum(
                    model.v_F_Trucked[p_tilde, p, t]
                    for p_tilde in model.s_PP
                    if model.p_PCT[p_tilde, p]
                )
                + sum(
                    model.v_F_Trucked[p_tilde, p, t]
                    for p_tilde in model.s_CP
                    if model.p_CCT[p_tilde, p]
                )
                + sum(
                    model.v_F_Trucked[s, p, t] for s in model.s_S if model.p_SCT[s, p]
                )
            )
            * model.p_pi_Reuse[p]
        )

    model.CompletionsReuseCost = Constraint(
        model.s_CP,
        model.s_T,
        rule=CompletionsReuseCostRule,
        doc="Reuse completions cost",
    )

    # model.CompletionsReuseCost.pprint()

    def TotalCompletionsReuseCostRule(model):
        return model.v_C_TotalReuse == sum(
            sum(model.v_C_Reuse[p, t] for p in model.s_CP) for t in model.s_T
        )

    model.TotalCompletionsReuseCost = Constraint(
        rule=TotalCompletionsReuseCostRule, doc="Total completions reuse cost"
    )

    def TotalReuseVolumeRule(model):
        return model.v_F_TotalReused == sum(
            sum(
                sum(model.v_F_Piped[n, p, t] for n in model.s_N if model.p_NCA[n, p])
                + sum(
                    model.v_F_Piped[p_tilde, p, t]
                    for p_tilde in model.s_PP
                    if model.p_PCA[p_tilde, p]
                )
                + sum(
                    model.v_F_Piped[p_tilde, p, t]
                    for p_tilde in model.s_CP
                    if model.p_CCA[p_tilde, p]
                )
                + sum(model.v_F_Piped[s, p, t] for s in model.s_S if model.p_SCA[s, p])
                + sum(model.v_F_Piped[r, p, t] for r in model.s_R if model.p_RCA[r, p])
                + sum(
                    model.v_F_Trucked[p_tilde, p, t]
                    for p_tilde in model.s_PP
                    if model.p_PCT[p_tilde, p]
                )
                + sum(
                    model.v_F_Trucked[p_tilde, p, t]
                    for p_tilde in model.s_CP
                    if model.p_CCT[p_tilde, p]
                )
                + sum(
                    model.v_F_Trucked[s, p, t] for s in model.s_S if model.p_SCT[s, p]
                )
                for p in model.s_CP
            )
            for t in model.s_T
        )

    model.TotalReuseVolume = Constraint(
        rule=TotalReuseVolumeRule, doc="Total reuse volume"
    )

    # model.TotalCompletionsReuseCost.pprint()

    def PipingCostRule(model, l, l_tilde, t):
        if l in model.s_PP and l_tilde in model.s_CP:
            if model.p_PCA[l, l_tilde]:
                return (
                    model.v_C_Piped[l, l_tilde, t]
                    == model.v_F_Piped[l, l_tilde, t] * model.p_pi_Pipeline[l, l_tilde]
                )
            else:
                return Constraint.Skip
        elif l in model.s_PP and l_tilde in model.s_N:
            if model.p_PNA[l, l_tilde]:
                return (
                    model.v_C_Piped[l, l_tilde, t]
                    == model.v_F_Piped[l, l_tilde, t] * model.p_pi_Pipeline[l, l_tilde]
                )
            else:
                return Constraint.Skip
        elif l in model.s_PP and l_tilde in model.s_PP:
            if model.p_PPA[l, l_tilde]:
                return (
                    model.v_C_Piped[l, l_tilde, t]
                    == model.v_F_Piped[l, l_tilde, t] * model.p_pi_Pipeline[l, l_tilde]
                )
            else:
                return Constraint.Skip
        elif l in model.s_CP and l_tilde in model.s_N:
            if model.p_CNA[l, l_tilde]:
                return (
                    model.v_C_Piped[l, l_tilde, t]
                    == model.v_F_Piped[l, l_tilde, t] * model.p_pi_Pipeline[l, l_tilde]
                )
            else:
                return Constraint.Skip
        elif l in model.s_CP and l_tilde in model.s_CP:
            if model.p_CCA[l, l_tilde]:
                return (
                    model.v_C_Piped[l, l_tilde, t]
                    == model.v_F_Piped[l, l_tilde, t] * model.p_pi_Pipeline[l, l_tilde]
                )
            else:
                return Constraint.Skip
        elif l in model.s_N and l_tilde in model.s_N:
            if model.p_NNA[l, l_tilde]:
                return (
                    model.v_C_Piped[l, l_tilde, t]
                    == model.v_F_Piped[l, l_tilde, t] * model.p_pi_Pipeline[l, l_tilde]
                )
            else:
                return Constraint.Skip
        elif l in model.s_N and l_tilde in model.s_CP:
            if model.p_NCA[l, l_tilde]:
                return (
                    model.v_C_Piped[l, l_tilde, t]
                    == model.v_F_Piped[l, l_tilde, t] * model.p_pi_Pipeline[l, l_tilde]
                )
            else:
                return Constraint.Skip
        elif l in model.s_N and l_tilde in model.s_K:
            if model.p_NKA[l, l_tilde]:
                return (
                    model.v_C_Piped[l, l_tilde, t]
                    == model.v_F_Piped[l, l_tilde, t] * model.p_pi_Pipeline[l, l_tilde]
                )
            else:
                return Constraint.Skip
        elif l in model.s_N and l_tilde in model.s_S:
            if model.p_NSA[l, l_tilde]:
                return (
                    model.v_C_Piped[l, l_tilde, t]
                    == model.v_F_Piped[l, l_tilde, t] * model.p_pi_Pipeline[l, l_tilde]
                )
            else:
                return Constraint.Skip
        elif l in model.s_N and l_tilde in model.s_R:
            if model.p_NRA[l, l_tilde]:
                return (
                    model.v_C_Piped[l, l_tilde, t]
                    == model.v_F_Piped[l, l_tilde, t] * model.p_pi_Pipeline[l, l_tilde]
                )
            else:
                return Constraint.Skip
        elif l in model.s_N and l_tilde in model.s_O:
            if model.p_NOA[l, l_tilde]:
                return (
                    model.v_C_Piped[l, l_tilde, t]
                    == model.v_F_Piped[l, l_tilde, t] * model.p_pi_Pipeline[l, l_tilde]
                )
            else:
                return Constraint.Skip
        elif l in model.s_F and l_tilde in model.s_CP:
            if model.p_FCA[l, l_tilde]:
                return (
                    model.v_C_Piped[l, l_tilde, t]
                    == model.v_F_Sourced[l, l_tilde, t]
                    * model.p_pi_Pipeline[l, l_tilde]
                )
            else:
                return Constraint.Skip
        elif l in model.s_R and l_tilde in model.s_N:
            if model.p_RNA[l, l_tilde]:
                return (
                    model.v_C_Piped[l, l_tilde, t]
                    == model.v_F_Piped[l, l_tilde, t] * model.p_pi_Pipeline[l, l_tilde]
                )
            else:
                return Constraint.Skip
        elif l in model.s_R and l_tilde in model.s_CP:
            if model.p_RCA[l, l_tilde]:
                return (
                    model.v_C_Piped[l, l_tilde, t]
                    == model.v_F_Piped[l, l_tilde, t] * model.p_pi_Pipeline[l, l_tilde]
                )
            else:
                return Constraint.Skip
        elif l in model.s_R and l_tilde in model.s_K:
            if model.p_RKA[l, l_tilde]:
                return (
                    model.v_C_Piped[l, l_tilde, t]
                    == model.v_F_Piped[l, l_tilde, t] * model.p_pi_Pipeline[l, l_tilde]
                )
            else:
                return Constraint.Skip
        elif l in model.s_S and l_tilde in model.s_N:
            if model.p_SNA[l, l_tilde]:
                return (
                    model.v_C_Piped[l, l_tilde, t]
                    == model.v_F_Piped[l, l_tilde, t] * model.p_pi_Pipeline[l, l_tilde]
                )
            else:
                return Constraint.Skip
        elif l in model.s_S and l_tilde in model.s_K:
            if model.p_SKA[l, l_tilde]:
                return (
                    model.v_C_Piped[l, l_tilde, t]
                    == model.v_F_Piped[l, l_tilde, t] * model.p_pi_Pipeline[l, l_tilde]
                )
            else:
                return Constraint.Skip
        elif l in model.s_S and l_tilde in model.s_R:
            if model.p_SRA[l, l_tilde]:
                return (
                    model.v_C_Piped[l, l_tilde, t]
                    == model.v_F_Piped[l, l_tilde, t] * model.p_pi_Pipeline[l, l_tilde]
                )
            else:
                return Constraint.Skip
        elif l in model.s_S and l_tilde in model.s_O:
            if model.p_SOA[l, l_tilde]:
                return (
                    model.v_C_Piped[l, l_tilde, t]
                    == model.v_F_Piped[l, l_tilde, t] * model.p_pi_Pipeline[l, l_tilde]
                )
            else:
                return Constraint.Skip
        else:
            return Constraint.Skip

    model.PipingCost = Constraint(
        model.s_L, model.s_L, model.s_T, rule=PipingCostRule, doc="Piping cost"
    )

    # model.PipingCost.pprint()

    def TotalPipingCostRule(model):
        return model.v_C_TotalPiping == (
            sum(
                sum(
                    sum(
                        model.v_C_Piped[p, p_tilde, t]
                        for p in model.s_PP
                        if model.p_PCA[p, p_tilde]
                    )
                    for p_tilde in model.s_CP
                )
                + sum(
                    sum(
                        model.v_C_Piped[p, n, t]
                        for p in model.s_PP
                        if model.p_PNA[p, n]
                    )
                    for n in model.s_N
                )
                + sum(
                    sum(
                        model.v_C_Piped[p, p_tilde, t]
                        for p in model.s_PP
                        if model.p_PPA[p, p_tilde]
                    )
                    for p_tilde in model.s_PP
                )
                + sum(
                    sum(
                        model.v_C_Piped[p, p_tilde, t]
                        for p in model.s_CP
                        if model.p_CCA[p, p_tilde]
                    )
                    for p_tilde in model.s_CP
                )
                + sum(
                    sum(
                        model.v_C_Piped[p, n, t]
                        for p in model.s_CP
                        if model.p_CNA[p, n]
                    )
                    for n in model.s_N
                )
                + sum(
                    sum(
                        model.v_C_Piped[n, n_tilde, t]
                        for n in model.s_N
                        if model.p_NNA[n, n_tilde]
                    )
                    for n_tilde in model.s_N
                )
                + sum(
                    sum(
                        model.v_C_Piped[n, p, t] for n in model.s_N if model.p_NCA[n, p]
                    )
                    for p in model.s_CP
                )
                + sum(
                    sum(
                        model.v_C_Piped[n, k, t] for n in model.s_N if model.p_NKA[n, k]
                    )
                    for k in model.s_K
                )
                + sum(
                    sum(
                        model.v_C_Piped[n, s, t] for n in model.s_N if model.p_NSA[n, s]
                    )
                    for s in model.s_S
                )
                + sum(
                    sum(
                        model.v_C_Piped[n, r, t] for n in model.s_N if model.p_NRA[n, r]
                    )
                    for r in model.s_R
                )
                + sum(
                    sum(
                        model.v_C_Piped[n, o, t] for n in model.s_N if model.p_NOA[n, o]
                    )
                    for o in model.s_O
                )
                + sum(
                    sum(
                        model.v_C_Piped[f, p, t] for f in model.s_F if model.p_FCA[f, p]
                    )
                    for p in model.s_CP
                )
                + sum(
                    sum(
                        model.v_C_Piped[r, n, t] for r in model.s_R if model.p_RNA[r, n]
                    )
                    for n in model.s_N
                )
                + sum(
                    sum(
                        model.v_C_Piped[r, p, t] for r in model.s_R if model.p_RCA[r, p]
                    )
                    for p in model.s_CP
                )
                + sum(
                    sum(
                        model.v_C_Piped[r, k, t] for r in model.s_R if model.p_RKA[r, k]
                    )
                    for k in model.s_K
                )
                + sum(
                    sum(
                        model.v_C_Piped[s, n, t] for s in model.s_S if model.p_SNA[s, n]
                    )
                    for n in model.s_N
                )
                + sum(
                    sum(
                        model.v_C_Piped[s, r, t] for s in model.s_S if model.p_SRA[s, r]
                    )
                    for r in model.s_R
                )
                + sum(
                    sum(
                        model.v_C_Piped[s, o, t] for s in model.s_S if model.p_SOA[s, o]
                    )
                    for o in model.s_O
                )
                + sum(
                    sum(
                        model.v_C_Piped[f, p, t] for f in model.s_F if model.p_FCA[f, p]
                    )
                    for p in model.s_CP
                )
                for t in model.s_T
            )
        )

    model.TotalPipingCost = Constraint(
        rule=TotalPipingCostRule, doc="Total piping cost"
    )

    # model.TotalPipingCost.pprint()

    def StorageDepositCostRule(model, s, t):
        return model.v_C_Storage[s, t] == (
            (
                sum(model.v_F_Piped[n, s, t] for n in model.s_N if model.p_NSA[n, s])
                + sum(model.v_F_Piped[r, s, t] for r in model.s_R if model.p_RSA[r, s])
                + sum(
                    model.v_F_Trucked[p, s, t] for p in model.s_PP if model.p_PST[p, s]
                )
                + sum(
                    model.v_F_Trucked[p, s, t] for p in model.s_CP if model.p_CST[p, s]
                )
            )
            * model.p_pi_Storage[s]
        )

    model.StorageDepositCost = Constraint(
        model.s_S, model.s_T, rule=StorageDepositCostRule, doc="Storage deposit cost"
    )

    # model.StorageDepositCost.pprint()

    def TotalStorageCostRule(model):
        return model.v_C_TotalStorage == sum(
            sum(model.v_C_Storage[s, t] for s in model.s_S) for t in model.s_T
        )

    model.TotalStorageCost = Constraint(
        rule=TotalStorageCostRule, doc="Total storage deposit cost"
    )

    # model.TotalStorageCost.pprint()

    def StorageWithdrawalCreditRule(model, s, t):
        return model.v_R_Storage[s, t] == (
            (
                sum(model.v_F_Piped[s, n, t] for n in model.s_N if model.p_SNA[s, n])
                + sum(model.v_F_Piped[s, p, t] for p in model.s_CP if model.p_SCA[s, p])
                + sum(model.v_F_Piped[s, k, t] for k in model.s_K if model.p_SKA[s, k])
                + sum(model.v_F_Piped[s, r, t] for r in model.s_R if model.p_SRA[s, r])
                + sum(model.v_F_Piped[s, o, t] for o in model.s_O if model.p_SOA[s, o])
                + sum(
                    model.v_F_Trucked[s, p, t] for p in model.s_CP if model.p_SCT[s, p]
                )
                + sum(
                    model.v_F_Trucked[s, k, t] for k in model.s_K if model.p_SKT[s, k]
                )
            )
            * model.p_rho_Storage[s]
        )

    model.StorageWithdrawalCredit = Constraint(
        model.s_S,
        model.s_T,
        rule=StorageWithdrawalCreditRule,
        doc="Storage withdrawal credit",
    )

    # model.StorageWithdrawalCredit.pprint()

    def TotalStorageWithdrawalCreditRule(model):
        return model.v_R_TotalStorage == sum(
            sum(model.v_R_Storage[s, t] for s in model.s_S) for t in model.s_T
        )

    model.TotalStorageWithdrawalCredit = Constraint(
        rule=TotalStorageWithdrawalCreditRule, doc="Total storage withdrawal credit"
    )

    # model.TotalStorageWithdrawalCredit.pprint()

    def TruckingCostRule(model, l, l_tilde, t):
        if l in model.s_PP and l_tilde in model.s_CP:
            if model.p_PCT[l, l_tilde]:
                return (
                    model.v_C_Trucked[l, l_tilde, t]
                    == model.v_F_Trucked[l, l_tilde, t]
                    * 1
                    / model.p_delta_Truck
                    * model.p_tau_Trucking[l, l_tilde]
                    * model.p_pi_Trucking[l]
                )
            else:
                return Constraint.Skip
        elif l in model.s_F and l_tilde in model.s_CP:
            if model.p_FCT[l, l_tilde]:
                return (
                    model.v_C_Trucked[l, l_tilde, t]
                    == model.v_F_Trucked[l, l_tilde, t]
                    * 1
                    / model.p_delta_Truck
                    * model.p_tau_Trucking[l, l_tilde]
                    * model.p_pi_Trucking[l]
                )
            else:
                return Constraint.Skip
        elif l in model.s_PP and l_tilde in model.s_K:
            if model.p_PKT[l, l_tilde]:
                return (
                    model.v_C_Trucked[l, l_tilde, t]
                    == model.v_F_Trucked[l, l_tilde, t]
                    * 1
                    / model.p_delta_Truck
                    * model.p_tau_Trucking[l, l_tilde]
                    * model.p_pi_Trucking[l]
                )
            else:
                return Constraint.Skip
        elif l in model.s_PP and l_tilde in model.s_S:
            if model.p_PST[l, l_tilde]:
                return (
                    model.v_C_Trucked[l, l_tilde, t]
                    == model.v_F_Trucked[l, l_tilde, t]
                    * 1
                    / model.p_delta_Truck
                    * model.p_tau_Trucking[l, l_tilde]
                    * model.p_pi_Trucking[l]
                )
            else:
                return Constraint.Skip
        elif l in model.s_PP and l_tilde in model.s_R:
            if model.p_PRT[l, l_tilde]:
                return (
                    model.v_C_Trucked[l, l_tilde, t]
                    == model.v_F_Trucked[l, l_tilde, t]
                    * 1
                    / model.p_delta_Truck
                    * model.p_tau_Trucking[l, l_tilde]
                    * model.p_pi_Trucking[l]
                )
            else:
                return Constraint.Skip
        elif l in model.s_PP and l_tilde in model.s_O:
            if model.p_POT[l, l_tilde]:
                return (
                    model.v_C_Trucked[l, l_tilde, t]
                    == model.v_F_Trucked[l, l_tilde, t]
                    * 1
                    / model.p_delta_Truck
                    * model.p_tau_Trucking[l, l_tilde]
                    * model.p_pi_Trucking[l]
                )
            else:
                return Constraint.Skip
        elif l in model.s_CP and l_tilde in model.s_K:
            if model.p_CKT[l, l_tilde]:
                return (
                    model.v_C_Trucked[l, l_tilde, t]
                    == model.v_F_Trucked[l, l_tilde, t]
                    * 1
                    / model.p_delta_Truck
                    * model.p_tau_Trucking[l, l_tilde]
                    * model.p_pi_Trucking[l]
                )
            else:
                return Constraint.Skip
        elif l in model.s_CP and l_tilde in model.s_S:
            if model.p_CST[l, l_tilde]:
                return (
                    model.v_C_Trucked[l, l_tilde, t]
                    == model.v_F_Trucked[l, l_tilde, t]
                    * 1
                    / model.p_delta_Truck
                    * model.p_tau_Trucking[l, l_tilde]
                    * model.p_pi_Trucking[l]
                )
            else:
                return Constraint.Skip
        elif l in model.s_CP and l_tilde in model.s_R:
            if model.p_CRT[l, l_tilde]:
                return (
                    model.v_C_Trucked[l, l_tilde, t]
                    == model.v_F_Trucked[l, l_tilde, t]
                    * 1
                    / model.p_delta_Truck
                    * model.p_tau_Trucking[l, l_tilde]
                    * model.p_pi_Trucking[l]
                )
            else:
                return Constraint.Skip
        elif l in model.s_CP and l_tilde in model.s_CP:
            if model.p_CCT[l, l_tilde]:
                return (
                    model.v_C_Trucked[l, l_tilde, t]
                    == model.v_F_Trucked[l, l_tilde, t]
                    * 1
                    / model.p_delta_Truck
                    * model.p_tau_Trucking[l, l_tilde]
                    * model.p_pi_Trucking[l]
                )
            else:
                return Constraint.Skip
        elif l in model.s_S and l_tilde in model.s_CP:
            if model.p_SCT[l, l_tilde]:
                return (
                    model.v_C_Trucked[l, l_tilde, t]
                    == model.v_F_Trucked[l, l_tilde, t]
                    * 1
                    / model.p_delta_Truck
                    * model.p_tau_Trucking[l, l_tilde]
                    * model.p_pi_Trucking[l]
                )
            else:
                return Constraint.Skip
        elif l in model.s_S and l_tilde in model.s_K:
            if model.p_SKT[l, l_tilde]:
                return (
                    model.v_C_Trucked[l, l_tilde, t]
                    == model.v_F_Trucked[l, l_tilde, t]
                    * 1
                    / model.p_delta_Truck
                    * model.p_tau_Trucking[l, l_tilde]
                    * model.p_pi_Trucking[l]
                )
            else:
                return Constraint.Skip
        elif l in model.s_R and l_tilde in model.s_K:
            if model.p_RKT[l, l_tilde]:
                return (
                    model.v_C_Trucked[l, l_tilde, t]
                    == model.v_F_Trucked[l, l_tilde, t]
                    * 1
                    / model.p_delta_Truck
                    * model.p_tau_Trucking[l, l_tilde]
                    * model.p_pi_Trucking[l]
                )
            else:
                return Constraint.Skip
        else:
            return Constraint.Skip

    model.TruckingCost = Constraint(
        model.s_L, model.s_L, model.s_T, rule=TruckingCostRule, doc="Trucking cost"
    )

    # model.TruckingCost.pprint()

    def TotalTruckingCostRule(model):
        return model.v_C_TotalTrucking == (
            sum(
                sum(
                    sum(
                        model.v_C_Trucked[p, p_tilde, t]
                        for p in model.s_PP
                        if model.p_PCT[p, p_tilde]
                    )
                    for p_tilde in model.s_CP
                )
                + sum(
                    sum(
                        model.v_C_Trucked[p, k, t]
                        for p in model.s_PP
                        if model.p_PKT[p, k]
                    )
                    for k in model.s_K
                )
                + sum(
                    sum(
                        model.v_C_Trucked[p, s, t]
                        for p in model.s_PP
                        if model.p_PST[p, s]
                    )
                    for s in model.s_S
                )
                + sum(
                    sum(
                        model.v_C_Trucked[p, r, t]
                        for p in model.s_PP
                        if model.p_PRT[p, r]
                    )
                    for r in model.s_R
                )
                + sum(
                    sum(
                        model.v_C_Trucked[p, o, t]
                        for p in model.s_PP
                        if model.p_POT[p, o]
                    )
                    for o in model.s_O
                )
                + sum(
                    sum(
                        model.v_C_Trucked[p, k, t]
                        for p in model.s_CP
                        if model.p_CKT[p, k]
                    )
                    for k in model.s_K
                )
                + sum(
                    sum(
                        model.v_C_Trucked[p, s, t]
                        for p in model.s_CP
                        if model.p_CST[p, s]
                    )
                    for s in model.s_S
                )
                + sum(
                    sum(
                        model.v_C_Trucked[p, r, t]
                        for p in model.s_CP
                        if model.p_CRT[p, r]
                    )
                    for r in model.s_R
                )
                + sum(
                    sum(
                        model.v_C_Trucked[p, p_tilde, t]
                        for p in model.s_CP
                        if model.p_CCT[p, p_tilde]
                    )
                    for p_tilde in model.s_CP
                )
                + sum(
                    sum(
                        model.v_C_Trucked[s, p, t]
                        for s in model.s_S
                        if model.p_SCT[s, p]
                    )
                    for p in model.s_CP
                )
                + sum(
                    sum(
                        model.v_C_Trucked[s, k, t]
                        for s in model.s_S
                        if model.p_SKT[s, k]
                    )
                    for k in model.s_K
                )
                + sum(
                    sum(
                        model.v_C_Trucked[r, k, t]
                        for r in model.s_R
                        if model.p_RKT[r, k]
                    )
                    for k in model.s_K
                )
                + sum(
                    sum(
                        model.v_C_Trucked[f, p, t]
                        for f in model.s_F
                        if model.p_FCT[f, p]
                    )
                    for p in model.s_CP
                )
                for t in model.s_T
            )
        )

    model.TotalTruckingCost = Constraint(
        rule=TotalTruckingCostRule, doc="Total trucking cost"
    )

    # model.TotalTruckingCost.pprint()

    def TotalTruckingVolumeRule(model):
        return model.v_F_TotalTrucked == sum(
            sum(
                sum(
                    model.v_F_Trucked[p, p_tilde, t]
                    for p in model.s_PP
                    if model.p_PCT[p, p_tilde]
                )
                for p_tilde in model.s_CP
            )
            + sum(
                sum(model.v_F_Trucked[p, k, t] for p in model.s_PP if model.p_PKT[p, k])
                for k in model.s_K
            )
            + sum(
                sum(model.v_F_Trucked[p, s, t] for p in model.s_PP if model.p_PST[p, s])
                for s in model.s_S
            )
            + sum(
                sum(model.v_F_Trucked[p, r, t] for p in model.s_PP if model.p_PRT[p, r])
                for r in model.s_R
            )
            + sum(
                sum(model.v_F_Trucked[p, o, t] for p in model.s_PP if model.p_POT[p, o])
                for o in model.s_O
            )
            + sum(
                sum(model.v_F_Trucked[p, k, t] for p in model.s_CP if model.p_CKT[p, k])
                for k in model.s_K
            )
            + sum(
                sum(model.v_F_Trucked[p, s, t] for p in model.s_CP if model.p_CST[p, s])
                for s in model.s_S
            )
            + sum(
                sum(model.v_F_Trucked[p, r, t] for p in model.s_CP if model.p_CRT[p, r])
                for r in model.s_R
            )
            + sum(
                sum(
                    model.v_F_Trucked[p, p_tilde, t]
                    for p in model.s_CP
                    if model.p_CCT[p, p_tilde]
                )
                for p_tilde in model.s_CP
            )
            + sum(
                sum(model.v_F_Trucked[s, p, t] for s in model.s_S if model.p_SCT[s, p])
                for p in model.s_CP
            )
            + sum(
                sum(model.v_F_Trucked[s, k, t] for s in model.s_S if model.p_SKT[s, k])
                for k in model.s_K
            )
            + sum(
                sum(model.v_F_Trucked[r, k, t] for r in model.s_R if model.p_RKT[r, k])
                for k in model.s_K
            )
            + sum(
                sum(model.v_F_Trucked[f, p, t] for f in model.s_F if model.p_FCT[f, p])
                for p in model.s_CP
            )
            for t in model.s_T
        )

    model.TotalTruckingVolume = Constraint(
        rule=TotalTruckingVolumeRule, doc="Total trucking volume"
    )

    def DisposalExpansionCapExRule(model):
        return model.v_C_DisposalCapEx == sum(
            sum(
                model.vb_y_Disposal[k, i]
                * model.p_kappa_Disposal[k, i]
                * model.p_delta_Disposal[i]
                for i in model.s_I
            )
            for k in model.s_K
        )

    model.DisposalExpansionCapEx = Constraint(
        rule=DisposalExpansionCapExRule,
        doc="Disposal construction or capacity expansion cost",
    )

    # model.DisposalExpansionCapEx.pprint()

    def StorageExpansionCapExRule(model):
        return model.v_C_StorageCapEx == sum(
            sum(
                model.vb_y_Storage[s, c]
                * model.p_kappa_Storage[s, c]
                * model.p_delta_Storage[c]
                for s in model.s_S
            )
            for c in model.s_C
        )

    model.StorageExpansionCapEx = Constraint(
        rule=StorageExpansionCapExRule,
        doc="Storage construction or capacity expansion cost",
    )

    # model.StorageExpansionCapEx.pprint()

    def TreatmentExpansionCapExRule(model):
        return model.v_C_TreatmentCapEx == sum(
            sum(
                model.vb_y_Treatment[r, j]
                * model.p_kappa_Treatment[r, j]
                * model.p_delta_Treatment[j]
                for r in model.s_R
            )
            for j in model.s_J
        )

    model.TreatmentExpansionCapEx = Constraint(
        rule=TreatmentExpansionCapExRule,
        doc="Treatment construction or capacity expansion cost",
    )

    # model.TreatmentExpansionCapEx.pprint()

    def PipelineExpansionCapExDistanceBasedRule(model):
        return model.v_C_PipelineCapEx == (
            sum(
                sum(
                    sum(
                        model.vb_y_Pipeline[p, p_tilde, d]
                        * model.p_kappa_Pipeline
                        * model.p_mu_Pipeline[d]
                        * model.p_lambda_Pipeline[p, p_tilde]
                        for p in model.s_PP
                        if model.p_PCA[p, p_tilde]
                    )
                    for p_tilde in model.s_CP
                )
                for d in model.s_D
            )
            + sum(
                sum(
                    sum(
                        model.vb_y_Pipeline[p, n, d]
                        * model.p_kappa_Pipeline
                        * model.p_mu_Pipeline[d]
                        * model.p_lambda_Pipeline[p, n]
                        for p in model.s_PP
                        if model.p_PNA[p, n]
                    )
                    for n in model.s_N
                )
                for d in model.s_D
            )
            + sum(
                sum(
                    sum(
                        model.vb_y_Pipeline[p, p_tilde, d]
                        * model.p_kappa_Pipeline
                        * model.p_mu_Pipeline[d]
                        * model.p_lambda_Pipeline[p, p_tilde]
                        for p in model.s_PP
                        if model.p_PPA[p, p_tilde]
                    )
                    for p_tilde in model.s_PP
                )
                for d in model.s_D
            )
            + sum(
                sum(
                    sum(
                        model.vb_y_Pipeline[p, n, d]
                        * model.p_kappa_Pipeline
                        * model.p_mu_Pipeline[d]
                        * model.p_lambda_Pipeline[p, n]
                        for p in model.s_CP
                        if model.p_CNA[p, n]
                    )
                    for n in model.s_N
                )
                for d in model.s_D
            )
            + sum(
                sum(
                    sum(
                        model.vb_y_Pipeline[n, n_tilde, d]
                        * model.p_kappa_Pipeline
                        * model.p_mu_Pipeline[d]
                        * model.p_lambda_Pipeline[n, n_tilde]
                        for n in model.s_N
                        if model.p_NNA[n, n_tilde]
                    )
                    for n_tilde in model.s_N
                )
                for d in model.s_D
            )
            + sum(
                sum(
                    sum(
                        model.vb_y_Pipeline[n, p, d]
                        * model.p_kappa_Pipeline
                        * model.p_mu_Pipeline[d]
                        * model.p_lambda_Pipeline[n, p]
                        for n in model.s_N
                        if model.p_NCA[n, p]
                    )
                    for p in model.s_CP
                )
                for d in model.s_D
            )
            + sum(
                sum(
                    sum(
                        model.vb_y_Pipeline[n, k, d]
                        * model.p_kappa_Pipeline
                        * model.p_mu_Pipeline[d]
                        * model.p_lambda_Pipeline[n, k]
                        for n in model.s_N
                        if model.p_NKA[n, k]
                    )
                    for k in model.s_K
                )
                for d in model.s_D
            )
            + sum(
                sum(
                    sum(
                        model.vb_y_Pipeline[n, s, d]
                        * model.p_kappa_Pipeline
                        * model.p_mu_Pipeline[d]
                        * model.p_lambda_Pipeline[n, s]
                        for n in model.s_N
                        if model.p_NSA[n, s]
                    )
                    for s in model.s_S
                )
                for d in model.s_D
            )
            + sum(
                sum(
                    sum(
                        model.vb_y_Pipeline[n, r, d]
                        * model.p_kappa_Pipeline
                        * model.p_mu_Pipeline[d]
                        * model.p_lambda_Pipeline[n, r]
                        for n in model.s_N
                        if model.p_NRA[n, r]
                    )
                    for r in model.s_R
                )
                for d in model.s_D
            )
            + sum(
                sum(
                    sum(
                        model.vb_y_Pipeline[n, o, d]
                        * model.p_kappa_Pipeline
                        * model.p_mu_Pipeline[d]
                        * model.p_lambda_Pipeline[n, o]
                        for n in model.s_N
                        if model.p_NOA[n, o]
                    )
                    for o in model.s_O
                )
                for d in model.s_D
            )
            + sum(
                sum(
                    sum(
                        model.vb_y_Pipeline[f, p, d]
                        * model.p_kappa_Pipeline
                        * model.p_mu_Pipeline[d]
                        * model.p_lambda_Pipeline[f, p]
                        for f in model.s_F
                        if model.p_FCA[f, p]
                    )
                    for p in model.s_CP
                )
                for d in model.s_D
            )
            + sum(
                sum(
                    sum(
                        model.vb_y_Pipeline[r, n, d]
                        * model.p_kappa_Pipeline
                        * model.p_mu_Pipeline[d]
                        * model.p_lambda_Pipeline[r, n]
                        for r in model.s_R
                        if model.p_RNA[r, n]
                    )
                    for n in model.s_N
                )
                for d in model.s_D
            )
            + sum(
                sum(
                    sum(
                        model.vb_y_Pipeline[r, p, d]
                        * model.p_kappa_Pipeline
                        * model.p_mu_Pipeline[d]
                        * model.p_lambda_Pipeline[r, p]
                        for r in model.s_R
                        if model.p_RCA[r, p]
                    )
                    for p in model.s_CP
                )
                for d in model.s_D
            )
            + sum(
                sum(
                    sum(
                        model.vb_y_Pipeline[r, k, d]
                        * model.p_kappa_Pipeline
                        * model.p_mu_Pipeline[d]
                        * model.p_lambda_Pipeline[r, k]
                        for r in model.s_R
                        if model.p_RKA[r, k]
                    )
                    for k in model.s_K
                )
                for d in model.s_D
            )
            + sum(
                sum(
                    sum(
                        model.vb_y_Pipeline[s, n, d]
                        * model.p_kappa_Pipeline
                        * model.p_mu_Pipeline[d]
                        * model.p_lambda_Pipeline[s, n]
                        for s in model.s_S
                        if model.p_SNA[s, n]
                    )
                    for n in model.s_N
                )
                for d in model.s_D
            )
            + sum(
                sum(
                    sum(
                        model.vb_y_Pipeline[s, p, d]
                        * model.p_kappa_Pipeline
                        * model.p_mu_Pipeline[d]
                        * model.p_lambda_Pipeline[s, p]
                        for s in model.s_S
                        if model.p_SCA[s, p]
                    )
                    for p in model.s_CP
                )
                for d in model.s_D
            )
            + sum(
                sum(
                    sum(
                        model.vb_y_Pipeline[s, k, d]
                        * model.p_kappa_Pipeline
                        * model.p_mu_Pipeline[d]
                        * model.p_lambda_Pipeline[s, k]
                        for s in model.s_S
                        if model.p_SKA[s, k]
                    )
                    for k in model.s_K
                )
                for d in model.s_D
            )
            + sum(
                sum(
                    sum(
                        model.vb_y_Pipeline[s, r, d]
                        * model.p_kappa_Pipeline
                        * model.p_mu_Pipeline[d]
                        * model.p_lambda_Pipeline[s, r]
                        for s in model.s_S
                        if model.p_SRA[s, r]
                    )
                    for r in model.s_R
                )
                for d in model.s_D
            )
            + sum(
                sum(
                    sum(
                        model.vb_y_Pipeline[s, o, d]
                        * model.p_kappa_Pipeline
                        * model.p_mu_Pipeline[d]
                        * model.p_lambda_Pipeline[s, o]
                        for s in model.s_S
                        if model.p_SOA[s, o]
                    )
                    for o in model.s_O
                )
                for d in model.s_D
            )
        )

    def PipelineExpansionCapExCapacityBasedRule(model):
        return model.v_C_PipelineCapEx == (
            sum(
                sum(
                    sum(
                        model.vb_y_Pipeline[p, p_tilde, d]
                        * model.p_kappa_Pipeline[p, p_tilde, d]
                        * model.p_delta_Pipeline[d]
                        for p in model.s_PP
                        if model.p_PCA[p, p_tilde]
                    )
                    for p_tilde in model.s_CP
                )
                for d in model.s_D
            )
            + sum(
                sum(
                    sum(
                        model.vb_y_Pipeline[p, n, d]
                        * model.p_kappa_Pipeline[p, n, d]
                        * model.p_delta_Pipeline[d]
                        for p in model.s_PP
                        if model.p_PNA[p, n]
                    )
                    for n in model.s_N
                )
                for d in model.s_D
            )
            + sum(
                sum(
                    sum(
                        model.vb_y_Pipeline[p, p_tilde, d]
                        * model.p_kappa_Pipeline[p, p_tilde, d]
                        * model.p_delta_Pipeline[d]
                        for p in model.s_PP
                        if model.p_PPA[p, p_tilde]
                    )
                    for p_tilde in model.s_PP
                )
                for d in model.s_D
            )
            + sum(
                sum(
                    sum(
                        model.vb_y_Pipeline[p, n, d]
                        * model.p_kappa_Pipeline[p, n, d]
                        * model.p_delta_Pipeline[d]
                        for p in model.s_CP
                        if model.p_CNA[p, n]
                    )
                    for n in model.s_N
                )
                for d in model.s_D
            )
            + sum(
                sum(
                    sum(
                        model.vb_y_Pipeline[n, n_tilde, d]
                        * model.p_kappa_Pipeline[n, n_tilde, d]
                        * model.p_delta_Pipeline[d]
                        for n in model.s_N
                        if model.p_NNA[n, n_tilde]
                    )
                    for n_tilde in model.s_N
                )
                for d in model.s_D
            )
            + sum(
                sum(
                    sum(
                        model.vb_y_Pipeline[n, p, d]
                        * model.p_kappa_Pipeline[n, p, d]
                        * model.p_delta_Pipeline[d]
                        for n in model.s_N
                        if model.p_NCA[n, p]
                    )
                    for p in model.s_CP
                )
                for d in model.s_D
            )
            + sum(
                sum(
                    sum(
                        model.vb_y_Pipeline[n, k, d]
                        * model.p_kappa_Pipeline[n, k, d]
                        * model.p_delta_Pipeline[d]
                        for n in model.s_N
                        if model.p_NKA[n, k]
                    )
                    for k in model.s_K
                )
                for d in model.s_D
            )
            + sum(
                sum(
                    sum(
                        model.vb_y_Pipeline[n, s, d]
                        * model.p_kappa_Pipeline[n, s, d]
                        * model.p_delta_Pipeline[d]
                        for n in model.s_N
                        if model.p_NSA[n, s]
                    )
                    for s in model.s_S
                )
                for d in model.s_D
            )
            + sum(
                sum(
                    sum(
                        model.vb_y_Pipeline[n, r, d]
                        * model.p_kappa_Pipeline[n, r, d]
                        * model.p_delta_Pipeline[d]
                        for n in model.s_N
                        if model.p_NRA[n, r]
                    )
                    for r in model.s_R
                )
                for d in model.s_D
            )
            + sum(
                sum(
                    sum(
                        model.vb_y_Pipeline[n, o, d]
                        * model.p_kappa_Pipeline[n, o, d]
                        * model.p_delta_Pipeline[d]
                        for n in model.s_N
                        if model.p_NOA[n, o]
                    )
                    for o in model.s_O
                )
                for d in model.s_D
            )
            + sum(
                sum(
                    sum(
                        model.vb_y_Pipeline[f, p, d]
                        * model.p_kappa_Pipeline[f, p, d]
                        * model.p_delta_Pipeline[d]
                        for f in model.s_F
                        if model.p_FCA[f, p]
                    )
                    for p in model.s_CP
                )
                for d in model.s_D
            )
            + sum(
                sum(
                    sum(
                        model.vb_y_Pipeline[r, n, d]
                        * model.p_kappa_Pipeline[r, n, d]
                        * model.p_delta_Pipeline[d]
                        for r in model.s_R
                        if model.p_RNA[r, n]
                    )
                    for n in model.s_N
                )
                for d in model.s_D
            )
            + sum(
                sum(
                    sum(
                        model.vb_y_Pipeline[r, p, d]
                        * model.p_kappa_Pipeline[r, p, d]
                        * model.p_delta_Pipeline[d]
                        for r in model.s_R
                        if model.p_RCA[r, p]
                    )
                    for p in model.s_CP
                )
                for d in model.s_D
            )
            + sum(
                sum(
                    sum(
                        model.vb_y_Pipeline[r, k, d]
                        * model.p_kappa_Pipeline[r, k, d]
                        * model.p_delta_Pipeline[d]
                        for r in model.s_R
                        if model.p_RKA[r, k]
                    )
                    for k in model.s_K
                )
                for d in model.s_D
            )
            + sum(
                sum(
                    sum(
                        model.vb_y_Pipeline[s, n, d]
                        * model.p_kappa_Pipeline[s, n, d]
                        * model.p_delta_Pipeline[d]
                        for s in model.s_S
                        if model.p_SNA[s, n]
                    )
                    for n in model.s_N
                )
                for d in model.s_D
            )
            + sum(
                sum(
                    sum(
                        model.vb_y_Pipeline[s, p, d]
                        * model.p_kappa_Pipeline[s, p, d]
                        * model.p_delta_Pipeline[d]
                        for s in model.s_S
                        if model.p_SCA[s, p]
                    )
                    for p in model.s_CP
                )
                for d in model.s_D
            )
            + sum(
                sum(
                    sum(
                        model.vb_y_Pipeline[s, k, d]
                        * model.p_kappa_Pipeline[s, k, d]
                        * model.p_delta_Pipeline[d]
                        for s in model.s_S
                        if model.p_SKA[s, k]
                    )
                    for k in model.s_K
                )
                for d in model.s_D
            )
            + sum(
                sum(
                    sum(
                        model.vb_y_Pipeline[s, r, d]
                        * model.p_kappa_Pipeline[s, r, d]
                        * model.p_delta_Pipeline[d]
                        for s in model.s_S
                        if model.p_SRA[s, r]
                    )
                    for r in model.s_R
                )
                for d in model.s_D
            )
            + sum(
                sum(
                    sum(
                        model.vb_y_Pipeline[s, o, d]
                        * model.p_kappa_Pipeline[s, o, d]
                        * model.p_delta_Pipeline[d]
                        for s in model.s_S
                        if model.p_SOA[s, o]
                    )
                    for o in model.s_O
                )
                for d in model.s_D
            )
        )

    if model.config.pipeline_cost == PipelineCost.distance_based:
        model.PipelineExpansionCapEx = Constraint(
            rule=PipelineExpansionCapExDistanceBasedRule,
            doc="Pipeline construction or capacity expansion cost",
        )
    elif model.config.pipeline_cost == PipelineCost.capacity_based:
        model.PipelineExpansionCapEx = Constraint(
            rule=PipelineExpansionCapExCapacityBasedRule,
            doc="Pipeline construction or capacity expansion cost",
        )

    def SlackCostsRule(model):
        return model.v_C_Slack == (
            sum(
                sum(
                    model.v_S_FracDemand[p, t] * model.p_psi_FracDemand
                    for p in model.s_CP
                )
                for t in model.s_T
            )
            + sum(
                sum(
                    model.v_S_Production[p, t] * model.p_psi_Production
                    for p in model.s_PP
                )
                for t in model.s_T
            )
            + sum(
                sum(model.v_S_Flowback[p, t] * model.p_psi_Flowback for p in model.s_CP)
                for t in model.s_T
            )
            + sum(
                sum(
                    model.v_S_PipelineCapacity[p, p_tilde]
                    * model.p_psi_PipelineCapacity
                    for p in model.s_PP
                    if model.p_PCA[p, p_tilde]
                )
                for p_tilde in model.s_CP
            )
            + sum(
                sum(
                    model.v_S_PipelineCapacity[p, p_tilde]
                    * model.p_psi_PipelineCapacity
                    for p in model.s_CP
                    if model.p_CCA[p, p_tilde]
                )
                for p_tilde in model.s_CP
            )
            + sum(
                sum(
                    model.v_S_PipelineCapacity[p, n] * model.p_psi_PipelineCapacity
                    for p in model.s_PP
                    if model.p_PNA[p, n]
                )
                for n in model.s_N
            )
            + sum(
                sum(
                    model.v_S_PipelineCapacity[p, p_tilde]
                    * model.p_psi_PipelineCapacity
                    for p in model.s_PP
                    if model.p_PPA[p, p_tilde]
                )
                for p_tilde in model.s_PP
            )
            + sum(
                sum(
                    model.v_S_PipelineCapacity[p, n] * model.p_psi_PipelineCapacity
                    for p in model.s_CP
                    if model.p_CNA[p, n]
                )
                for n in model.s_N
            )
            + sum(
                sum(
                    model.v_S_PipelineCapacity[n, n_tilde]
                    * model.p_psi_PipelineCapacity
                    for n in model.s_N
                    if model.p_NNA[n, n_tilde]
                )
                for n_tilde in model.s_N
            )
            + sum(
                sum(
                    model.v_S_PipelineCapacity[n, p] * model.p_psi_PipelineCapacity
                    for n in model.s_N
                    if model.p_NCA[n, p]
                )
                for p in model.s_CP
            )
            + sum(
                sum(
                    model.v_S_PipelineCapacity[n, k] * model.p_psi_PipelineCapacity
                    for n in model.s_N
                    if model.p_NKA[n, k]
                )
                for k in model.s_K
            )
            + sum(
                sum(
                    model.v_S_PipelineCapacity[n, s] * model.p_psi_PipelineCapacity
                    for n in model.s_N
                    if model.p_NSA[n, s]
                )
                for s in model.s_S
            )
            + sum(
                sum(
                    model.v_S_PipelineCapacity[n, r] * model.p_psi_PipelineCapacity
                    for n in model.s_N
                    if model.p_NRA[n, r]
                )
                for r in model.s_R
            )
            + sum(
                sum(
                    model.v_S_PipelineCapacity[n, o] * model.p_psi_PipelineCapacity
                    for n in model.s_N
                    if model.p_NOA[n, o]
                )
                for o in model.s_O
            )
            + sum(
                sum(
                    model.v_S_PipelineCapacity[f, p] * model.p_psi_PipelineCapacity
                    for f in model.s_F
                    if model.p_FCA[f, p]
                )
                for p in model.s_CP
            )
            + sum(
                sum(
                    model.v_S_PipelineCapacity[r, n] * model.p_psi_PipelineCapacity
                    for r in model.s_R
                    if model.p_RNA[r, n]
                )
                for n in model.s_N
            )
            + sum(
                sum(
                    model.v_S_PipelineCapacity[r, p] * model.p_psi_PipelineCapacity
                    for r in model.s_R
                    if model.p_RCA[r, p]
                )
                for p in model.s_CP
            )
            + sum(
                sum(
                    model.v_S_PipelineCapacity[r, k] * model.p_psi_PipelineCapacity
                    for r in model.s_R
                    if model.p_RKA[r, k]
                )
                for k in model.s_K
            )
            + sum(
                sum(
                    model.v_S_PipelineCapacity[s, n] * model.p_psi_PipelineCapacity
                    for s in model.s_S
                    if model.p_SNA[s, n]
                )
                for n in model.s_N
            )
            + sum(
                sum(
                    model.v_S_PipelineCapacity[s, p] * model.p_psi_PipelineCapacity
                    for s in model.s_S
                    if model.p_SCA[s, p]
                )
                for p in model.s_CP
            )
            + sum(
                sum(
                    model.v_S_PipelineCapacity[s, k] * model.p_psi_PipelineCapacity
                    for s in model.s_S
                    if model.p_SKA[s, k]
                )
                for k in model.s_K
            )
            + sum(
                sum(
                    model.v_S_PipelineCapacity[s, r] * model.p_psi_PipelineCapacity
                    for s in model.s_S
                    if model.p_SRA[s, r]
                )
                for r in model.s_R
            )
            + sum(
                sum(
                    model.v_S_PipelineCapacity[s, o] * model.p_psi_PipelineCapacity
                    for s in model.s_S
                    if model.p_SOA[s, o]
                )
                for o in model.s_O
            )
            + sum(
                model.v_S_StorageCapacity[s] * model.p_psi_StorageCapacity
                for s in model.s_S
            )
            + sum(
                model.v_S_DisposalCapacity[k] * model.p_psi_DisposalCapacity
                for k in model.s_K
            )
            + sum(
                model.v_S_TreatmentCapacity[r] * model.p_psi_TreatmentCapacity
                for r in model.s_R
            )
            + sum(
                model.v_S_ReuseCapacity[o] * model.p_psi_ReuseCapacity
                for o in model.s_O
            )
        )

    model.SlackCosts = Constraint(rule=SlackCostsRule, doc="Slack costs")

    # model.SlackCosts.pprint()

    def LogicConstraintDisposalRule(model, k):
        return sum(model.vb_y_Disposal[k, i] for i in model.s_I) == 1

    model.LogicConstraintDisposal = Constraint(
        model.s_K, rule=LogicConstraintDisposalRule, doc="Logic constraint disposal"
    )

    # model.LogicConstraintDisposal.pprint()

    def LogicConstraintStorageRule(model, s):
        return sum(model.vb_y_Storage[s, c] for c in model.s_C) == 1

    model.LogicConstraintStorage = Constraint(
        model.s_S, rule=LogicConstraintStorageRule, doc="Logic constraint storage"
    )

    # model.LogicConstraintStorage.pprint()

    def LogicConstraintTreatmentRule(model, r):
        return sum(model.vb_y_Treatment[r, j] for j in model.s_J) == 1

    model.LogicConstraintTreatment = Constraint(
        model.s_R, rule=LogicConstraintTreatmentRule, doc="Logic constraint treatment"
    )

    # model.LogicConstraintTreatment.pprint()

    def LogicConstraintPipelineRule(model, l, l_tilde):
        if l in model.s_PP and l_tilde in model.s_CP:
            if model.p_PCA[l, l_tilde]:
                return sum(model.vb_y_Pipeline[l, l_tilde, d] for d in model.s_D) == 1
            else:
                return Constraint.Skip
        elif l in model.s_PP and l_tilde in model.s_N:
            if model.p_PNA[l, l_tilde]:
                return sum(model.vb_y_Pipeline[l, l_tilde, d] for d in model.s_D) == 1
            else:
                return Constraint.Skip
        elif l in model.s_PP and l_tilde in model.s_PP:
            if model.p_PPA[l, l_tilde]:
                return sum(model.vb_y_Pipeline[l, l_tilde, d] for d in model.s_D) == 1
            else:
                return Constraint.Skip
        elif l in model.s_CP and l_tilde in model.s_N:
            if model.p_CNA[l, l_tilde]:
                return sum(model.vb_y_Pipeline[l, l_tilde, d] for d in model.s_D) == 1
            else:
                return Constraint.Skip
        elif l in model.s_N and l_tilde in model.s_N:
            if model.p_NNA[l, l_tilde]:
                return sum(model.vb_y_Pipeline[l, l_tilde, d] for d in model.s_D) == 1
            else:
                return Constraint.Skip
        elif l in model.s_N and l_tilde in model.s_CP:
            if model.p_NCA[l, l_tilde]:
                return sum(model.vb_y_Pipeline[l, l_tilde, d] for d in model.s_D) == 1
            else:
                return Constraint.Skip
        elif l in model.s_N and l_tilde in model.s_K:
            if model.p_NKA[l, l_tilde]:
                return sum(model.vb_y_Pipeline[l, l_tilde, d] for d in model.s_D) == 1
            else:
                return Constraint.Skip
        elif l in model.s_N and l_tilde in model.s_S:
            if model.p_NSA[l, l_tilde]:
                return sum(model.vb_y_Pipeline[l, l_tilde, d] for d in model.s_D) == 1
            else:
                return Constraint.Skip
        elif l in model.s_N and l_tilde in model.s_R:
            if model.p_NRA[l, l_tilde]:
                return sum(model.vb_y_Pipeline[l, l_tilde, d] for d in model.s_D) == 1
            else:
                return Constraint.Skip
        elif l in model.s_N and l_tilde in model.s_O:
            if model.p_NOA[l, l_tilde]:
                return sum(model.vb_y_Pipeline[l, l_tilde, d] for d in model.s_D) == 1
            else:
                return Constraint.Skip
        elif l in model.s_F and l_tilde in model.s_CP:
            if model.p_FCA[l, l_tilde]:
                return sum(model.vb_y_Pipeline[l, l_tilde, d] for d in model.s_D) == 1
            else:
                return Constraint.Skip
        elif l in model.s_R and l_tilde in model.s_N:
            if model.p_RNA[l, l_tilde]:
                return sum(model.vb_y_Pipeline[l, l_tilde, d] for d in model.s_D) == 1
            else:
                return Constraint.Skip
        elif l in model.s_R and l_tilde in model.s_CP:
            if model.p_RCA[l, l_tilde]:
                return sum(model.vb_y_Pipeline[l, l_tilde, d] for d in model.s_D) == 1
            else:
                return Constraint.Skip
        elif l in model.s_R and l_tilde in model.s_K:
            if model.p_RKA[l, l_tilde]:
                return sum(model.vb_y_Pipeline[l, l_tilde, d] for d in model.s_D) == 1
            else:
                return Constraint.Skip
        elif l in model.s_S and l_tilde in model.s_N:
            if model.p_SNA[l, l_tilde]:
                return sum(model.vb_y_Pipeline[l, l_tilde, d] for d in model.s_D) == 1
            else:
                return Constraint.Skip
        elif l in model.s_S and l_tilde in model.s_CP:
            if model.p_SCA[l, l_tilde]:
                return sum(model.vb_y_Pipeline[l, l_tilde, d] for d in model.s_D) == 1
            else:
                return Constraint.Skip
        elif l in model.s_S and l_tilde in model.s_K:
            if model.p_SKA[l, l_tilde]:
                return sum(model.vb_y_Pipeline[l, l_tilde, d] for d in model.s_D) == 1
            else:
                return Constraint.Skip
        elif l in model.s_S and l_tilde in model.s_R:
            if model.p_SRA[l, l_tilde]:
                return sum(model.vb_y_Pipeline[l, l_tilde, d] for d in model.s_D) == 1
            else:
                return Constraint.Skip
        elif l in model.s_S and l_tilde in model.s_O:
            if model.p_SOA[l, l_tilde]:
                return sum(model.vb_y_Pipeline[l, l_tilde, d] for d in model.s_D) == 1
            else:
                return Constraint.Skip
        else:
            return Constraint.Skip

    model.LogicConstraintPipeline = Constraint(
        model.s_L,
        model.s_L,
        rule=LogicConstraintPipelineRule,
        doc="Logic constraint pipelines",
    )

    def ReuseDestinationDeliveriesRule(model, p, t):
        return model.v_F_ReuseDestination[p, t] == sum(
            model.v_F_Piped[l, p, t] + model.v_F_Trucked[l, p, t]
            for l in model.s_L
            if (l not in model.s_F)
        )

    model.ReuseDestinationDeliveries = Constraint(
        model.s_CP,
        model.s_T,
        rule=ReuseDestinationDeliveriesRule,
        doc="Reuse destinations volume",
    )

    # model.ReuseDestinationDeliveries.pprint()

    def DisposalDestinationDeliveriesRule(model, k, t):
        return model.v_F_DisposalDestination[k, t] == sum(
            model.v_F_Piped[l, k, t] + model.v_F_Trucked[l, k, t] for l in model.s_L
        )

    model.DisposalDestinationDeliveries = Constraint(
        model.s_K,
        model.s_T,
        rule=DisposalDestinationDeliveriesRule,
        doc="Disposal destinations volume",
    )

    # model.DisposalDestinationDeliveries.pprint()

    def BeneficialReuseDeliveriesRule(model, o, t):
        return model.v_F_BeneficialReuseDestination[o, t] == sum(
            model.v_F_Piped[n, o, t] for n in model.s_N if model.p_NOA[n, o]
        ) + sum(model.v_F_Piped[s, o, t] for s in model.s_S if model.p_SOA[s, o]) + sum(
            model.v_F_Trucked[p, o, t] for p in model.s_PP if model.p_POT[p, o]
        )

    model.BeneficialReuseDeliveries = Constraint(
        model.s_O,
        model.s_T,
        rule=BeneficialReuseDeliveriesRule,
        doc="Beneficial reuse destinations volume",
    )

    def CompletionsWaterDeliveriesRule(model, p, t):
        return model.v_F_CompletionsDestination[p, t] == (
            sum(model.v_F_Piped[n, p, t] for n in model.s_N if model.p_NCA[n, p])
            + sum(
                model.v_F_Piped[p_tilde, p, t]
                for p_tilde in model.s_PP
                if model.p_PCA[p_tilde, p]
            )
            + sum(model.v_F_Piped[s, p, t] for s in model.s_S if model.p_SCA[s, p])
            + sum(
                model.v_F_Piped[p_tilde, p, t]
                for p_tilde in model.s_CP
                if model.p_CCA[p_tilde, p]
            )
            + sum(model.v_F_Piped[r, p, t] for r in model.s_R if model.p_RCA[r, p])
            + sum(model.v_F_Sourced[f, p, t] for f in model.s_F if model.p_FCA[f, p])
            + sum(
                model.v_F_Trucked[p_tilde, p, t]
                for p_tilde in model.s_PP
                if model.p_PCT[p_tilde, p]
            )
            + sum(
                model.v_F_Trucked[p_tilde, p, t]
                for p_tilde in model.s_CP
                if model.p_CCT[p_tilde, p]
            )
            + sum(model.v_F_Trucked[s, p, t] for s in model.s_S if model.p_SCT[s, p])
            + sum(model.v_F_Trucked[f, p, t] for f in model.s_F if model.p_FCT[f, p])
            - model.v_F_PadStorageIn[p, t]
        )

    model.CompletionsWaterDeliveries = Constraint(
        model.s_CP,
        model.s_T,
        rule=CompletionsWaterDeliveriesRule,
        doc="Completions water volume",
    )

    # model.LogicConstraintPipeline['N17','CP03'].pprint()

    ## Fixing Decision Variables ##

    # model.vb_y_Disposal['K02','I1'].fix(1)

    # model.v_S_ReuseCapacity['O1'].fix(0)

    # model.v_S_TreatmentCapacity['R01'].fix(0)

    # model.v_F_Piped['R01','CP01','T07'].fix(500)

    # model.vb_y_Pipeline['N24','N25','D0'].fix(1)
    # model.vb_y_Pipeline['N25','N24','D0'].fix(1)

    # model.v_S_FracDemand.fix(0)
    # model.v_S_Production.fix(0)
    # model.v_S_Flowback.fix(0)
    # model.v_S_PipelineCapacity.fix(0)
    # model.v_S_StorageCapacity.fix(0)
    # model.v_S_DisposalCapacity.fix(0)
    # model.v_S_TreatmentCapacity.fix(0)
    # model.v_S_ReuseCapacity.fix(0)

    ## Define Objective and Solve Statement ##

    model.objective = Objective(
        expr=model.v_Z, sense=minimize, doc="Objective function"
    )

    return model


def water_quality(model, df_parameters, df_sets):
    # region Fix solved Strategic Model variables
    for var in model.component_objects(Var):
        for index in var:
            # Check if the variable is indexed
            if index is None:
                # Check if the value can reasonably be assumed to be non-zero
                if abs(var.value) > 0.0000001:
                    var.fix()
                # Otherwise, fix to 0
                else:
                    var.fix(0)
            elif index is not None:
                # Check if the value can reasonably be assumed to be non-zero
                if var[index].value and abs(var[index].value) > 0.0000001:
                    var[index].fix()
                # Otherwise, fix to 0
                else:
                    var[index].fix(0)
    # endregion

    # Create block for calculating quality at each location in the model
    model.quality = Block()

    # region Add sets, parameters and constraints

    # Create a set for Completions Pad storage by appending the storage label to each item in the CompletionsPads Set
    storage_label = "-storage"
    df_sets["CompletionsPadsStorage"] = [
        p + storage_label for p in df_sets["CompletionsPads"]
    ]
    model.quality.s_CP_Storage = Set(
        initialize=df_sets["CompletionsPadsStorage"],
        doc="Completions Pad Storage Tanks",
    )

    # Create a set for water quality at Completions Pads intermediate flows (i.e. the blended trucked and piped water to pad)
    intermediate_label = "-intermediate"
    df_sets["CompletionsPadsIntermediate"] = [
        p + intermediate_label for p in df_sets["CompletionsPads"]
    ]
    model.quality.s_CP_Intermediate = Set(
        initialize=df_sets["CompletionsPadsIntermediate"],
        doc="Completions Pad Intermediate Flows",
    )

    # Create a set of locations to track water quality over
    model.quality.s_WQL = Set(
        initialize=(
            model.s_L | model.quality.s_CP_Storage | model.quality.s_CP_Intermediate
        ),
        doc="Locations with tracked water quality ",
    )

    # Quality at pad
    model.quality.p_nu_pad = Param(
        model.s_P,
        model.s_W,
        default=0,
        initialize=df_parameters["PadWaterQuality"],
        doc="Water Quality at pad [mg/L]",
    )
    # Quality of Sourced Water
    model.quality.p_nu_freshwater = Param(
        model.s_F,
        model.s_W,
        default=0,
        initialize=0,
        doc="Water Quality of freshwater [mg/L]",
    )
    # Initial water quality at storage site
    model.quality.p_xi_StorageSite = Param(
        model.s_S,
        model.s_W,
        default=0,
        initialize=df_parameters["StorageInitialWaterQuality"],
        doc="Initial Water Quality at storage site [mg/L]",
    )
    # Initial water quality at completions pad storage tank
    model.quality.p_xi_PadStorage = Param(
        model.s_CP,
        model.s_W,
        default=0,
        initialize=df_parameters["PadStorageInitialWaterQuality"],
        doc="Initial Water Quality at storage site [mg/L]",
    )
    # Add variable to track water quality at each location over time
    model.quality.v_Q = Var(
        model.quality.s_WQL,
        model.s_W,
        model.s_T,
        within=NonNegativeReals,
        initialize=0,
        doc="Water quality at location [mg/L]",
    )
    # v_X is solely used to make sure model has an objective value
    model.quality.v_X = Var(
        within=Reals,
        doc="Obj value",
    )
    # endregion

    # region Disposal
    # Material Balance
    def DisposalWaterQualityRule(b, k, w, t):
        return (
            sum(
                b.parent_block().v_F_Piped[n, k, t] * b.v_Q[n, w, t]
                for n in b.parent_block().s_N
                if b.parent_block().p_NKA[n, k]
            )
            + sum(
                b.parent_block().v_F_Piped[s, k, t] * b.v_Q[s, w, t]
                for s in b.parent_block().s_S
                if b.parent_block().p_SKA[s, k]
            )
            + sum(
                b.parent_block().v_F_Trucked[s, k, t] * b.v_Q[s, w, t]
                for s in b.parent_block().s_S
                if b.parent_block().p_SKT[s, k]
            )
            + sum(
                b.parent_block().v_F_Trucked[p, k, t] * b.p_nu_pad[p, w]
                for p in b.parent_block().s_PP
                if b.parent_block().p_PKT[p, k]
            )
            + sum(
                b.parent_block().v_F_Trucked[p, k, t] * b.p_nu_pad[p, w]
                for p in b.parent_block().s_CP
                if b.parent_block().p_CKT[p, k]
            )
            + sum(
                b.parent_block().v_F_Trucked[r, k, t] * b.v_Q[r, w, t]
                for r in b.parent_block().s_R
                if b.parent_block().p_RKT[r, k]
            )
            == b.v_Q[k, w, t] * b.parent_block().v_F_DisposalDestination[k, t]
        )

    model.quality.DisposalWaterQuality = Constraint(
        model.s_K,
        model.s_W,
        model.s_T,
        rule=DisposalWaterQualityRule,
        doc="Disposal water quality rule",
    )
    # endregion

    # region Storage
    def StorageSiteWaterQualityRule(b, s, w, t):
        if t == b.parent_block().s_T.first():
            return b.parent_block().p_lambda_Storage[s] * b.p_xi_StorageSite[
                s, w
            ] + sum(
                b.parent_block().v_F_Piped[n, s, t] * b.v_Q[n, w, t]
                for n in b.parent_block().s_N
                if b.parent_block().p_NSA[n, s]
            ) + sum(
                b.parent_block().v_F_Piped[r, s, t] * b.v_Q[r, w, t]
                for r in b.parent_block().s_R
                if b.parent_block().p_RSA[r, s]
            ) + sum(
                b.parent_block().v_F_Trucked[p, s, t] * b.p_nu_pad[p, w]
                for p in b.parent_block().s_PP
                if b.parent_block().p_PST[p, s]
            ) + sum(
                b.parent_block().v_F_Trucked[p, s, t] * b.p_nu_pad[p, w]
                for p in b.parent_block().s_CP
                if b.parent_block().p_CST[p, s]
            ) == b.v_Q[
                s, w, t
            ] * (
                b.parent_block().v_L_Storage[s, t]
                + sum(
                    b.parent_block().v_F_Piped[s, n, t]
                    for n in b.parent_block().s_N
                    if b.parent_block().p_SNA[s, n]
                )
                + sum(
                    b.parent_block().v_F_Piped[s, p, t]
                    for p in b.parent_block().s_CP
                    if b.parent_block().p_SCA[s, p]
                )
                + sum(
                    b.parent_block().v_F_Piped[s, k, t]
                    for k in b.parent_block().s_K
                    if b.parent_block().p_SKA[s, k]
                )
                + sum(
                    b.parent_block().v_F_Piped[s, r, t]
                    for r in b.parent_block().s_R
                    if b.parent_block().p_SRA[s, r]
                )
                + sum(
                    b.parent_block().v_F_Piped[s, o, t]
                    for o in b.parent_block().s_O
                    if b.parent_block().p_SOA[s, o]
                )
                + sum(
                    b.parent_block().v_F_Trucked[s, p, t]
                    for p in b.parent_block().s_CP
                    if b.parent_block().p_SCT[s, p]
                )
                + sum(
                    b.parent_block().v_F_Trucked[s, k, t]
                    for k in b.parent_block().s_K
                    if b.parent_block().p_SKT[s, k]
                )
            )
        else:
            return b.parent_block().v_L_Storage[
                s, b.parent_block().s_T.prev(t)
            ] * b.v_Q[s, w, b.parent_block().s_T.prev(t)] + sum(
                b.parent_block().v_F_Piped[n, s, t] * b.v_Q[n, w, t]
                for n in b.parent_block().s_N
                if b.parent_block().p_NSA[n, s]
            ) + sum(
                b.parent_block().v_F_Piped[r, s, t] * b.v_Q[r, w, t]
                for r in b.parent_block().s_R
                if b.parent_block().p_RSA[r, s]
            ) + sum(
                b.parent_block().v_F_Trucked[p, s, t] * b.p_nu_pad[p, w]
                for p in b.parent_block().s_PP
                if b.parent_block().p_PST[p, s]
            ) + sum(
                b.parent_block().v_F_Trucked[p, s, t] * b.p_nu_pad[p, w]
                for p in b.parent_block().s_CP
                if b.parent_block().p_CST[p, s]
            ) == b.v_Q[
                s, w, t
            ] * (
                b.parent_block().v_L_Storage[s, t]
                + sum(
                    b.parent_block().v_F_Piped[s, n, t]
                    for n in b.parent_block().s_N
                    if b.parent_block().p_SNA[s, n]
                )
                + sum(
                    b.parent_block().v_F_Piped[s, p, t]
                    for p in b.parent_block().s_CP
                    if b.parent_block().p_SCA[s, p]
                )
                + sum(
                    b.parent_block().v_F_Piped[s, k, t]
                    for k in b.parent_block().s_K
                    if b.parent_block().p_SKA[s, k]
                )
                + sum(
                    b.parent_block().v_F_Piped[s, r, t]
                    for r in b.parent_block().s_R
                    if b.parent_block().p_SRA[s, r]
                )
                + sum(
                    b.parent_block().v_F_Piped[s, o, t]
                    for o in b.parent_block().s_O
                    if b.parent_block().p_SOA[s, o]
                )
                + sum(
                    b.parent_block().v_F_Trucked[s, p, t]
                    for p in b.parent_block().s_CP
                    if b.parent_block().p_SCT[s, p]
                )
                + sum(
                    b.parent_block().v_F_Trucked[s, k, t]
                    for k in b.parent_block().s_K
                    if b.parent_block().p_SKT[s, k]
                )
            )

    model.quality.StorageSiteWaterQuality = Constraint(
        model.s_S,
        model.s_W,
        model.s_T,
        rule=StorageSiteWaterQualityRule,
        doc="Storage site water quality rule",
    )
    # endregion

    # region Treatment
    def TreatmentWaterQualityRule(b, r, w, t):
        return b.parent_block().p_epsilon_Treatment[r, w] * (
            sum(
                b.parent_block().v_F_Piped[n, r, t] * b.v_Q[n, w, t]
                for n in b.parent_block().s_N
                if b.parent_block().p_NRA[n, r]
            )
            + sum(
                b.parent_block().v_F_Piped[s, r, t] * b.v_Q[s, w, t]
                for s in b.parent_block().s_S
                if b.parent_block().p_SRA[s, r]
            )
            + sum(
                b.parent_block().v_F_Trucked[p, r, t] * b.p_nu_pad[p, w]
                for p in b.parent_block().s_PP
                if b.parent_block().p_PRT[p, r]
            )
            + sum(
                b.parent_block().v_F_Trucked[p, r, t] * b.p_nu_pad[p, w]
                for p in b.parent_block().s_CP
                if b.parent_block().p_CRT[p, r]
            )
        ) == b.v_Q[r, w, t] * (
            sum(
                b.parent_block().v_F_Piped[r, p, t]
                for p in b.parent_block().s_CP
                if b.parent_block().p_RCA[r, p]
            )
            + sum(
                b.parent_block().v_F_Piped[r, s, t]
                for s in b.parent_block().s_S
                if b.parent_block().p_RSA[r, s]
            )
            + b.parent_block().v_F_UnusedTreatedWater[r, t]
        )

    model.quality.TreatmentWaterQuality = Constraint(
        model.s_R,
        model.s_W,
        model.s_T,
        rule=TreatmentWaterQualityRule,
        doc="Treatment water quality",
    )
    # endregion

    # region Network
    def NetworkNodeWaterQualityRule(b, n, w, t):
        return sum(
            b.parent_block().v_F_Piped[p, n, t] * b.p_nu_pad[p, w]
            for p in b.parent_block().s_PP
            if b.parent_block().p_PNA[p, n]
        ) + sum(
            b.parent_block().v_F_Piped[p, n, t] * b.p_nu_pad[p, w]
            for p in b.parent_block().s_CP
            if b.parent_block().p_CNA[p, n]
        ) + sum(
            b.parent_block().v_F_Piped[s, n, t] * b.v_Q[s, w, t]
            for s in b.parent_block().s_S
            if b.parent_block().p_SNA[s, n]
        ) + sum(
            b.parent_block().v_F_Piped[n_tilde, n, t] * b.v_Q[n_tilde, w, t]
            for n_tilde in b.parent_block().s_N
            if b.parent_block().p_NNA[n_tilde, n]
        ) == b.v_Q[
            n, w, t
        ] * (
            sum(
                b.parent_block().v_F_Piped[n, n_tilde, t]
                for n_tilde in b.parent_block().s_N
                if b.parent_block().p_NNA[n, n_tilde]
            )
            + sum(
                b.parent_block().v_F_Piped[n, p, t]
                for p in b.parent_block().s_CP
                if b.parent_block().p_NCA[n, p]
            )
            + sum(
                b.parent_block().v_F_Piped[n, k, t]
                for k in b.parent_block().s_K
                if b.parent_block().p_NKA[n, k]
            )
            + sum(
                b.parent_block().v_F_Piped[n, r, t]
                for r in b.parent_block().s_R
                if b.parent_block().p_NRA[n, r]
            )
            + sum(
                b.parent_block().v_F_Piped[n, s, t]
                for s in b.parent_block().s_S
                if b.parent_block().p_NSA[n, s]
            )
            + sum(
                b.parent_block().v_F_Piped[n, o, t]
                for o in b.parent_block().s_O
                if b.parent_block().p_NOA[n, o]
            )
        )

    model.quality.NetworkWaterQuality = Constraint(
        model.s_N,
        model.s_W,
        model.s_T,
        rule=NetworkNodeWaterQualityRule,
        doc="Network water quality",
    )
    # endregion

    # region Beneficial Reuse
    def BeneficialReuseWaterQuality(b, o, w, t):
        return (
            sum(
                b.parent_block().v_F_Piped[n, o, t] * b.v_Q[n, w, t]
                for n in b.parent_block().s_N
                if b.parent_block().p_NOA[n, o]
            )
            + sum(
                b.parent_block().v_F_Piped[s, o, t] * b.v_Q[s, w, t]
                for s in b.parent_block().s_S
                if b.parent_block().p_SOA[s, o]
            )
            + sum(
                b.parent_block().v_F_Trucked[p, o, t] * b.p_nu_pad[p, w]
                for p in b.parent_block().s_PP
                if b.parent_block().p_POT[p, o]
            )
            == b.v_Q[o, w, t] * b.parent_block().v_F_BeneficialReuseDestination[o, t]
        )

    model.quality.BeneficialReuseWaterQuality = Constraint(
        model.s_O,
        model.s_W,
        model.s_T,
        rule=BeneficialReuseWaterQuality,
        doc="Beneficial reuse capacity",
    )
    # endregion

    # region Completions Pad

    # Water that is Piped and Trucked to a completions pad is mixed and split into two output streams.
    # Stream (1) goes to the completions pad and stream (2) is input to the completions storage.
    # This is the intermediate step.
    # Finally, water that meets completions demand comes from two inputs.
    # The first input is output stream (1) from the intermediate step.
    # The second is outgoing flow from the storage tank.

    def CompletionsPadIntermediateWaterQuality(b, p, w, t):
        return sum(
            b.parent_block().v_F_Piped[n, p, t] * b.v_Q[n, w, t]
            for n in b.parent_block().s_N
            if b.parent_block().p_NCA[n, p]
        ) + sum(
            b.parent_block().v_F_Piped[p_tilde, p, t] * b.v_Q[p_tilde, w, t]
            for p_tilde in b.parent_block().s_PP
            if b.parent_block().p_PCA[p_tilde, p]
        ) + sum(
            b.parent_block().v_F_Piped[s, p, t] * b.v_Q[s, w, t]
            for s in b.parent_block().s_S
            if b.parent_block().p_SCA[s, p]
        ) + sum(
            b.parent_block().v_F_Piped[p_tilde, p, t] * b.v_Q[p_tilde, w, t]
            for p_tilde in b.parent_block().s_CP
            if b.parent_block().p_CCA[p_tilde, p]
        ) + sum(
            b.parent_block().v_F_Piped[r, p, t] * b.v_Q[r, w, t]
            for r in b.parent_block().s_R
            if b.parent_block().p_RCA[r, p]
        ) + sum(
            b.parent_block().v_F_Sourced[f, p, t] * b.p_nu_freshwater[f, w]
            for f in b.parent_block().s_F
            if b.parent_block().p_FCA[f, p]
        ) + sum(
            b.parent_block().v_F_Trucked[p_tilde, p, t] * b.v_Q[p_tilde, w, t]
            for p_tilde in b.parent_block().s_PP
            if b.parent_block().p_PCT[p_tilde, p]
        ) + sum(
            b.parent_block().v_F_Trucked[p_tilde, p, t] * b.v_Q[p_tilde, w, t]
            for p_tilde in b.parent_block().s_CP
            if b.parent_block().p_CCT[p_tilde, p]
        ) + sum(
            b.parent_block().v_F_Trucked[s, p, t] * b.v_Q[s, w, t]
            for s in b.parent_block().s_S
            if b.parent_block().p_SCT[s, p]
        ) + sum(
            b.parent_block().v_F_Trucked[f, p, t] * b.p_nu_freshwater[f, w]
            for f in b.parent_block().s_F
            if b.parent_block().p_FCT[f, p]
        ) == b.v_Q[
            p + intermediate_label, w, t
        ] * (
            b.parent_block().v_F_PadStorageIn[p, t]
            + b.parent_block().v_F_CompletionsDestination[p, t]
        )

    model.quality.CompletionsPadIntermediateWaterQuality = Constraint(
        model.s_CP,
        model.s_W,
        model.s_T,
        rule=CompletionsPadIntermediateWaterQuality,
        doc="Completions pad water quality",
    )

    def CompletionsPadWaterQuality(b, p, w, t):
        return (
            b.parent_block().v_F_PadStorageOut[p, t] * b.v_Q[p + storage_label, w, t]
            + b.parent_block().v_F_CompletionsDestination[p, t]
            * b.v_Q[p + intermediate_label, w, t]
            == b.v_Q[p, w, t] * b.parent_block().p_gamma_Completions[p, t]
        )

    model.quality.CompletionsPadWaterQuality = Constraint(
        model.s_CP,
        model.s_W,
        model.s_T,
        rule=CompletionsPadWaterQuality,
        doc="Completions pad water quality",
    )
    # endregion

    # region Completion Pad Storage
    def CompletionsPadStorageWaterQuality(b, p, w, t):
        if t == b.parent_block().s_T.first():
            return b.p_xi_PadStorage[p, w] * b.parent_block().p_lambda_PadStorage[
                p
            ] + b.v_Q[p + intermediate_label, w, t] * b.parent_block().v_F_PadStorageIn[
                p, t
            ] == b.v_Q[
                p + storage_label, w, t
            ] * (
                b.parent_block().v_L_PadStorage[p, t]
                + b.parent_block().v_F_PadStorageOut[p, t]
            )
        else:
            return b.v_Q[
                p + storage_label, w, b.parent_block().s_T.prev(t)
            ] * b.parent_block().v_L_PadStorage[
                p, b.parent_block().s_T.prev(t)
            ] + b.v_Q[
                p + intermediate_label, w, t
            ] * b.parent_block().v_F_PadStorageIn[
                p, t
            ] == b.v_Q[
                p + storage_label, w, t
            ] * (
                b.parent_block().v_L_PadStorage[p, t]
                + b.parent_block().v_F_PadStorageOut[p, t]
            )

    model.quality.CompletionsPadStorageWaterQuality = Constraint(
        model.s_CP,
        model.s_W,
        model.s_T,
        rule=CompletionsPadStorageWaterQuality,
        doc="Completions pad storage water quality",
    )
    # endregion

    # Define Objective
    def ObjectiveFunctionRule(b):
        return b.v_X == sum(
            sum(
                sum(b.v_Q[p, w, t] for p in b.parent_block().s_P)
                for w in b.parent_block().s_W
            )
            for t in b.parent_block().s_T
        )

    model.quality.ObjectiveFunction = Constraint(
        rule=ObjectiveFunctionRule, doc="Objective function water quality"
    )

    model.quality.objective = Objective(
        expr=model.quality.v_X, sense=minimize, doc="Objective function"
    )

    return model


def postprocess_water_quality_calculation(model, df_parameters, df_sets, opt):
    # Add water quality formulation to input solved model
    water_quality_model = water_quality(model, df_parameters, df_sets)

    # Calculate water quality. The following conditional is used to avoid errors when
    # using Gurobi solver
    try:
        opt.solve(water_quality_model.quality, tee=True, save_results=False)
    except ValueError:
        opt.solve(water_quality_model.quality, tee=True)

    return water_quality_model


def scale_model(model, scaling_factor=None):

    if scaling_factor is None:
        scaling_factor = 1000000

    model.scaling_factor = Suffix(direction=Suffix.EXPORT)

    # Scaling variables
    model.scaling_factor[model.v_Z] = 1 / scaling_factor
    model.scaling_factor[model.v_C_Disposal] = 1 / scaling_factor
    model.scaling_factor[model.v_C_DisposalCapEx] = 1 / scaling_factor
    model.scaling_factor[model.v_C_Piped] = 1 / scaling_factor
    model.scaling_factor[model.v_C_PipelineCapEx] = 1 / scaling_factor
    model.scaling_factor[model.v_C_Reuse] = 1 / scaling_factor
    model.scaling_factor[model.v_C_Slack] = 1 / (scaling_factor * 100)
    model.scaling_factor[model.v_C_Sourced] = 1 / scaling_factor
    model.scaling_factor[model.v_C_Storage] = 1 / scaling_factor
    model.scaling_factor[model.v_C_StorageCapEx] = 1 / scaling_factor
    model.scaling_factor[model.v_C_TotalDisposal] = 1 / scaling_factor
    model.scaling_factor[model.v_C_TotalPiping] = 1 / scaling_factor
    model.scaling_factor[model.v_C_TotalStorage] = 1 / scaling_factor
    model.scaling_factor[model.v_C_TotalReuse] = 1 / scaling_factor
    model.scaling_factor[model.v_C_TotalSourced] = 1 / scaling_factor
    model.scaling_factor[model.v_C_TotalTreatment] = 1 / scaling_factor
    model.scaling_factor[model.v_C_TotalTrucking] = 1 / scaling_factor
    model.scaling_factor[model.v_C_Treatment] = 1 / scaling_factor
    model.scaling_factor[model.v_C_TreatmentCapEx] = 1 / scaling_factor
    model.scaling_factor[model.v_C_Trucked] = 1 / scaling_factor
    model.scaling_factor[model.v_D_Capacity] = 1 / scaling_factor
    model.scaling_factor[model.v_F_Capacity] = 1 / scaling_factor
    model.scaling_factor[model.v_F_DisposalDestination] = 1 / scaling_factor
    model.scaling_factor[model.v_F_PadStorageIn] = 1 / scaling_factor
    model.scaling_factor[model.v_F_PadStorageOut] = 1 / scaling_factor
    model.scaling_factor[model.v_F_Piped] = 1 / scaling_factor
    model.scaling_factor[model.v_F_ReuseDestination] = 1 / scaling_factor
    model.scaling_factor[model.v_F_UnusedTreatedWater] = 1 / scaling_factor
    model.scaling_factor[model.v_F_BeneficialReuseDestination] = 1 / scaling_factor
    model.scaling_factor[model.v_F_CompletionsDestination] = 1 / scaling_factor
    model.scaling_factor[model.v_F_Sourced] = 1 / scaling_factor
    model.scaling_factor[model.v_F_TotalDisposed] = 1 / scaling_factor
    model.scaling_factor[model.v_F_TotalReused] = 1 / scaling_factor
    model.scaling_factor[model.v_F_TotalSourced] = 1 / scaling_factor
    model.scaling_factor[model.v_F_TotalTrucked] = 1 / scaling_factor
    model.scaling_factor[model.v_F_Trucked] = 1 / scaling_factor
    model.scaling_factor[model.v_L_PadStorage] = 1 / scaling_factor
    model.scaling_factor[model.v_L_Storage] = 1 / scaling_factor
    model.scaling_factor[model.v_R_Storage] = 1 / scaling_factor
    model.scaling_factor[model.v_R_TotalStorage] = 1 / scaling_factor
    model.scaling_factor[model.v_S_DisposalCapacity] = 1
    model.scaling_factor[model.v_S_Flowback] = 1
    model.scaling_factor[model.v_S_FracDemand] = 1
    model.scaling_factor[model.v_S_PipelineCapacity] = 1
    model.scaling_factor[model.v_S_Production] = 1
    model.scaling_factor[model.v_S_ReuseCapacity] = 1
    model.scaling_factor[model.v_S_TreatmentCapacity] = 1
    model.scaling_factor[model.v_S_StorageCapacity] = 1
    model.scaling_factor[model.v_T_Capacity] = 1 / scaling_factor
    model.scaling_factor[model.v_X_Capacity] = 1 / scaling_factor

    # Scaling constraints
    if model.config.objective == Objectives.cost:
        model.scaling_factor[model.CostObjectiveFunction] = 1 / scaling_factor
    elif model.config.objective == Objectives.reuse:
        model.scaling_factor[model.ReuseObjectiveFunction] = 1 / scaling_factor

    model.scaling_factor[model.BeneficialReuseCapacity] = 1 / scaling_factor
    model.scaling_factor[
        model.BidirectionalFlow1
    ] = 1  # This constraints contains only binary variables
    model.scaling_factor[model.BidirectionalFlow2] = 1 / scaling_factor
    model.scaling_factor[model.CompletionsPadDemandBalance] = 1 / scaling_factor
    model.scaling_factor[model.CompletionsPadStorageBalance] = 1 / scaling_factor
    model.scaling_factor[model.CompletionsPadStorageCapacity] = 1 / scaling_factor
    model.scaling_factor[model.CompletionsPadSupplyBalance] = 1 / scaling_factor
    model.scaling_factor[model.CompletionsPadTruckOffloadingCapacity] = (
        1 / scaling_factor
    )
    model.scaling_factor[model.CompletionsReuseCost] = 1 / scaling_factor
    model.scaling_factor[model.DisposalCapacity] = 1 / scaling_factor
    model.scaling_factor[model.DisposalCapacityExpansion] = 1 / scaling_factor
    model.scaling_factor[model.DisposalCost] = 1 / scaling_factor
    model.scaling_factor[model.DisposalDestinationDeliveries] = 1 / scaling_factor
    model.scaling_factor[model.DisposalExpansionCapEx] = 1 / scaling_factor
    model.scaling_factor[model.FreshwaterSourcingCapacity] = 1 / scaling_factor
    model.scaling_factor[model.FreshSourcingCost] = 1 / scaling_factor
    # This constraint contains only binary variables
    model.scaling_factor[model.LogicConstraintDisposal] = 1
    # This constraint contains only binary variables
    model.scaling_factor[model.LogicConstraintPipeline] = 1
    # This constraint contains only binary variables
    model.scaling_factor[model.LogicConstraintStorage] = 1
    # This constraint contains only binary variables
    model.scaling_factor[model.LogicConstraintTreatment] = 1
    model.scaling_factor[model.NetworkBalance] = 1 / scaling_factor
    model.scaling_factor[model.PipelineCapacity] = 1 / scaling_factor
    model.scaling_factor[model.PipelineCapacityExpansion] = 1 / scaling_factor
    model.scaling_factor[model.PipelineExpansionCapEx] = 1 / scaling_factor
    model.scaling_factor[model.PipingCost] = 1 / scaling_factor
    model.scaling_factor[model.ProductionPadSupplyBalance] = 1 / scaling_factor
    model.scaling_factor[model.ReuseDestinationDeliveries] = 1 / scaling_factor
<<<<<<< HEAD
    model.scaling_factor[model.BeneficialReuseDeliveries] = 1 / scaling_factor
    model.scaling_factor[model.CompletionsWaterDeliveries] = 1 / scaling_factor
    model.scaling_factor[model.SlackCosts] = 1 / (scaling_factor ** 2)
=======
    model.scaling_factor[model.SlackCosts] = 1 / (scaling_factor * 100)
>>>>>>> 3bcfb6c4
    model.scaling_factor[model.StorageCapacity] = 1 / scaling_factor
    model.scaling_factor[model.StorageCapacityExpansion] = 1 / scaling_factor
    model.scaling_factor[model.StorageDepositCost] = 1 / scaling_factor
    model.scaling_factor[model.StorageExpansionCapEx] = 1 / scaling_factor
    model.scaling_factor[model.StorageSiteBalance] = 1 / scaling_factor
    model.scaling_factor[model.StorageSiteProcessingCapacity] = 1 / scaling_factor
    model.scaling_factor[model.StorageSiteTruckOffloadingCapacity] = 1 / scaling_factor
    model.scaling_factor[model.StorageWithdrawalCredit] = 1 / scaling_factor
    model.scaling_factor[model.TerminalCompletionsPadStorageLevel] = 1 / scaling_factor
    model.scaling_factor[model.TerminalStorageLevel] = 1 / scaling_factor
    model.scaling_factor[model.TotalCompletionsReuseCost] = 1 / scaling_factor
    model.scaling_factor[model.TotalDisposalCost] = 1 / scaling_factor
    model.scaling_factor[model.TotalDisposalVolume] = 1 / scaling_factor
    model.scaling_factor[model.TotalFreshSourcingCost] = 1 / scaling_factor
    model.scaling_factor[model.TotalFreshSourcingVolume] = 1 / scaling_factor
    model.scaling_factor[model.TotalPipingCost] = 1 / scaling_factor
    model.scaling_factor[model.TotalReuseVolume] = 1 / scaling_factor
    model.scaling_factor[model.TotalStorageCost] = 1 / scaling_factor
    model.scaling_factor[model.TotalStorageWithdrawalCredit] = 1 / scaling_factor
    model.scaling_factor[model.TotalTreatmentCost] = 1 / scaling_factor
    model.scaling_factor[model.TotalTruckingCost] = 1 / scaling_factor
    model.scaling_factor[model.TotalTruckingVolume] = 1 / scaling_factor
    model.scaling_factor[model.TreatmentBalance] = 1 / scaling_factor
    model.scaling_factor[model.TreatmentCapacity] = 1 / scaling_factor
    model.scaling_factor[model.TreatmentCapacityExpansion] = 1 / scaling_factor
    model.scaling_factor[model.TreatmentCost] = 1 / scaling_factor
    model.scaling_factor[model.TruckingCost] = 1 / (scaling_factor * 100)
    model.scaling_factor[model.TreatmentExpansionCapEx] = 1 / scaling_factor

    scaled_model = TransformationFactory("core.scale_model").create_using(model)

    return scaled_model


def _preprocess_data(model, _df_parameters):
    """
    This module pre-processess data to fit the optimization format.
    In this module the following data is preprocessed:
    - Pipeline Diameters [inch] are converted to flow rate [bbl/week]
    - Pipeline Expension Cost is converted to [$/bbl]
    parameter_list = [list of tabs that contain parameters]
    """
    if model.config.pipeline_capacity == PipelineCapacity.calculated:
        # Pipeline Capacity
        # Pipeline diameter is converted to pipeline capacity (bbl/week) using
        # Hazen-Williams equation.
        # (https://en.wikipedia.org/wiki/Hazen%E2%80%93Williams_equation)
        # Required inputs are:
        # - pipeline diameter [inch]
        # - pipe roughness []
        # - max head loss

        # retrieve roughness and max head loss
        roughness = _df_parameters["Hydraulics"]["roughness"]
        max_head_loss = _df_parameters["Hydraulics"]["max_head_loss"]

        _df_parameters["PipelineCapacityIncrements"] = {}
        for key in _df_parameters["PipelineDiameterValues"]:
            diameter = _df_parameters["PipelineDiameterValues"][key]
            flow_rate = (
                (1 / 10.67) ** (1 / 1.852)
                * roughness
                * (max_head_loss**0.54)
                * (diameter * 0.0254) ** 2.63
            )

            # convert to bbl/week:
            flow_rate *= 6.28981 * (3600 * 24 * 7)

            # add to parameter df.
            _df_parameters["PipelineCapacityIncrements"][key] = flow_rate

    # Annualization rate
    # The annualization rate is used using a discount rate and the lifetime
    # expectancy of assets. It's calculated using the formula as described
    # on the following website:
    # http://www.energycommunity.org/webhelppro/Expressions/AnnualizedCost.htm

    discount_rate = _df_parameters["Economics"]["discount_rate"]
    life = _df_parameters["Economics"]["CAPEX_lifetime"]

    if life == 0:
        _df_parameters["AnnualizationRate"] = 1
    elif discount_rate == 0:
        _df_parameters["AnnualizationRate"] = 1 / life
    else:
        _df_parameters["AnnualizationRate"] = discount_rate / (
            1 - (1 + discount_rate) ** -life
        )

    return _df_parameters


if __name__ == "__main__":
    # This emulates what the pyomo command-line tools does
    # Tabs in the input Excel spreadsheet
    set_list = [
        "ProductionPads",
        "ProductionTanks",
        "CompletionsPads",
        "SWDSites",
        "FreshwaterSources",
        "StorageSites",
        "TreatmentSites",
        "ReuseOptions",
        "NetworkNodes",
        "PipelineDiameters",
        "StorageCapacities",
        "InjectionCapacities",
        "TreatmentCapacities",
    ]
    parameter_list = [
        "PNA",
        "CNA",
        "CCA",
        "NNA",
        "NCA",
        "NKA",
        "NRA",
        "NSA",
        "FCA",
        "RCA",
        "RNA",
        "SNA",
        "PCT",
        "PKT",
        "FCT",
        "CST",
        "CCT",
        "CKT",
        "TruckingTime",
        "CompletionsDemand",
        "PadRates",
        "FlowbackRates",
        "InitialPipelineCapacity",
        "InitialDisposalCapacity",
        "InitialTreatmentCapacity",
        "FreshwaterSourcingAvailability",
        "PadOffloadingCapacity",
        "CompletionsPadStorage",
        "DisposalOperationalCost",
        "TreatmentOperationalCost",
        "ReuseOperationalCost",
        "PipelineOperationalCost",
        "FreshSourcingCost",
        "TruckingHourlyCost",
        "PipelineDiameterValues",
        "DisposalCapacityIncrements",
        "InitialStorageCapacity",
        "StorageCapacityIncrements",
        "TreatmentCapacityIncrements",
        "TreatmentEfficiency",
        "DisposalExpansionCost",
        "StorageExpansionCost",
        "TreatmentExpansionCost",
        "PipelineCapexDistanceBased",
        "PipelineCapexCapacityBased",
        "PipelineCapacityIncrements",
        "PipelineExpansionDistance",
        "Hydraulics",
    ]

    with resources.path(
        "pareto.case_studies",
        "input_data_generic_strategic_case_study_LAYFLAT_FULL.xlsx",
    ) as fpath:
        [df_sets, df_parameters] = get_data(fpath, set_list, parameter_list)

    strategic_model = create_model(df_sets, df_parameters)

    # import pyomo solver
    opt = get_solver("gurobi")
    # solve mathematical model
    results = opt.solve(strategic_model, tee=True)
    results.write()
    print("\nDisplaying Solution\n" + "-" * 60)
    # pyomo_postprocess(None, model, results)<|MERGE_RESOLUTION|>--- conflicted
+++ resolved
@@ -4505,14 +4505,14 @@
             # Check if the variable is indexed
             if index is None:
                 # Check if the value can reasonably be assumed to be non-zero
-                if abs(var.value) > 0.0000001:
+                if abs(var.value) > 0.5:
                     var.fix()
                 # Otherwise, fix to 0
                 else:
                     var.fix(0)
             elif index is not None:
                 # Check if the value can reasonably be assumed to be non-zero
-                if var[index].value and abs(var[index].value) > 0.0000001:
+                if var[index].value and abs(var[index].value) > 0.5:
                     var[index].fix()
                 # Otherwise, fix to 0
                 else:
@@ -5169,13 +5169,9 @@
     model.scaling_factor[model.PipingCost] = 1 / scaling_factor
     model.scaling_factor[model.ProductionPadSupplyBalance] = 1 / scaling_factor
     model.scaling_factor[model.ReuseDestinationDeliveries] = 1 / scaling_factor
-<<<<<<< HEAD
     model.scaling_factor[model.BeneficialReuseDeliveries] = 1 / scaling_factor
     model.scaling_factor[model.CompletionsWaterDeliveries] = 1 / scaling_factor
-    model.scaling_factor[model.SlackCosts] = 1 / (scaling_factor ** 2)
-=======
     model.scaling_factor[model.SlackCosts] = 1 / (scaling_factor * 100)
->>>>>>> 3bcfb6c4
     model.scaling_factor[model.StorageCapacity] = 1 / scaling_factor
     model.scaling_factor[model.StorageCapacityExpansion] = 1 / scaling_factor
     model.scaling_factor[model.StorageDepositCost] = 1 / scaling_factor
