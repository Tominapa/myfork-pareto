#####################################################################################################
# PARETO was produced under the DOE Produced Water Application for Beneficial Reuse Environmental
# Impact and Treatment Optimization (PARETO), and is copyright (c) 2021 by the software owners: The
# Regents of the University of California, through Lawrence Berkeley National Laboratory, et al. All
# rights reserved.
#
# NOTICE. This Software was developed under funding from the U.S. Department of Energy and the
# U.S. Government consequently retains certain rights. As such, the U.S. Government has been granted
# for itself and others acting on its behalf a paid-up, nonexclusive, irrevocable, worldwide license
# in the Software to reproduce, distribute copies to the public, prepare derivative works, and perform
# publicly and display publicly, and to permit other to do so.
#####################################################################################################
# Title: STRATEGIC Produced Water Optimization Model

# Import
from cmath import nan
from unittest import result
import numpy as np

from pyomo.environ import (
    Var,
    Param,
    Set,
    ConcreteModel,
    Constraint,
    Objective,
    minimize,
    NonNegativeReals,
    Reals,
    Binary,
    Any,
    units as pyunits,
    Block,
    Suffix,
    TransformationFactory,
    value,
)

from pyomo.core.base.constraint import simple_constraint_rule
from pyomo.core.expr.current import identify_variables

# from gurobipy import *
from pyomo.common.config import ConfigBlock, ConfigValue, In, Bool
from enum import Enum

from pareto.utilities.solvers import get_solver, set_timeout
from pyomo.opt import TerminationCondition


class Objectives(Enum):
    cost = 0
    reuse = 1


class PipelineCapacity(Enum):
    calculated = 0
    input = 1


class PipelineCost(Enum):
    distance_based = 0
    capacity_based = 1


class WaterQuality(Enum):
    false = 0
    post_process = 1
    discrete = 2


# create config dictionary
CONFIG = ConfigBlock()
CONFIG.declare(
    "has_pipeline_constraints",
    ConfigValue(
        default=True,
        domain=Bool,
        description="build pipeline constraints",
        doc="""Indicates whether holdup terms should be constructed or not.
**default** - True.
**Valid values:** {
**True** - construct pipeline constraints,
**False** - do not construct pipeline constraints}""",
    ),
)
CONFIG.declare(
    "objective",
    ConfigValue(
        default=Objectives.cost,
        domain=In(Objectives),
        description="alternate objectives selection",
        doc="Alternate objective functions (i.e., minimize cost, maximize reuse)",
    ),
)
CONFIG.declare(
    "pipeline_capacity",
    ConfigValue(
        default=PipelineCapacity.input,
        domain=In(PipelineCapacity),
        description="alternate pipeline capacity selection",
        doc="""Alternate pipeline capacity selection (calculated or input)
        ***default*** - PipelineCapacity.input
        **Valid Values:** - {
        **PipelineCapacity.input** - use input for pipeline capacity,
        **PipelineCapacity.calculated** - calculate pipeline capacity from pipeline diameters
        }""",
    ),
)
CONFIG.declare(
    "pipeline_cost",
    ConfigValue(
        default=PipelineCost.capacity_based,
        domain=In(PipelineCost),
        description="alternate pipeline cost selection",
        doc="""Alternate pipeline capex cost structures (distance or capacity based)
        ***default*** - PipelineCost.capacity_based
        **Valid Values:** - {
        **PipelineCost.capacity_based** - use pipeline capacities and rate in [currency/volume] to calculate pipeline capex costs,
        **PipelineCost.distance_based** - use pipeline distances and rate in [currency/(diameter-distance)] to calculate pipeline capex costs
        }""",
    ),
)
CONFIG.declare(
    "node_capacity",
    ConfigValue(
        default=True,
        domain=Bool,
        description="Node Capacity",
        doc="""Selection to include Node Capacity
        ***default*** - True
        **Valid Values:** - {
        **True** - Include network node capacity constraints,
        **Fales** - Exclude network node capacity constraints
        }""",
    ),
)

# return the units container used for strategic model
# this is needed for the testing_strategic_model.py for checking units consistency
def get_strategic_model_unit_container():
    return pyunits


CONFIG.declare(
    "water_quality",
    ConfigValue(
        default=WaterQuality.post_process,
        domain=In(WaterQuality),
        description="Water quality",
        doc="""Selection to include water quality
        ***default*** - WaterQuality.continuous
        **Valid Values:** - {
        **WaterQuality.False** - Exclude water quality from model,
        **WaterQuality.post_process** - Include water quality as post process
        **WaterQuality.discrete** - Include water quality as discrete values in model
        }""",
    ),
)


def create_model(df_sets, df_parameters, default={}):
    model = ConcreteModel()

    # import config dictionary
    model.config = CONFIG(default)
    model.type = "strategic"
    model.df_sets = df_sets
    model.df_parameters = df_parameters

    try:
        # Check that currency is set to USD
        print("Setting currency to:", pyunits.USD)
    # Exception if USD is not already set and throws Attribute Error
    except AttributeError:
        # Currency base units are not inherently defined by default
        pyunits.load_definitions_from_strings(["USD = [currency]"])

    # Convert user unit selection to a user_units dictionary
    model.user_units = {}
    for user_input in model.df_parameters["Units"]:
        # Concentration is a relationship between two units, so requires some manipulation from user input
        if user_input == "concentration":
            split = model.df_parameters["Units"][user_input].split("/")
            mass = split[0]
            vol = split[1]
            exec(
                "model.user_units['concentration'] = pyunits.%s / pyunits.%s"
                % (mass, vol)
            )
        # Pyunits defines oil_bbl separately from bbl. Users will see 'bbl', but pyunits are defined in oil_bbl
        elif user_input == "volume":
            user_volume = model.df_parameters["Units"][user_input]
            if user_volume == "bbl":
                exec("model.user_units['volume'] = pyunits.%s" % ("oil_bbl"))
            elif user_volume == "kbbl":
                exec("model.user_units['volume'] = pyunits.%s" % ("koil_bbl"))

        # Decision Period is not a user_unit. We will define this as a separate variable.
        elif user_input == "decision period":
            exec(
                "model.decision_period = pyunits.%s"
                % model.df_parameters["Units"][user_input]
            )
        # All other units can be interpreted directly from user input
        else:
            exec(
                "model.user_units['%s'] = pyunits.%s"
                % (user_input, df_parameters["Units"][user_input])
            )

    # Defining compound units
    model.user_units["volume_time"] = (
        model.user_units["volume"] / model.user_units["time"]
    )
    model.user_units["currency_time"] = (
        model.user_units["currency"] / model.user_units["time"]
    )
    model.user_units["pipe_cost_distance"] = model.user_units["currency"] / (
        model.user_units["diameter"] * model.user_units["distance"]
    )
    model.user_units["pipe_cost_capacity"] = model.user_units["currency"] / (
        model.user_units["volume"] / model.user_units["time"]
    )
    model.user_units["currency_volume"] = (
        model.user_units["currency"] / model.user_units["volume"]
    )
    model.user_units["currency_volume_time"] = (
        model.user_units["currency"] / model.user_units["volume_time"]
    )

    model.model_units = {
        "volume": pyunits.koil_bbl,
        "distance": pyunits.mile,
        "diameter": pyunits.inch,
        "concentration": pyunits.kg / pyunits.liter,
        "currency": pyunits.kUSD,
        "time": model.decision_period,
    }
    model.model_units["volume_time"] = (
        model.model_units["volume"] / model.decision_period
    )
    model.model_units["currency_time"] = (
        model.model_units["currency"] / model.decision_period
    )
    model.model_units["pipe_cost_distance"] = model.model_units["currency"] / (
        model.model_units["diameter"] * model.model_units["distance"]
    )
    model.model_units["pipe_cost_capacity"] = model.model_units["currency"] / (
        model.model_units["volume"] / model.decision_period
    )
    model.model_units["currency_volume"] = (
        model.model_units["currency"] / model.model_units["volume"]
    )
    model.model_units["currency_volume_time"] = (
        model.model_units["currency"] / model.model_units["volume_time"]
    )

    # Units that are most helpful for troubleshooting
    model.unscaled_model_display_units = {
        "volume": pyunits.oil_bbl,
        "distance": pyunits.mile,
        "diameter": pyunits.inch,
        "concentration": pyunits.mg / pyunits.liter,
        "currency": pyunits.USD,
        "time": model.decision_period,
    }

    model.unscaled_model_display_units["volume_time"] = (
        model.unscaled_model_display_units["volume"] / model.decision_period
    )
    model.unscaled_model_display_units["currency_time"] = (
        model.unscaled_model_display_units["currency"] / model.decision_period
    )
    model.unscaled_model_display_units[
        "pipe_cost_distance"
    ] = model.unscaled_model_display_units["currency"] / (
        model.unscaled_model_display_units["diameter"]
        * model.unscaled_model_display_units["distance"]
    )
    model.unscaled_model_display_units[
        "pipe_cost_capacity"
    ] = model.unscaled_model_display_units["currency"] / (
        model.unscaled_model_display_units["volume"] / model.decision_period
    )
    model.unscaled_model_display_units["currency_volume"] = (
        model.unscaled_model_display_units["currency"]
        / model.unscaled_model_display_units["volume"]
    )
    model.unscaled_model_display_units["currency_volume_time"] = (
        model.unscaled_model_display_units["currency"]
        / model.unscaled_model_display_units["volume_time"]
    )

    # Create dictionary to map model units to user units to assist generating results in the user units
    model.model_to_user_units = {}
    for unit in model.model_units:
        model_unit = model.model_units[unit].to_string()
        if "/" in model_unit:
            model_unit = "(" + model_unit + ")"
        user_unit = model.user_units[unit]
        model.model_to_user_units[model_unit] = user_unit

    # Create dictionary to map model units to user units to assist generating results in units relative to time discretization
    model.model_to_unscaled_model_display_units = {}
    for unit in model.model_units:
        model_unit = model.model_units[unit].to_string()
        if "/" in model_unit:
            model_unit = "(" + model_unit + ")"
        developer_output = model.unscaled_model_display_units[unit]
        model.model_to_unscaled_model_display_units[model_unit] = developer_output

    model.proprietary_data = df_parameters["proprietary_data"][0]

    # Define sets #

    model.s_T = Set(
        initialize=model.df_sets["TimePeriods"], doc="Time Periods", ordered=True
    )
    model.s_PP = Set(initialize=model.df_sets["ProductionPads"], doc="Production Pads")
    model.s_CP = Set(
        initialize=model.df_sets["CompletionsPads"], doc="Completions Pads"
    )
    model.s_P = Set(initialize=(model.s_PP | model.s_CP), doc="Pads")
    model.s_F = Set(
        initialize=model.df_sets["FreshwaterSources"], doc="Freshwater Sources"
    )
    model.s_K = Set(initialize=model.df_sets["SWDSites"], doc="Disposal Sites")
    model.s_S = Set(initialize=model.df_sets["StorageSites"], doc="Storage Sites")
    model.s_R = Set(initialize=model.df_sets["TreatmentSites"], doc="Treatment Sites")
    model.s_O = Set(initialize=model.df_sets["ReuseOptions"], doc="Reuse Options")
    model.s_N = Set(initialize=model.df_sets["NetworkNodes"], doc="Network Nodes")
    model.s_W = Set(
        initialize=model.df_sets["WaterQualityComponents"],
        doc="Water Quality Components",
    )
    model.s_L = Set(
        initialize=(
            model.s_P
            | model.s_F
            | model.s_K
            | model.s_S
            | model.s_R
            | model.s_O
            | model.s_N
        ),
        doc="Locations",
    )
    model.s_D = Set(
        initialize=model.df_sets["PipelineDiameters"], doc="Pipeline diameters"
    )
    model.s_C = Set(
        initialize=model.df_sets["StorageCapacities"], doc="Storage capacities"
    )
    model.s_J = Set(
        initialize=model.df_sets["TreatmentCapacities"], doc="Treatment capacities"
    )
    model.s_I = Set(
        initialize=model.df_sets["InjectionCapacities"],
        doc="Injection (i.e. disposal) capacities",
    )

    model.s_B = Set(
        initialize=model.df_sets["TreatmentTechnologies"], doc="Treatment Technologies"
    )
    model.df_parameters["LLA"] = {
        **model.df_parameters["PNA"],
        **model.df_parameters["CNA"],
        **model.df_parameters["CCA"],
        **model.df_parameters["NNA"],
        **model.df_parameters["NCA"],
        **model.df_parameters["NKA"],
        **model.df_parameters["NSA"],
        **model.df_parameters["NRA"],
        **model.df_parameters["FCA"],
        **model.df_parameters["RCA"],
        **model.df_parameters["RNA"],
        **model.df_parameters["SNA"],
        **model.df_parameters["RSA"],
        **model.df_parameters["SCA"],
    }
    model.s_LLA = Set(
        initialize=list(model.df_parameters["LLA"].keys()), doc="Valid Piping Arcs"
    )
    model.df_parameters["LLT"] = {
        **model.df_parameters["PCT"],
        **model.df_parameters["FCT"],
        **model.df_parameters["PKT"],
        **model.df_parameters["CKT"],
        **model.df_parameters["CST"],
        **model.df_parameters["CCT"],
    }
    model.s_LLT = Set(
        initialize=list(model.df_parameters["LLT"].keys()), doc="Valid Trucking Arcs"
    )

    # Define continuous variables #

    model.v_Z = Var(
        within=Reals,
        units=model.model_units["currency"],
        doc="Objective function variable [currency]",
    )
    model.v_F_Piped = Var(
        model.s_LLA,
        model.s_T,
        within=NonNegativeReals,
        initialize=0,
        units=model.model_units["volume_time"],
        doc="Produced water quantity piped from location l to location l [volume/time]",
    )
    model.v_F_Trucked = Var(
        model.s_LLT,
        model.s_T,
        within=NonNegativeReals,
        initialize=0,
        units=model.model_units["volume_time"],
        doc="Produced water quantity trucked from location l to location l [volume/time]",
    )
    model.v_F_Sourced = Var(
        model.s_F,
        model.s_CP,
        model.s_T,
        within=NonNegativeReals,
        initialize=0,
        units=model.model_units["volume_time"],
        doc="Fresh water sourced from source f to completions pad p [volume/time]",
    )
    model.v_F_PadStorageIn = Var(
        model.s_CP,
        model.s_T,
        within=NonNegativeReals,
        initialize=0,
        units=model.model_units["volume_time"],
        doc="Water put into completions pad storage [volume/time]",
    )
    model.v_F_PadStorageOut = Var(
        model.s_CP,
        model.s_T,
        within=NonNegativeReals,
        initialize=0,
        units=model.model_units["volume_time"],
        doc="Water from completions pad storage used for fracturing [volume/time]",
    )
    model.v_F_DesalinatedWater = Var(
        model.s_R,
        model.s_T,
        within=NonNegativeReals,
        initialize=0,
        units=model.model_units["volume_time"],
        doc="Clean water post desalination [volume/time]",
    )
    model.v_F_StorageEvaporationStream = Var(
        model.s_S,
        model.s_T,
        initialize=0,
        within=NonNegativeReals,
        units=model.model_units["volume_time"],
        doc="Water at storage lost to evaporation [bbl/week]",
    )

    model.v_F_ResidualWater = Var(
        model.s_R,
        model.s_T,
        within=NonNegativeReals,
        units=model.model_units["volume_time"],
        doc="Flow of residual out at a treatment site [volume/time]",
    )

    model.v_F_TreatedWater = Var(
        model.s_R,
        model.s_T,
        within=NonNegativeReals,
        units=model.model_units["volume_time"],
        doc="Flow of treated water out at a treatment site [volume/time]",
    )
    model.v_L_Storage = Var(
        model.s_S,
        model.s_T,
        within=NonNegativeReals,
        initialize=0,
        units=model.model_units["volume"],
        doc="Water level at storage site [volume]",
    )
    model.v_L_PadStorage = Var(
        model.s_CP,
        model.s_T,
        within=NonNegativeReals,
        initialize=0,
        units=model.model_units["volume"],
        doc="Water level in completions pad storage [volume]",
    )
    model.v_F_TotalTrucked = Var(
        within=NonNegativeReals,
        units=model.model_units["volume"],
        doc="Total volume water trucked [volume]",
    )
    model.v_F_TotalSourced = Var(
        within=NonNegativeReals,
        units=model.model_units["volume"],
        doc="Total volume freshwater sourced [volume]",
    )
    model.v_F_TotalDisposed = Var(
        within=NonNegativeReals,
        units=model.model_units["volume"],
        doc="Total volume of water disposed [volume]",
    )
    model.v_F_TotalReused = Var(
        within=NonNegativeReals,
        units=model.model_units["volume"],
        doc="Total volume of produced water reused [volume]",
    )
    model.v_C_Piped = Var(
        model.s_L,
        model.s_L,
        model.s_T,
        initialize=0,
        within=NonNegativeReals,
        units=model.model_units["currency_time"],
        doc="Cost of piping produced water from location l to location l [currency/time]",
    )
    model.v_C_Trucked = Var(
        model.s_L,
        model.s_L,
        model.s_T,
        initialize=0,
        within=NonNegativeReals,
        units=model.model_units["currency_time"],
        doc="Cost of trucking produced water from location l to location l [currency/time]",
    )
    model.v_C_Sourced = Var(
        model.s_F,
        model.s_CP,
        model.s_T,
        initialize=0,
        within=NonNegativeReals,
        units=model.model_units["currency_time"],
        doc="Cost of sourcing fresh water from source f to completion pad p [currency/time]",
    )
    model.v_C_Disposal = Var(
        model.s_K,
        model.s_T,
        initialize=0,
        within=NonNegativeReals,
        units=model.model_units["currency_time"],
        doc="Cost of injecting produced water at disposal site [currency/time]",
    )
    model.v_C_Treatment = Var(
        model.s_R,
        model.s_T,
        initialize=0,
        within=NonNegativeReals,
        units=model.model_units["currency_time"],
        doc="Cost of treating produced water at treatment site [currency/time]",
    )
    model.v_C_Reuse = Var(
        model.s_CP,
        model.s_T,
        initialize=0,
        within=NonNegativeReals,
        units=model.model_units["currency_time"],
        doc="Cost of reusing produced water at completions site [currency/time]",
    )
    model.v_C_Storage = Var(
        model.s_S,
        model.s_T,
        initialize=0,
        within=NonNegativeReals,
        units=model.model_units["currency_time"],
        doc="Cost of storing produced water at storage site [currency/time]",
    )
    model.v_R_Storage = Var(
        model.s_S,
        model.s_T,
        initialize=0,
        within=NonNegativeReals,
        units=model.model_units["currency_time"],
        doc="Credit for retrieving stored produced water from storage site [currency/time]",
    )
    model.v_C_TotalSourced = Var(
        within=NonNegativeReals,
        units=model.model_units["currency"],
        doc="Total cost of sourcing freshwater [currency]",
    )
    model.v_C_TotalDisposal = Var(
        within=NonNegativeReals,
        units=model.model_units["currency"],
        doc="Total cost of injecting produced water [currency]",
    )
    model.v_C_TotalTreatment = Var(
        within=NonNegativeReals,
        units=model.model_units["currency"],
        doc="Total cost of treating produced water [currency]",
    )
    model.v_C_TotalReuse = Var(
        within=NonNegativeReals,
        units=model.model_units["currency"],
        doc="Total cost of reusing produced water [currency]",
    )
    model.v_C_TotalPiping = Var(
        within=NonNegativeReals,
        units=model.model_units["currency"],
        doc="Total cost of piping produced water [currency]",
    )
    model.v_C_TotalStorage = Var(
        within=NonNegativeReals,
        units=model.model_units["currency"],
        doc="Total cost of storing produced water [currency]",
    )
    model.v_C_TotalTrucking = Var(
        within=NonNegativeReals,
        units=model.model_units["currency"],
        doc="Total cost of trucking produced water [currency]",
    )
    model.v_C_Slack = Var(
        within=NonNegativeReals,
        units=model.model_units["currency"],
        doc="Total cost of slack variables [currency]",
    )
    model.v_R_TotalStorage = Var(
        within=NonNegativeReals,
        units=model.model_units["currency"],
        doc="Total credit for withdrawing produced water [currency]",
    )
    model.v_F_ReuseDestination = Var(
        model.s_CP,
        model.s_T,
        initialize=0,
        within=NonNegativeReals,
        units=model.model_units["volume_time"],
        doc="Total deliveries to completions pad [volume/time]",
    )
    model.v_F_DisposalDestination = Var(
        model.s_K,
        model.s_T,
        initialize=0,
        within=NonNegativeReals,
        units=model.model_units["volume_time"],
        doc="Total deliveries to disposal site [volume/time]",
    )
    model.v_F_BeneficialReuseDestination = Var(
        model.s_O,
        model.s_T,
        within=NonNegativeReals,
        units=model.model_units["volume_time"],
        doc="Total deliveries to Beneficial Reuse Site [volume/time]",
    )
    model.v_F_CompletionsDestination = Var(
        model.s_CP,
        model.s_T,
        within=NonNegativeReals,
        units=model.model_units["volume_time"],
        doc="Total deliveries to completions pad that meet completions demand [volume/time]",
    )
    model.v_D_Capacity = Var(
        model.s_K,
        within=NonNegativeReals,
        units=model.model_units["volume_time"],
        doc="Disposal capacity at a disposal site [volume/time]",
    )
    model.v_X_Capacity = Var(
        model.s_S,
        within=NonNegativeReals,
        units=model.model_units["volume"],
        doc="Storage capacity at a storage site [volume]",
    )
    model.v_T_Capacity = Var(
        model.s_R,
        within=NonNegativeReals,
        units=model.model_units["volume_time"],
        doc="Treatment capacity at a treatment site [volume/time]",
    )
    model.v_F_Capacity = Var(
        model.s_L,
        model.s_L,
        within=NonNegativeReals,
        initialize=0,
        units=model.model_units["volume_time"],
        doc="Flow capacity along pipeline arc [volume/time]",
    )
    model.p_chi_OutsideCompletionsPad = Param(
        model.s_CP,
        initialize=model.df_parameters["CompletionsPadOutsideSystem"],
        doc="Binary parameter designating the Completion Pads that are outside the system",
    )
    model.p_chi_DesalinationTechnology = Param(
        model.s_B,
        initialize=model.df_parameters["DesalinationTechnologies"],
        doc="Binary parameter designating the treatment technologies for Desalination",
    )
    model.p_chi_DesalinationSites = Param(
        model.s_R,
        initialize=model.df_parameters["DesalinationSites"],
        doc="Binary parameter designating which treatment sites are for desalination (1) and which are not (0)",
    )
    model.v_C_DisposalCapEx = Var(
        within=NonNegativeReals,
        units=model.model_units["currency"],
        doc="Capital cost of constructing or expanding disposal capacity [currency]",
    )
    model.v_C_PipelineCapEx = Var(
        within=NonNegativeReals,
        units=model.model_units["currency"],
        doc="Capital cost of constructing or expanding piping capacity [currency]",
    )
    model.v_C_StorageCapEx = Var(
        within=NonNegativeReals,
        units=model.model_units["currency"],
        doc="Capital cost of constructing or expanding storage capacity [currency]",
    )
    model.v_C_TreatmentCapEx = Var(
        within=NonNegativeReals,
        units=model.model_units["currency"],
        doc="Capital cost of constructing or expanding treatment capacity [currency]",
    )
    model.v_S_FracDemand = Var(
        model.s_CP,
        model.s_T,
        within=NonNegativeReals,
        initialize=0,
        units=model.model_units["volume_time"],
        doc="Slack variable to meet the completions demand [volume/time]",
    )
    model.v_S_Production = Var(
        model.s_PP,
        model.s_T,
        within=NonNegativeReals,
        initialize=0,
        units=model.model_units["volume_time"],
        doc="Slack variable to process the produced water production [volume/time]",
    )
    model.v_S_Flowback = Var(
        model.s_CP,
        model.s_T,
        within=NonNegativeReals,
        initialize=0,
        units=model.model_units["volume_time"],
        doc="Slack variable to proces flowback water production [volume/time]",
    )
    model.v_S_PipelineCapacity = Var(
        model.s_L,
        model.s_L,
        within=NonNegativeReals,
        initialize=0,
        units=model.model_units["volume_time"],
        doc="Slack variable to provide necessary pipeline capacity [volume/time]",
    )
    model.v_S_StorageCapacity = Var(
        model.s_S,
        within=NonNegativeReals,
        units=model.model_units["volume"],
        doc="Slack variable to provide necessary storage capacity [volume]",
    )
    model.v_S_DisposalCapacity = Var(
        model.s_K,
        within=NonNegativeReals,
        units=model.model_units["volume_time"],
        doc="Slack variable to provide necessary disposal capacity [volume/time]",
    )
    model.v_S_TreatmentCapacity = Var(
        model.s_R,
        within=NonNegativeReals,
        units=model.model_units["volume_time"],
        doc="Slack variable to provide necessary treatment capacity [volume/time]",
    )
    model.v_S_ReuseCapacity = Var(
        model.s_O,
        within=NonNegativeReals,
        units=model.model_units["volume_time"],
        doc="Slack variable to provide necessary reuse capacity [volume/time]",
    )

    # Define binary variables #

    model.vb_y_Pipeline = Var(
        model.s_L,
        model.s_L,
        model.s_D,
        within=Binary,
        initialize=0,
        doc="New pipeline installed between one location and another location with specific diameter",
    )
    model.vb_y_Storage = Var(
        model.s_S,
        model.s_C,
        within=Binary,
        initialize=0,
        doc="New or additional storage capacity installed at storage site with specific storage capacity",
    )
    model.vb_y_Treatment = Var(
        model.s_R,
        model.s_B,
        model.s_J,
        within=Binary,
        initialize=0,
        doc="New or additional treatment capacity installed at treatment site with specific treatment capacity and treatment technology",
    )
    model.vb_y_Disposal = Var(
        model.s_K,
        model.s_I,
        within=Binary,
        initialize=0,
        doc="New or additional disposal capacity installed at disposal site with specific injection capacity",
    )
    model.vb_y_Flow = Var(
        model.s_L,
        model.s_L,
        model.s_T,
        within=Binary,
        initialize=0,
        doc="Directional flow between two locations",
    )

    # Pre-process Data #
    _preprocess_data(model)

    # Define set parameters #

    model.p_PCA = Param(
        model.s_PP,
        model.s_CP,
        default=0,
        initialize={},
        doc="Valid production-to-completions pipeline arcs [-]",
    )
    model.p_PNA = Param(
        model.s_PP,
        model.s_N,
        default=0,
        initialize=model.df_parameters["PNA"],
        doc="Valid production-to-node pipeline arcs [-]",
    )
    model.p_PPA = Param(
        model.s_PP,
        model.s_PP,
        default=0,
        initialize={},
        doc="Valid production-to-production pipeline arcs [-]",
    )
    model.p_CNA = Param(
        model.s_CP,
        model.s_N,
        default=0,
        initialize=model.df_parameters["CNA"],
        doc="Valid completion-to-node pipeline arcs [-]",
    )
    model.p_CCA = Param(
        model.s_CP,
        model.s_CP,
        default=0,
        initialize=model.df_parameters["CCA"],
        doc="Valid completions-to-completions pipelin arcs [-]",
    )
    model.p_NNA = Param(
        model.s_N,
        model.s_N,
        default=0,
        initialize=model.df_parameters["NNA"],
        doc="Valid node-to-node pipeline arcs [-]",
    )
    model.p_NCA = Param(
        model.s_N,
        model.s_CP,
        default=0,
        initialize=model.df_parameters["NCA"],
        doc="Valid node-to-completions pipeline arcs [-]",
    )
    model.p_NKA = Param(
        model.s_N,
        model.s_K,
        default=0,
        initialize=model.df_parameters["NKA"],
        doc="Valid node-to-disposal pipeline arcs [-]",
    )
    model.p_NSA = Param(
        model.s_N,
        model.s_S,
        default=0,
        initialize=model.df_parameters["NSA"],
        doc="Valid node-to-storage pipeline arcs [-]",
    )
    model.p_NRA = Param(
        model.s_N,
        model.s_R,
        default=0,
        initialize=model.df_parameters["NRA"],
        doc="Valid node-to-treatment pipeline arcs [-]",
    )
    model.p_NOA = Param(
        model.s_N,
        model.s_O,
        default=0,
        initialize={},
        doc="Valid node-to-reuse pipeline arcs [-]",
    )
    model.p_FCA = Param(
        model.s_F,
        model.s_CP,
        default=0,
        initialize=model.df_parameters["FCA"],
        doc="Valid freshwater-to-completions pipeline arcs [-]",
    )
    model.p_RCA = Param(
        model.s_R,
        model.s_CP,
        default=0,
        initialize=model.df_parameters["RCA"],
        doc="Valid treatment-to-completions layflat arcs [-]",
    )
    model.p_RNA = Param(
        model.s_R,
        model.s_N,
        default=0,
        initialize=model.df_parameters["RNA"],
        doc="Valid treatment-to-node pipeline arcs [-]",
    )
    model.p_RKA = Param(
        model.s_R,
        model.s_K,
        default=0,
        initialize={},
        doc="Valid treatment-to-disposal pipeline arcs [-]",
    )
    model.p_RSA = Param(
        model.s_R,
        model.s_S,
        default=0,
        initialize=model.df_parameters["RSA"],
        doc="Valid treatment-to-storage pipeline arcs [-]",
    )
    model.p_SNA = Param(
        model.s_S,
        model.s_N,
        default=0,
        initialize=model.df_parameters["SNA"],
        doc="Valid storage-to-node pipeline arcs [-]",
    )
    model.p_SCA = Param(
        model.s_S,
        model.s_CP,
        default=0,
        initialize=model.df_parameters["SCA"],
        doc="Valid storage-to-completions pipeline arcs [-]",
    )
    model.p_SKA = Param(
        model.s_S,
        model.s_K,
        default=0,
        initialize={},
        doc="Valid storage-to-disposal pipeline arcs [-]",
    )
    model.p_SRA = Param(
        model.s_S,
        model.s_R,
        default=0,
        initialize={},
        doc="Valid storage-to-treatment pipeline arcs [-]",
    )
    model.p_SOA = Param(
        model.s_S,
        model.s_O,
        default=0,
        initialize={},
        doc="Valid storage-to-reuse pipeline arcs [-]",
    )
    model.p_PCT = Param(
        model.s_PP,
        model.s_CP,
        default=0,
        initialize=model.df_parameters["PCT"],
        doc="Valid production-to-completions trucking arcs [-]",
    )
    model.p_FCT = Param(
        model.s_F,
        model.s_CP,
        default=0,
        initialize=model.df_parameters["FCT"],
        doc="Valid freshwater-to-completions trucking arcs [-]",
    )
    model.p_PKT = Param(
        model.s_PP,
        model.s_K,
        default=0,
        initialize=model.df_parameters["PKT"],
        doc="Valid production-to-disposal trucking arcs [-]",
    )
    model.p_PST = Param(
        model.s_PP,
        model.s_S,
        default=0,
        initialize={},
        doc="Valid production-to-storage trucking arcs [-]",
    )
    model.p_PRT = Param(
        model.s_PP,
        model.s_R,
        default=0,
        initialize={},
        doc="Valid production-to-treatment trucking arcs [-]",
    )
    model.p_POT = Param(
        model.s_PP,
        model.s_O,
        default=0,
        initialize={},
        doc="Valid production-to-reuse trucking arcs [-]",
    )
    model.p_CKT = Param(
        model.s_CP,
        model.s_K,
        default=0,
        initialize=model.df_parameters["CKT"],
        doc="Valid completions-to-disposal trucking arcs [-]",
    )
    model.p_CST = Param(
        model.s_CP,
        model.s_S,
        default=0,
        initialize=model.df_parameters["CST"],
        doc="Valid completions-to-storage trucking arcs [-]",
    )
    model.p_CRT = Param(
        model.s_CP,
        model.s_R,
        default=0,
        initialize={},
        doc="Valid completions-to-treatment trucking arcs [-]",
    )
    model.p_CCT = Param(
        model.s_CP,
        model.s_CP,
        default=0,
        initialize=model.df_parameters["CCT"],
        doc="Valid completion-to-completion trucking arcs [-]",
    )
    model.p_SCT = Param(
        model.s_S,
        model.s_CP,
        default=0,
        initialize={},
        doc="Valid storage-to-completions trucking arcs [-]",
    )
    model.p_SKT = Param(
        model.s_S,
        model.s_K,
        default=0,
        initialize={},
        doc="Valid storage-to-disposal trucking arcs [-]",
    )
    model.p_RKT = Param(
        model.s_R,
        model.s_K,
        default=0,
        initialize={},
        doc="Valid treatment-to-disposal trucking arcs [-]",
    )

    # Define set parameters #

    # TODO: Implement - For EXISTING/INITAL pipeline capacity (l,l_tilde)=(l_tilde=l);

    PipelineCapacityIncrementsTable = {("D0"): 0}

    DisposalCapacityIncrementsTable = {("I0"): 0}

    StorageDisposalCapacityIncrementsTable = {("C0"): 0}

    DisposalCapExTable = {("K02", "I0"): 0}

    model.p_alpha_AnnualizationRate = Param(
        default=1,
        initialize=model.df_parameters["AnnualizationRate"],
        doc="Annualization rate [%]",
    )
    model.p_gamma_Completions = Param(
        model.s_P,
        model.s_T,
        default=0,
        initialize={
            key: pyunits.convert_value(
                value,
                from_units=model.user_units["volume_time"],
                to_units=model.model_units["volume_time"],
            )
            for key, value in model.df_parameters["CompletionsDemand"].items()
        },
        units=model.model_units["volume_time"],
        doc="Completions water demand [volume/time]",
    )
    model.p_gamma_TotalDemand = Param(
        default=0,
        initialize=sum(
            sum(model.p_gamma_Completions[p, t] for p in model.s_P) for t in model.s_T
        ),
        units=model.model_units["volume"],
        doc="Total water demand over the planning horizon [volume]",
        mutable=True,
    )
    model.p_beta_Production = Param(
        model.s_P,
        model.s_T,
        default=0,
        initialize={
            key: pyunits.convert_value(
                value,
                from_units=model.user_units["volume_time"],
                to_units=model.model_units["volume_time"],
            )
            for key, value in model.df_parameters["PadRates"].items()
        },
        units=model.model_units["volume_time"],
        doc="Produced water supply forecast [volume/time]",
    )
    model.p_beta_Flowback = Param(
        model.s_P,
        model.s_T,
        default=0,
        initialize={
            key: pyunits.convert_value(
                value,
                from_units=model.user_units["volume_time"],
                to_units=model.model_units["volume_time"],
            )
            for key, value in model.df_parameters["FlowbackRates"].items()
        },
        units=model.model_units["volume_time"],
        doc="Flowback supply forecast for a completions pad [volume/time]",
    )
    model.p_beta_TotalProd = Param(
        default=0,
        initialize=sum(
            sum(
                model.p_beta_Production[p, t] + model.p_beta_Flowback[p, t]
                for p in model.s_P
            )
            for t in model.s_T
        ),
        units=model.model_units["volume"],
        doc="Combined water supply forecast (flowback & production) over the planning horizon [volume]",
        mutable=True,
    )
    model.p_sigma_Pipeline = Param(
        model.s_L,
        model.s_L,
        default=0,
        initialize={
            key: pyunits.convert_value(
                value,
                from_units=model.user_units["volume_time"],
                to_units=model.model_units["volume_time"],
            )
            for key, value in model.df_parameters["InitialPipelineCapacity"].items()
        },
        units=model.model_units["volume_time"],
        doc="Initial pipeline capacity between two locations [volume/time]",
    )
    model.p_sigma_Disposal = Param(
        model.s_K,
        default=0,
        initialize={
            key: pyunits.convert_value(
                value,
                from_units=model.user_units["volume_time"],
                to_units=model.model_units["volume_time"],
            )
            for key, value in model.df_parameters["InitialDisposalCapacity"].items()
        },
        units=model.model_units["volume_time"],
        doc="Initial disposal capacity at disposal sites [volume/time]",
    )
    model.p_sigma_Storage = Param(
        model.s_S,
        default=0,
        initialize={
            key: pyunits.convert_value(
                value,
                from_units=model.user_units["volume"],
                to_units=model.model_units["volume"],
            )
            for key, value in model.df_parameters["InitialStorageCapacity"].items()
        },
        units=model.model_units["volume"],
        doc="Initial storage capacity at storage site [volume]",
    )
    model.p_sigma_PadStorage = Param(
        model.s_CP,
        default=0,
        initialize={
            key: pyunits.convert_value(
                value,
                from_units=model.user_units["volume"],
                to_units=model.model_units["volume"],
            )
            for key, value in model.df_parameters["CompletionsPadStorage"].items()
        },
        units=model.model_units["volume"],
        doc="Storage capacity at completions site [volume]",
    )
    model.p_sigma_Treatment = Param(
        model.s_R,
        model.s_B,
        default=0,
        initialize={
            key: pyunits.convert_value(
                value,
                from_units=model.user_units["volume_time"],
                to_units=model.model_units["volume_time"],
            )
            for key, value in model.df_parameters["InitialTreatmentCapacity"].items()
        },
        units=model.model_units["volume_time"],
        doc="Initial treatment capacity at treatment site [volume/time]",
    )
    model.p_sigma_Reuse = Param(
        model.s_O,
        default=0,
        initialize={
            key: pyunits.convert_value(
                value,
                from_units=model.user_units["volume_time"],
                to_units=model.model_units["volume_time"],
            )
            for key, value in {}
        },
        units=model.model_units["volume_time"],
        doc="Initial reuse capacity at reuse site [volume/time]",
    )
    model.p_sigma_Freshwater = Param(
        model.s_F,
        model.s_T,
        default=0,
        initialize={
            key: pyunits.convert_value(
                value,
                from_units=model.user_units["volume_time"],
                to_units=model.model_units["volume_time"],
            )
            for key, value in model.df_parameters[
                "FreshwaterSourcingAvailability"
            ].items()
        },
        units=model.model_units["volume_time"],
        doc="Freshwater sourcing capacity at freshwater source [volume/time]",
        mutable=True,
    )

    model.p_sigma_OffloadingPad = Param(
        model.s_P,
        default=pyunits.convert_value(
            9999,
            from_units=pyunits.koil_bbl / pyunits.week,
            to_units=model.model_units["volume_time"],
        ),
        initialize={
            key: pyunits.convert_value(
                value,
                from_units=model.user_units["volume_time"],
                to_units=model.model_units["volume_time"],
            )
            for key, value in model.df_parameters["PadOffloadingCapacity"].items()
        },
        units=model.model_units["volume_time"],
        doc="Truck offloading sourcing capacity per pad [volume/time]",
        mutable=True,
    )
    model.p_sigma_OffloadingStorage = Param(
        model.s_S,
        default=pyunits.convert_value(
            9999,
            from_units=pyunits.koil_bbl / pyunits.week,
            to_units=model.model_units["volume_time"],
        ),
        initialize={
            key: pyunits.convert_value(
                value,
                from_units=model.user_units["volume_time"],
                to_units=model.model_units["volume_time"],
            )
            for key, value in {}
        },
        units=model.model_units["volume_time"],
        doc="Truck offloading capacity per pad [volume/time]",
        mutable=True,
    )
    model.p_sigma_ProcessingPad = Param(
        model.s_P,
        default=pyunits.convert_value(
            9999,
            from_units=pyunits.koil_bbl / pyunits.week,
            to_units=model.model_units["volume_time"],
        ),
        initialize={
            key: pyunits.convert_value(
                value,
                from_units=model.user_units["volume_time"],
                to_units=model.model_units["volume_time"],
            )
            for key, value in {}
        },
        units=model.model_units["volume_time"],
        doc="Processing (e.g. clarification) capacity per pad [volume/time]",
        mutable=True,
    )
    model.p_sigma_ProcessingStorage = Param(
        model.s_S,
        default=pyunits.convert_value(
            9999,
            from_units=pyunits.koil_bbl / pyunits.week,
            to_units=model.model_units["volume_time"],
        ),
        initialize={
            key: pyunits.convert_value(
                value,
                from_units=model.user_units["volume_time"],
                to_units=model.model_units["volume_time"],
            )
            for key, value in {}
        },
        units=model.model_units["volume_time"],
        doc="Processing (e.g. clarification) capacity per storage site [volume/time]",
        mutable=True,
    )
    if model.config.node_capacity == True:
        model.p_sigma_NetworkNode = Param(
            model.s_N,
            default=nan,
            within=Any,
            initialize={
                key: pyunits.convert_value(
                    value,
                    from_units=model.user_units["volume_time"],
                    to_units=model.model_units["volume_time"],
                )
                for key, value in df_parameters["NodeCapacities"].items()
            },
            units=model.model_units["volume_time"],
            doc="Capacity per network node [volume/time]",
        )
    model.p_epsilon_Treatment = Param(
        model.s_R,
        model.s_B,
        default=1.0,
        initialize=model.df_parameters["TreatmentEfficiency"],
        doc="Treatment efficiency [%]",
    )
    # Note PipelineCapacityIncrements_Calculated is set in _pre_process. These values are already in model units, they
    # do not need to be calculated
    if model.config.pipeline_capacity == PipelineCapacity.calculated:
        model.p_delta_Pipeline = Param(
            model.s_D,
            default=0,
            initialize=model.df_parameters["PipelineCapacityIncrements_Calculated"],
            units=model.model_units["volume_time"],
            doc="Pipeline capacity installation/expansion increments [volume/time]",
        )
    elif model.config.pipeline_capacity == PipelineCapacity.input:
        model.p_delta_Pipeline = Param(
            model.s_D,
            default=0,
            initialize={
                key: pyunits.convert_value(
                    value,
                    from_units=model.user_units["volume_time"],
                    to_units=model.model_units["volume_time"],
                )
                for key, value in model.df_parameters[
                    "PipelineCapacityIncrements"
                ].items()
            },
            units=model.model_units["volume_time"],
            doc="Pipeline capacity installation/expansion increments [volume/time]",
        )
    model.p_delta_Disposal = Param(
        model.s_I,
        default=pyunits.convert_value(
            10,
            from_units=pyunits.oil_bbl / pyunits.week,
            to_units=model.model_units["volume_time"],
        ),
        initialize={
            key: pyunits.convert_value(
                value,
                from_units=model.user_units["volume_time"],
                to_units=model.model_units["volume_time"],
            )
            for key, value in model.df_parameters["DisposalCapacityIncrements"].items()
        },
        units=model.model_units["volume_time"],
        doc="Disposal capacity installation/expansion increments [volume/time]",
    )
    model.p_delta_Storage = Param(
        model.s_C,
        default=pyunits.convert_value(
            10,
            from_units=pyunits.oil_bbl,
            to_units=model.model_units["volume"],
        ),
        initialize={
            key: pyunits.convert_value(
                value,
                from_units=model.user_units["volume"],
                to_units=model.model_units["volume"],
            )
            for key, value in model.df_parameters["StorageCapacityIncrements"].items()
        },
        units=model.model_units["volume"],
        doc="Storage capacity installation/expansion increments [volume]",
    )
    model.p_delta_Treatment = Param(
        model.s_B,
        model.s_J,
        default=pyunits.convert_value(
            10,
            from_units=pyunits.oil_bbl / pyunits.week,
            to_units=model.model_units["volume_time"],
        ),
        initialize={
            key: pyunits.convert_value(
                value,
                from_units=model.user_units["volume_time"],
                to_units=model.model_units["volume_time"],
            )
            for key, value in model.df_parameters["TreatmentCapacityIncrements"].items()
        },
        units=model.model_units["volume_time"],
        doc="Treatment capacity installation/expansion increments [volume/time]",
    )
    model.p_delta_Truck = Param(
        default=pyunits.convert_value(
            110, from_units=pyunits.oil_bbl, to_units=model.model_units["volume"]
        ),
        units=model.model_units["volume"],
        doc="Truck capacity [volume]",
    )
    model.p_tau_Disposal = Param(
        model.s_K,
        default=pyunits.convert_value(
            12, from_units=pyunits.week, to_units=model.decision_period
        ),
        units=model.decision_period,
        doc="Disposal construction/expansion lead time [time]",
    )
    model.p_tau_Storage = Param(
        model.s_S,
        default=pyunits.convert_value(
            12, from_units=pyunits.week, to_units=model.decision_period
        ),
        units=model.decision_period,
        doc="Storage construction/expansion lead time [time]",
    )

    model.p_tau_Pipeline = Param(
        model.s_L,
        model.s_L,
        default=pyunits.convert_value(
            12, from_units=pyunits.week, to_units=model.decision_period
        ),
        units=model.decision_period,
        doc="Pipeline construction/expansion lead time [time]",
    )
    # It is expected that the units for p_tau_trucking are hours, which usually differs from the time units used
    # for flow rates, e.g., day, week, month. Therefore, for the sake of simplicity, no units are defined for p_tau_trucking,
    # as the hr units will cancel out with the units in model.p_pi_Trucking which is the hourly cost of trucking.
    model.p_tau_Trucking = Param(
        model.s_L,
        model.s_L,
        default=12,
        initialize=model.df_parameters["TruckingTime"],
        doc="Drive time between locations [hr]",
    )
    model.p_lambda_Storage = Param(
        model.s_S,
        default=0,
        units=model.model_units["volume"],
        doc="Initial storage level at storage site [volume]",
    )
    model.p_lambda_PadStorage = Param(
        model.s_CP,
        default=0,
        units=model.model_units["volume"],
        doc="Initial storage level at completions site [volume]",
    )
    model.p_theta_Storage = Param(
        model.s_S,
        default=0,
        units=model.model_units["volume"],
        doc="Terminal storage level at storage site [volume]",
    )
    model.p_theta_PadStorage = Param(
        model.s_CP,
        default=0,
        units=model.model_units["volume"],
        doc="Terminal storage level at completions site [volume]",
    )
    PipelineExpansionDistance_convert_to_model = {
        key: pyunits.convert_value(
            value,
            from_units=model.user_units["distance"],
            to_units=model.model_units["distance"],
        )
        for key, value in model.df_parameters["PipelineExpansionDistance"].items()
    }
    model.p_lambda_Pipeline = Param(
        model.s_L,
        model.s_L,
        default=max(PipelineExpansionDistance_convert_to_model.values()) * 100
        if PipelineExpansionDistance_convert_to_model
        else pyunits.convert_value(
            10000, from_units=pyunits.miles, to_units=model.model_units["distance"]
        ),
        initialize=PipelineExpansionDistance_convert_to_model,
        units=model.model_units["distance"],
        doc="Pipeline segment length [distance]",
    )
    model.p_kappa_Disposal = Param(
        model.s_K,
        model.s_I,
        default=pyunits.convert_value(
            20,
            from_units=pyunits.USD / (pyunits.oil_bbl / pyunits.day),
            to_units=model.model_units["currency_volume_time"],
        ),
        initialize={
            key: pyunits.convert_value(
                value,
                from_units=model.user_units["currency_volume_time"],
                to_units=model.model_units["currency_volume_time"],
            )
            for key, value in model.df_parameters["DisposalExpansionCost"].items()
        },
        units=model.model_units["currency_volume_time"],
        doc="Disposal construction/expansion capital cost for selected increment [currency/(volume/time)]",
    )
    model.p_kappa_Storage = Param(
        model.s_S,
        model.s_C,
        default=pyunits.convert_value(
            0.1,
            from_units=pyunits.USD / pyunits.oil_bbl,
            to_units=model.model_units["currency_volume"],
        ),
        initialize={
            key: pyunits.convert_value(
                value,
                from_units=model.user_units["currency_volume"],
                to_units=model.model_units["currency_volume"],
            )
            for key, value in model.df_parameters["StorageExpansionCost"].items()
        },
        units=model.model_units["currency_volume"],
        doc="Storage construction/expansion capital cost for selected increment [currency/volume]",
    )
    model.p_kappa_Treatment = Param(
        model.s_R,
        model.s_B,
        model.s_J,
        default=pyunits.convert_value(
            10,
            from_units=pyunits.USD / (pyunits.oil_bbl / pyunits.day),
            to_units=model.model_units["currency_volume_time"],
        ),
        initialize={
            key: pyunits.convert_value(
                value,
                from_units=model.user_units["currency_volume_time"],
                to_units=model.model_units["currency_volume_time"],
            )
            for key, value in model.df_parameters["TreatmentExpansionCost"].items()
        },
        units=model.model_units["currency_volume_time"],
        doc="Treatment construction/expansion capital cost for selected increment [currency/(volume/time)]",
    )

    model.p_omega_EvaporationRate = Param(
        default=pyunits.convert_value(
            3000,
            from_units=pyunits.oil_bbl / pyunits.day,
            to_units=model.model_units["volume_time"],
        ),
        units=model.model_units["volume_time"],
        doc="Evaporation Rate per week [volume/time]",
    )

    if model.config.pipeline_cost == PipelineCost.distance_based:
        model.p_kappa_Pipeline = Param(
            default=pyunits.convert_value(
                120000,
                from_units=pyunits.USD / (pyunits.inch * pyunits.mile),
                to_units=model.model_units["pipe_cost_distance"],
            ),
            initialize=pyunits.convert_value(
                model.df_parameters["PipelineCapexDistanceBased"][
                    "pipeline_expansion_cost"
                ],
                from_units=model.user_units["pipe_cost_distance"],
                to_units=model.model_units["pipe_cost_distance"],
            ),
            units=model.model_units["pipe_cost_distance"],
            doc="Pipeline construction/expansion capital cost for selected increment [[currency/(diameter-distance)]",
        )
        model.p_mu_Pipeline = Param(
            model.s_D,
            default=0,
            initialize={
                key: pyunits.convert_value(
                    value,
                    from_units=model.user_units["diameter"],
                    to_units=model.model_units["diameter"],
                )
                for key, value in model.df_parameters["PipelineDiameterValues"].items()
            },
            units=model.model_units["diameter"],
            doc="Pipeline capacity installation/expansion increments [diameter]",
        )
    elif model.config.pipeline_cost == PipelineCost.capacity_based:
        model.p_kappa_Pipeline = Param(
            model.s_L,
            model.s_L,
            model.s_D,
            default=pyunits.convert_value(
                30,
                from_units=pyunits.USD / (pyunits.oil_bbl / pyunits.day),
                to_units=model.model_units["pipe_cost_capacity"],
            ),
            initialize={
                key: pyunits.convert_value(
                    value,
                    from_units=model.user_units["pipe_cost_capacity"],
                    to_units=model.model_units["pipe_cost_capacity"],
                )
                for key, value in model.df_parameters[
                    "PipelineCapexCapacityBased"
                ].items()
            },
            units=model.model_units["pipe_cost_capacity"],
            doc="Pipeline construction/expansion capital cost for selected increment [currency/volume/time]",
        )
    DisposalOperationalCost_convert_to_model = {
        key: pyunits.convert_value(
            value,
            from_units=model.user_units["currency_volume"],
            to_units=model.model_units["currency_volume"],
        )
        for key, value in model.df_parameters["DisposalOperationalCost"].items()
    }
    model.p_pi_Disposal = Param(
        model.s_K,
        default=max(DisposalOperationalCost_convert_to_model.values()) * 100
        if DisposalOperationalCost_convert_to_model
        else pyunits.convert_value(
            25,
            from_units=pyunits.USD / pyunits.oil_bbl,
            to_units=model.model_units["currency_volume"],
        ),
        initialize=DisposalOperationalCost_convert_to_model,
        units=model.model_units["currency_volume"],
        doc="Disposal operational cost [currency/volume]",
    )
    model.p_pi_Treatment = Param(
        model.s_R,
        model.s_B,
        default=0,
        initialize={
            key: pyunits.convert_value(
                value,
                from_units=model.user_units["currency_volume"],
                to_units=model.model_units["currency_volume"],
            )
            for key, value in model.df_parameters["TreatmentOperationalCost"].items()
        },
        units=model.model_units["currency_volume"],
        doc="Treatment operational cost [currency/volume]",
    )
    ReuseOperationalCost_convert_to_model = {
        key: pyunits.convert_value(
            value,
            from_units=model.user_units["currency_volume"],
            to_units=model.model_units["currency_volume"],
        )
        for key, value in model.df_parameters["ReuseOperationalCost"].items()
    }
    model.p_pi_Reuse = Param(
        model.s_CP,
        default=max(ReuseOperationalCost_convert_to_model.values()) * 100
        if ReuseOperationalCost_convert_to_model
        else pyunits.convert_value(
            25,
            from_units=pyunits.USD / pyunits.oil_bbl,
            to_units=model.model_units["currency_volume"],
        ),
        initialize=ReuseOperationalCost_convert_to_model,
        units=model.model_units["currency_volume"],
        doc="Reuse operational cost [currency/volume]",
    )
    model.p_pi_Storage = Param(
        model.s_S,
        default=pyunits.convert_value(
            1,
            from_units=pyunits.USD / pyunits.oil_bbl,
            to_units=model.model_units["currency_volume"],
        ),
        initialize={
            key: pyunits.convert_value(
                value,
                from_units=model.user_units["currency_volume"],
                to_units=model.model_units["currency_volume"],
            )
            for key, value in {}
        },
        units=model.model_units["currency_volume"],
        doc="Storage deposit operational cost [currency/volume]",
    )
    model.p_rho_Storage = Param(
        model.s_S,
        default=pyunits.convert_value(
            0.99,
            from_units=pyunits.USD / pyunits.oil_bbl,
            to_units=model.model_units["currency_volume"],
        ),
        initialize={
            key: pyunits.convert_value(
                value,
                from_units=model.user_units["currency_volume"],
                to_units=model.model_units["currency_volume"],
            )
            for key, value in {}
        },
        units=model.model_units["currency_volume"],
        doc="Storage withdrawal operational credit [currency/volume]",
    )
    model.p_pi_Pipeline = Param(
        model.s_L,
        model.s_L,
        default=pyunits.convert_value(
            0.01,
            from_units=pyunits.USD / pyunits.oil_bbl,
            to_units=model.model_units["currency_volume"],
        ),
        initialize={
            key: pyunits.convert_value(
                value,
                from_units=model.user_units["currency_volume"],
                to_units=model.model_units["currency_volume"],
            )
            for key, value in model.df_parameters["PipelineOperationalCost"].items()
        },
        units=model.model_units["currency_volume"],
        doc="Pipeline operational cost [currency/volume]",
    )
    TruckingHourlyCost_convert_to_model = {
        key: pyunits.convert_value(
            value,
            from_units=model.user_units["currency"],
            to_units=model.model_units["currency"],
        )
        for key, value in model.df_parameters["TruckingHourlyCost"].items()
    }
    # COMMENT: For this parameter only currency units are defined, as the hourly rate is canceled out with the
    # trucking time units from parameter p_Tau_Trucking. This is to avoid adding an extra unit for time which may
    # be confusing
    model.p_pi_Trucking = Param(
        model.s_L,
        default=max(TruckingHourlyCost_convert_to_model.values()) * 100
        if TruckingHourlyCost_convert_to_model
        else pyunits.convert_value(
            15000,
            from_units=pyunits.USD,
            to_units=model.model_units["currency"],
        ),
        initialize=TruckingHourlyCost_convert_to_model,
        units=model.model_units["currency"],
        doc="Trucking hourly cost (by source) [currency/hr]",
    )
    FreshSourcingCost_convert_to_model = {
        key: pyunits.convert_value(
            value,
            from_units=model.user_units["currency_volume"],
            to_units=model.model_units["currency_volume"],
        )
        for key, value in model.df_parameters["FreshSourcingCost"].items()
    }
    model.p_pi_Sourcing = Param(
        model.s_F,
        default=max(FreshSourcingCost_convert_to_model.values()) * 100
        if FreshSourcingCost_convert_to_model
        else pyunits.convert_value(
            150,
            from_units=pyunits.USD / pyunits.oil_bbl,
            to_units=model.model_units["currency_volume"],
        ),
        initialize=FreshSourcingCost_convert_to_model,
        units=model.model_units["currency_volume"],
        doc="Fresh sourcing cost [currency/volume]",
    )
    model.p_M_Flow = Param(
        default=pyunits.convert_value(
            99999,
            from_units=pyunits.koil_bbl / pyunits.week,
            to_units=model.model_units["volume_time"],
        ),
        units=model.model_units["volume_time"],
        doc="Big-M flow parameter [volume/time]",
    )
    model.p_psi_FracDemand = Param(
        default=pyunits.convert_value(
            99999,
            from_units=pyunits.USD / (pyunits.koil_bbl / pyunits.week),
            to_units=model.model_units["currency_volume_time"],
        ),
        units=model.model_units["currency_volume_time"],
        doc="Slack cost parameter [currency/volume/time]",
    )
    model.p_psi_Production = Param(
        default=pyunits.convert_value(
            99999,
            from_units=pyunits.USD / (pyunits.koil_bbl / pyunits.week),
            to_units=model.model_units["currency_volume_time"],
        ),
        units=model.model_units["currency_volume_time"],
        doc="Slack cost parameter [currency/volume/time]",
    )
    model.p_psi_Flowback = Param(
        default=pyunits.convert_value(
            99999,
            from_units=pyunits.USD / (pyunits.koil_bbl / pyunits.week),
            to_units=model.model_units["currency_volume_time"],
        ),
        units=model.model_units["currency_volume_time"],
        doc="Slack cost parameter [currency/volume/time]",
    )
    model.p_psi_PipelineCapacity = Param(
        default=pyunits.convert_value(
            99999,
            from_units=pyunits.USD / (pyunits.koil_bbl / pyunits.week),
            to_units=model.model_units["currency_volume_time"],
        ),
        units=model.model_units["currency_volume_time"],
        doc="Slack cost parameter [currency/volume/time]",
    )
    model.p_psi_StorageCapacity = Param(
        default=pyunits.convert_value(
            99999,
            from_units=pyunits.USD / pyunits.koil_bbl,
            to_units=model.model_units["currency_volume"],
        ),
        units=model.model_units["currency_volume"],
        doc="Slack cost parameter [currency/volume]",
    )
    model.p_psi_DisposalCapacity = Param(
        default=pyunits.convert_value(
            99999,
            from_units=pyunits.USD / (pyunits.koil_bbl / pyunits.week),
            to_units=model.model_units["currency_volume_time"],
        ),
        units=model.model_units["currency_volume_time"],
        doc="Slack cost parameter [currency/volume/time]",
    )
    model.p_psi_TreatmentCapacity = Param(
        default=pyunits.convert_value(
            99999,
            from_units=pyunits.USD / (pyunits.koil_bbl / pyunits.week),
            to_units=model.model_units["currency_volume_time"],
        ),
        units=model.model_units["currency_volume_time"],
        doc="Slack cost parameter [currency/volume/time]",
    )
    model.p_psi_ReuseCapacity = Param(
        default=pyunits.convert_value(
            99999,
            from_units=pyunits.USD / (pyunits.koil_bbl / pyunits.week),
            to_units=model.model_units["currency_volume_time"],
        ),
        units=model.model_units["currency_volume_time"],
        doc="Slack cost parameter [currency/volume/time]",
    )

    model.p_chi_DisposalExpansionAllowed = Param(
        model.s_K,
        default=0,
        # If initial capacity > 0, then DisposalExpansionAllowed is 0
        initialize={
            key: 0 if value and value > 0 else 1
            for key, value in model.df_parameters["InitialDisposalCapacity"].items()
        },
        doc="Indicates if Expansion is allowed at site k",
    )

    model.p_epsilon_DisposalOperatingCapacity = Param(
        model.s_K,
        model.s_T,
        default=0,
        initialize=model.df_parameters["DisposalOperatingCapacity"],
        doc="Operating capacity of disposal site [%]",
    )

    # Define cost objective function #

    if model.config.objective == Objectives.cost:

        def CostObjectiveFunctionRule(model):
            return model.v_Z == (
                model.v_C_TotalSourced
                + model.v_C_TotalDisposal
                + model.v_C_TotalTreatment
                + model.v_C_TotalReuse
                + model.v_C_TotalPiping
                + model.v_C_TotalStorage
                + model.v_C_TotalTrucking
                + model.p_alpha_AnnualizationRate
                * (
                    model.v_C_DisposalCapEx
                    + model.v_C_StorageCapEx
                    + model.v_C_TreatmentCapEx
                    + model.v_C_PipelineCapEx
                )
                + model.v_C_Slack
                - model.v_R_TotalStorage
            )

        model.CostObjectiveFunction = Constraint(
            rule=CostObjectiveFunctionRule, doc="Cost objective function"
        )

    # Define reuse objective function #

    elif model.config.objective == Objectives.reuse:

        def ReuseObjectiveFunctionRule(model):
            return model.v_Z == -(
                model.v_F_TotalReused / model.p_beta_TotalProd
            ) + 1 / 38446652 * (
                model.v_C_TotalSourced
                + model.v_C_TotalDisposal
                + model.v_C_TotalTreatment
                + model.v_C_TotalReuse
                + model.v_C_TotalPiping
                + model.v_C_TotalStorage
                + model.v_C_TotalTrucking
                + model.p_alpha_AnnualizationRate
                * (
                    model.v_C_DisposalCapEx
                    + model.v_C_StorageCapEx
                    + model.v_C_TreatmentCapEx
                    + model.v_C_PipelineCapEx
                )
                + model.v_C_Slack
                - model.v_R_TotalStorage
            )

        model.ReuseObjectiveFunction = Constraint(
            rule=ReuseObjectiveFunctionRule, doc="Reuse objective function"
        )

    else:
        raise Exception("objective not supported")

    # Define constraints #

    # def CompletionsPadDemandBalanceRule(model, p, t):
    #     # If completions pad is outside the system, the completions demand is not required to be met
    #     if model.p_chi_OutsideCompletionsPad[p] == 1:
    #         constraint = model.p_gamma_Completions[p, t] >= (
    #             sum(model.v_F_Piped[n, p, t] for n in model.s_N if model.p_NCA[n, p])
    #             + sum(
    #                 model.v_F_Piped[p_tilde, p, t]
    #                 for p_tilde in model.s_PP
    #                 if model.p_PCA[p_tilde, p]
    #             )
    #             + sum(model.v_F_Piped[s, p, t] for s in model.s_S if model.p_SCA[s, p])
    #             + sum(
    #                 model.v_F_Piped[p_tilde, p, t]
    #                 for p_tilde in model.s_CP
    #                 if model.p_CCA[p_tilde, p]
    #             )
    #             + sum(model.v_F_Piped[r, p, t] for r in model.s_R if model.p_RCA[r, p])
    #             + sum(
    #                 model.v_F_Sourced[f, p, t] for f in model.s_F if model.p_FCA[f, p]
    #             )
    #             + sum(
    #                 model.v_F_Trucked[p_tilde, p, t]
    #                 for p_tilde in model.s_PP
    #                 if model.p_PCT[p_tilde, p]
    #             )
    #             + sum(
    #                 model.v_F_Trucked[p_tilde, p, t]
    #                 for p_tilde in model.s_CP
    #                 if model.p_CCT[p_tilde, p]
    #             )
    #             + sum(
    #                 model.v_F_Trucked[s, p, t] for s in model.s_S if model.p_SCT[s, p]
    #             )
    #             + sum(
    #                 model.v_F_Trucked[f, p, t] for f in model.s_F if model.p_FCT[f, p]
    #             )
    #             + model.v_F_PadStorageOut[p, t]
    #             - model.v_F_PadStorageIn[p, t]
    #             + model.v_S_FracDemand[p, t]
    #         )
    #     # If the completions pad is inside the system, demand must be met
    #     else:
    #         constraint = model.p_gamma_Completions[p, t] == (
    #             sum(model.v_F_Piped[n, p, t] for n in model.s_N if model.p_NCA[n, p])
    #             + sum(
    #                 model.v_F_Piped[p_tilde, p, t]
    #                 for p_tilde in model.s_PP
    #                 if model.p_PCA[p_tilde, p]
    #             )
    #             + sum(model.v_F_Piped[s, p, t] for s in model.s_S if model.p_SCA[s, p])
    #             + sum(
    #                 model.v_F_Piped[p_tilde, p, t]
    #                 for p_tilde in model.s_CP
    #                 if model.p_CCA[p_tilde, p]
    #             )
    #             + sum(model.v_F_Piped[r, p, t] for r in model.s_R if model.p_RCA[r, p])
    #             + sum(
    #                 model.v_F_Sourced[f, p, t] for f in model.s_F if model.p_FCA[f, p]
    #             )
    #             + sum(
    #                 model.v_F_Trucked[p_tilde, p, t]
    #                 for p_tilde in model.s_PP
    #                 if model.p_PCT[p_tilde, p]
    #             )
    #             + sum(
    #                 model.v_F_Trucked[p_tilde, p, t]
    #                 for p_tilde in model.s_CP
    #                 if model.p_CCT[p_tilde, p]
    #             )
    #             + sum(
    #                 model.v_F_Trucked[s, p, t] for s in model.s_S if model.p_SCT[s, p]
    #             )
    #             + sum(
    #                 model.v_F_Trucked[f, p, t] for f in model.s_F if model.p_FCT[f, p]
    #             )
    #             + model.v_F_PadStorageOut[p, t]
    #             - model.v_F_PadStorageIn[p, t]
    #             + model.v_S_FracDemand[p, t]
    #         )

    #     return process_constraint(constraint)

    # model.CompletionsPadDemandBalance = Constraint(
    #     model.s_CP,
    #     model.s_T,
    #     rule=CompletionsPadDemandBalanceRule,
    #     doc="Completions pad demand balance",
    # )
    def CompletionsPadDemandBalanceRule(m, p, t):
        # If completions pad is outside the system, the completions demand is not required to be met
        if m.p_chi_OutsideCompletionsPad[p] == 1:
            constraint = m.p_gamma_Completions[p, t] >= (
                sum(m.v_F_Piped[l_tilde, p, t]
                    for l_tilde in (m.s_N | m.s_S | m.s_CP | m.s_R)
                    if m.p_LLP[l_tilde, p]
                    ) +
                sum(m.v_F_Sourced[l_tilde, p, t]
                    for l_tilde in m.s_F
                    if m.p_LLP[l_tilde, p]
                    ) +
                sum(m.v_F_Trucked[l_tilde, p, t]
                    for l_tilde in (m.s_PP | m.s_CP | m.s_F)
                    if m.p_LLT[l_tilde, p]
                    )
                + m.v_F_PadStorageOut[p, t]
                - m.v_F_PadStorageIn[p, t]
                + m.v_S_FracDemand[p, t]
            )
        # If the completions pad is inside the system, demand must be met
        else:
            constraint = m.p_gamma_Completions[p, t] == (
                sum(m.v_F_Piped[l_tilde, p, t]
                    for l_tilde in (m.s_N | m.s_S | m.s_CP | m.s_R)
                    if m.p_LLP[l_tilde, p]
                    ) +
                sum(m.v_F_Sourced[l_tilde, p, t]
                    for l_tilde in m.s_F
                    if m.p_LLP[l_tilde, p]
                    ) +
                sum(m.v_F_Trucked[l_tilde, p, t]
                    for l_tilde in (m.s_PP | m.s_CP | m.s_F)
                    if m.p_LLT[l_tilde, p]
                    )
                + m.v_F_PadStorageOut[p, t]
                - m.v_F_PadStorageIn[p, t]
                + m.v_S_FracDemand[p, t]
            )

        return process_constraint(constraint)
    model.CompletionsPadDemandBalance = Constraint(
        model.s_CP,
        model.s_T,
        rule=CompletionsPadDemandBalanceRule,
        doc="Completions pad demand balance",
    )

    def CompletionsPadStorageBalanceRule(model, p, t):
        if t == model.s_T.first():
            constraint = model.v_L_PadStorage[p, t] == model.p_lambda_PadStorage[p] + (
                (model.v_F_PadStorageIn[p, t] - model.v_F_PadStorageOut[p, t])
            )
        else:
            constraint = model.v_L_PadStorage[p, t] == model.v_L_PadStorage[
                p, model.s_T.prev(t)
            ] + ((model.v_F_PadStorageIn[p, t] - model.v_F_PadStorageOut[p, t]))

        return process_constraint(constraint)

    model.CompletionsPadStorageBalance = Constraint(
        model.s_CP,
        model.s_T,
        rule=CompletionsPadStorageBalanceRule,
        doc="Completions pad storage balance",
    )

    def CompletionsPadStorageCapacityRule(model, p, t):
        constraint = model.v_L_PadStorage[p, t] <= model.p_sigma_PadStorage[p]

        return process_constraint(constraint)

    model.CompletionsPadStorageCapacity = Constraint(
        model.s_CP,
        model.s_T,
        rule=CompletionsPadStorageCapacityRule,
        doc="Completions pad storage capacity",
    )

    def TerminalCompletionsPadStorageLevelRule(model, p, t):
        if t == model.s_T.last():
            constraint = model.v_L_PadStorage[p, t] <= model.p_theta_PadStorage[p]
        else:
            return Constraint.Skip

        return process_constraint(constraint)

    model.TerminalCompletionsPadStorageLevel = Constraint(
        model.s_CP,
        model.s_T,
        rule=TerminalCompletionsPadStorageLevelRule,
        doc="Terminal completions pad storage level",
    )

    def FreshwaterSourcingCapacityRule(model, f, t):
        constraint = (
            sum(model.v_F_Sourced[f, p, t] for p in model.s_CP if model.p_FCA[f, p])
            + sum(model.v_F_Trucked[f, p, t] for p in model.s_CP if model.p_FCT[f, p])
            <= model.p_sigma_Freshwater[f, t]
        )

        return process_constraint(constraint)

    model.FreshwaterSourcingCapacity = Constraint(
        model.s_F,
        model.s_T,
        rule=FreshwaterSourcingCapacityRule,
        doc="Freshwater sourcing capacity",
    )

    def CompletionsPadTruckOffloadingCapacityRule(model, p, t):

        constraint = (
            sum(
                model.v_F_Trucked[p_tilde, p, t]
                for p_tilde in model.s_PP
                if model.p_PCT[p_tilde, p]
            )
            + sum(model.v_F_Trucked[s, p, t] for s in model.s_S if model.p_SCT[s, p])
            + sum(
                model.v_F_Trucked[p_tilde, p, t]
                for p_tilde in model.s_CP
                if model.p_CCT[p_tilde, p]
            )
            + sum(model.v_F_Trucked[f, p, t] for f in model.s_F if model.p_FCT[f, p])
            <= model.p_sigma_OffloadingPad[p]
        )

        return process_constraint(constraint)

    model.CompletionsPadTruckOffloadingCapacity = Constraint(
        model.s_CP,
        model.s_T,
        rule=CompletionsPadTruckOffloadingCapacityRule,
        doc="Completions pad truck offloading capacity",
    )

    def StorageSiteTruckOffloadingCapacityRule(model, s, t):
        constraint = (
            sum(model.v_F_Trucked[p, s, t] for p in model.s_PP if model.p_PST[p, s])
            + sum(model.v_F_Trucked[p, s, t] for p in model.s_CP if model.p_CST[p, s])
            <= model.p_sigma_OffloadingStorage[s]
        )

        return process_constraint(constraint)

    model.StorageSiteTruckOffloadingCapacity = Constraint(
        model.s_S,
        model.s_T,
        rule=StorageSiteTruckOffloadingCapacityRule,
        doc="Storage site truck offloading capacity",
    )

    def StorageSiteProcessingCapacityRule(model, s, t):
        constraint = (
            sum(model.v_F_Piped[n, s, t] for n in model.s_N if model.p_NSA[n, s])
            + sum(model.v_F_Piped[r, s, t] for r in model.s_R if model.p_RSA[r, s])
            + sum(model.v_F_Trucked[p, s, t] for p in model.s_PP if model.p_PST[p, s])
            + sum(model.v_F_Trucked[p, s, t] for p in model.s_CP if model.p_CST[p, s])
            <= model.p_sigma_ProcessingStorage[s]
        )

        return process_constraint(constraint)

    model.StorageSiteProcessingCapacity = Constraint(
        model.s_S,
        model.s_T,
        rule=StorageSiteProcessingCapacityRule,
        doc="Storage site processing capacity",
    )

    def ProductionPadSupplyBalanceRule(model, p, t):
        constraint = (
            model.p_beta_Production[p, t]
            == sum(model.v_F_Piped[p, n, t] for n in model.s_N if model.p_PNA[p, n])
            + sum(
                model.v_F_Piped[p, p_tilde, t]
                for p_tilde in model.s_CP
                if model.p_PCA[p, p_tilde]
            )
            + sum(
                model.v_F_Piped[p, p_tilde, t]
                for p_tilde in model.s_PP
                if model.p_PPA[p, p_tilde]
            )
            + sum(
                model.v_F_Trucked[p, p_tilde, t]
                for p_tilde in model.s_CP
                if model.p_PCT[p, p_tilde]
            )
            + sum(model.v_F_Trucked[p, k, t] for k in model.s_K if model.p_PKT[p, k])
            + sum(model.v_F_Trucked[p, s, t] for s in model.s_S if model.p_PST[p, s])
            + sum(model.v_F_Trucked[p, r, t] for r in model.s_R if model.p_PRT[p, r])
            + sum(model.v_F_Trucked[p, o, t] for o in model.s_O if model.p_POT[p, o])
            + model.v_S_Production[p, t]
        )
        return process_constraint(constraint)

    model.ProductionPadSupplyBalance = Constraint(
        model.s_PP,
        model.s_T,
        rule=ProductionPadSupplyBalanceRule,
        doc="Production pad supply balance",
    )

    def CompletionsPadSupplyBalanceRule(model, p, t):
        constraint = (
            model.p_beta_Flowback[p, t]
            == sum(model.v_F_Piped[p, n, t] for n in model.s_N if model.p_CNA[p, n])
            + sum(
                model.v_F_Piped[p, p_tilde, t]
                for p_tilde in model.s_CP
                if model.p_CCA[p, p_tilde]
            )
            + sum(model.v_F_Trucked[p, k, t] for k in model.s_K if model.p_CKT[p, k])
            + sum(
                model.v_F_Trucked[p, p_tilde, t]
                for p_tilde in model.s_CP
                if model.p_CCT[p, p_tilde]
            )
            + sum(model.v_F_Trucked[p, s, t] for s in model.s_S if model.p_CST[p, s])
            + sum(model.v_F_Trucked[p, r, t] for r in model.s_R if model.p_CRT[p, r])
            + model.v_S_Flowback[p, t]
        )

        return process_constraint(constraint)

    model.CompletionsPadSupplyBalance = Constraint(
        model.s_CP,
        model.s_T,
        rule=CompletionsPadSupplyBalanceRule,
        doc="Completions pad supply balance (i.e. flowback balance",
    )

    def NetworkNodeBalanceRule(model, n, t):
        constraint = sum(
            model.v_F_Piped[p, n, t] for p in model.s_PP if model.p_PNA[p, n]
        ) + sum(
            model.v_F_Piped[p, n, t] for p in model.s_CP if model.p_CNA[p, n]
        ) + sum(
            model.v_F_Piped[n_tilde, n, t]
            for n_tilde in model.s_N
            if model.p_NNA[n_tilde, n]
        ) + sum(
            model.v_F_Piped[s, n, t] for s in model.s_S if model.p_SNA[s, n]
        ) == sum(
            model.v_F_Piped[n, n_tilde, t]
            for n_tilde in model.s_N
            if model.p_NNA[n, n_tilde]
        ) + sum(
            model.v_F_Piped[n, p, t] for p in model.s_CP if model.p_NCA[n, p]
        ) + sum(
            model.v_F_Piped[n, k, t] for k in model.s_K if model.p_NKA[n, k]
        ) + sum(
            model.v_F_Piped[n, r, t] for r in model.s_R if model.p_NRA[n, r]
        ) + sum(
            model.v_F_Piped[n, s, t] for s in model.s_S if model.p_NSA[n, s]
        ) + sum(
            model.v_F_Piped[n, o, t] for o in model.s_O if model.p_NOA[n, o]
        )

        return process_constraint(constraint)

    model.NetworkBalance = Constraint(
        model.s_N, model.s_T, rule=NetworkNodeBalanceRule, doc="Network node balance"
    )

    # def BidirectionalFlowRule1(model, l, l_tilde, t):
    #     if l in model.s_PP and l_tilde in model.s_CP:
    #         if model.p_PCA[l, l_tilde]:
    #             constraint = (
    #                 model.vb_y_Flow[l, l_tilde, t] + model.vb_y_Flow[l_tilde, l, t] == 1
    #             )
    #             return process_constraint(constraint)
    #         else:
    #             return Constraint.Skip
    #     elif l in model.s_PP and l_tilde in model.s_N:
    #         if model.p_PNA[l, l_tilde]:
    #             constraint = (
    #                 model.vb_y_Flow[l, l_tilde, t] + model.vb_y_Flow[l_tilde, l, t] == 1
    #             )
    #             return process_constraint(constraint)
    #         else:
    #             return Constraint.Skip
    #     elif l in model.s_PP and l_tilde in model.s_PP:
    #         if model.p_PPA[l, l_tilde]:
    #             constraint = (
    #                 model.vb_y_Flow[l, l_tilde, t] + model.vb_y_Flow[l_tilde, l, t] == 1
    #             )
    #             return process_constraint(constraint)
    #         else:
    #             return Constraint.Skip
    #     elif l in model.s_CP and l_tilde in model.s_N:
    #         if model.p_CNA[l, l_tilde]:
    #             constraint = (
    #                 model.vb_y_Flow[l, l_tilde, t] + model.vb_y_Flow[l_tilde, l, t] == 1
    #             )
    #             return process_constraint(constraint)
    #         else:
    #             return Constraint.Skip
    #     elif l in model.s_N and l_tilde in model.s_N:
    #         if model.p_NNA[l, l_tilde]:
    #             constraint = (
    #                 model.vb_y_Flow[l, l_tilde, t] + model.vb_y_Flow[l_tilde, l, t] == 1
    #             )
    #             return process_constraint(constraint)
    #         else:
    #             return Constraint.Skip
    #     elif l in model.s_N and l_tilde in model.s_CP:
    #         if model.p_NCA[l, l_tilde]:
    #             constraint = (
    #                 model.vb_y_Flow[l, l_tilde, t] + model.vb_y_Flow[l_tilde, l, t] == 1
    #             )
    #             return process_constraint(constraint)
    #         else:
    #             return Constraint.Skip
    #     elif l in model.s_N and l_tilde in model.s_K:
    #         if model.p_NKA[l, l_tilde]:
    #             constraint = (
    #                 model.vb_y_Flow[l, l_tilde, t] + model.vb_y_Flow[l_tilde, l, t] == 1
    #             )
    #             return process_constraint(constraint)
    #         else:
    #             return Constraint.Skip
    #     elif l in model.s_N and l_tilde in model.s_S:
    #         if model.p_NSA[l, l_tilde]:
    #             constraint = (
    #                 model.vb_y_Flow[l, l_tilde, t] + model.vb_y_Flow[l_tilde, l, t] == 1
    #             )
    #             return process_constraint(constraint)
    #         else:
    #             return Constraint.Skip
    #     elif l in model.s_N and l_tilde in model.s_R:
    #         if model.p_NRA[l, l_tilde]:
    #             constraint = (
    #                 model.vb_y_Flow[l, l_tilde, t] + model.vb_y_Flow[l_tilde, l, t] == 1
    #             )
    #             return process_constraint(constraint)
    #         else:
    #             return Constraint.Skip
    #     elif l in model.s_N and l_tilde in model.s_O:
    #         if model.p_NOA[l, l_tilde]:
    #             constraint = (
    #                 model.vb_y_Flow[l, l_tilde, t] + model.vb_y_Flow[l_tilde, l, t] == 1
    #             )
    #             return process_constraint(constraint)
    #         else:
    #             return Constraint.Skip
    #     elif l in model.s_R and l_tilde in model.s_N:
    #         if model.p_RNA[l, l_tilde]:
    #             constraint = (
    #                 model.vb_y_Flow[l, l_tilde, t] + model.vb_y_Flow[l_tilde, l, t] == 1
    #             )
    #             return process_constraint(constraint)
    #         else:
    #             return Constraint.Skip
    #     elif l in model.s_R and l_tilde in model.s_CP:
    #         if model.p_RCA[l, l_tilde]:
    #             constraint = (
    #                 model.vb_y_Flow[l, l_tilde, t] + model.vb_y_Flow[l_tilde, l, t] == 1
    #             )
    #             return process_constraint(constraint)
    #         else:
    #             return Constraint.Skip
    #     elif l in model.s_R and l_tilde in model.s_K:
    #         if model.p_RKA[l, l_tilde]:
    #             constraint = (
    #                 model.vb_y_Flow[l, l_tilde, t] + model.vb_y_Flow[l_tilde, l, t] == 1
    #             )
    #             return process_constraint(constraint)
    #         else:
    #             return Constraint.Skip
    #     elif l in model.s_S and l_tilde in model.s_CP:
    #         if model.p_SCA[l, l_tilde]:
    #             constraint = (
    #                 model.vb_y_Flow[l, l_tilde, t] + model.vb_y_Flow[l_tilde, l, t] == 1
    #             )
    #             return process_constraint(constraint)
    #         else:
    #             return Constraint.Skip
    #     elif l in model.s_S and l_tilde in model.s_K:
    #         if model.p_SKA[l, l_tilde]:
    #             constraint = (
    #                 model.vb_y_Flow[l, l_tilde, t] + model.vb_y_Flow[l_tilde, l, t] == 1
    #             )
    #             return process_constraint(constraint)
    #         else:
    #             return Constraint.Skip
    #     elif l in model.s_S and l_tilde in model.s_R:
    #         if model.p_SRA[l, l_tilde]:
    #             constraint = (
    #                 model.vb_y_Flow[l, l_tilde, t] + model.vb_y_Flow[l_tilde, l, t] == 1
    #             )
    #             return process_constraint(constraint)
    #         else:
    #             return Constraint.Skip
    #     elif l in model.s_S and l_tilde in model.s_O:
    #         if model.p_SOA[l, l_tilde]:
    #             constraint = (
    #                 model.vb_y_Flow[l, l_tilde, t] + model.vb_y_Flow[l_tilde, l, t] == 1
    #             )
    #             return process_constraint(constraint)
    #         else:
    #             return Constraint.Skip
    #     else:
    #         return Constraint.Skip

    # model.BidirectionalFlow1 = Constraint(
    #     model.s_L,
    #     model.s_L,
    #     model.s_T,
    #     rule=BidirectionalFlowRule1,
    #     doc="Bi-directional flow",
    # )
    def BidirectionalFlowRule1(model, l, l_tilde, t):
<<<<<<< HEAD
        if model.p_LLP[l, l_tilde]:
            constraint = (
                model.vb_y_Flow[l, l_tilde, t] + model.vb_y_Flow[l_tilde, l, t] == 1
            )
            return process_constraint(constraint)
=======
        if l in model.s_PP and l_tilde in model.s_CP:
            if model.p_PCA[l, l_tilde]:
                constraint = (
                    model.vb_y_Flow[l, l_tilde, t] + model.vb_y_Flow[l_tilde, l, t] == 1
                )
                return process_constraint(constraint)
            else:
                return Constraint.Skip
        elif l in model.s_PP and l_tilde in model.s_N:
            if model.p_PNA[l, l_tilde]:
                constraint = (
                    model.vb_y_Flow[l, l_tilde, t] + model.vb_y_Flow[l_tilde, l, t] == 1
                )
                return process_constraint(constraint)
            else:
                return Constraint.Skip
        elif l in model.s_PP and l_tilde in model.s_PP:
            if model.p_PPA[l, l_tilde]:
                constraint = (
                    model.vb_y_Flow[l, l_tilde, t] + model.vb_y_Flow[l_tilde, l, t] == 1
                )
                return process_constraint(constraint)
            else:
                return Constraint.Skip
        elif l in model.s_CP and l_tilde in model.s_N:
            if model.p_CNA[l, l_tilde]:
                constraint = (
                    model.vb_y_Flow[l, l_tilde, t] + model.vb_y_Flow[l_tilde, l, t] == 1
                )
                return process_constraint(constraint)
            else:
                return Constraint.Skip
        elif l in model.s_N and l_tilde in model.s_N:
            if model.p_NNA[l, l_tilde]:
                constraint = (
                    model.vb_y_Flow[l, l_tilde, t] + model.vb_y_Flow[l_tilde, l, t] == 1
                )
                return process_constraint(constraint)
            else:
                return Constraint.Skip
        elif l in model.s_N and l_tilde in model.s_CP:
            if model.p_NCA[l, l_tilde]:
                constraint = (
                    model.vb_y_Flow[l, l_tilde, t] + model.vb_y_Flow[l_tilde, l, t] == 1
                )
                return process_constraint(constraint)
            else:
                return Constraint.Skip
        elif l in model.s_N and l_tilde in model.s_K:
            if model.p_NKA[l, l_tilde]:
                constraint = (
                    model.vb_y_Flow[l, l_tilde, t] + model.vb_y_Flow[l_tilde, l, t] == 1
                )
                return process_constraint(constraint)
            else:
                return Constraint.Skip
        elif l in model.s_N and l_tilde in model.s_S:
            if model.p_NSA[l, l_tilde]:
                constraint = (
                    model.vb_y_Flow[l, l_tilde, t] + model.vb_y_Flow[l_tilde, l, t] == 1
                )
                return process_constraint(constraint)
            else:
                return Constraint.Skip
        elif l in model.s_N and l_tilde in model.s_R:
            if model.p_NRA[l, l_tilde]:
                constraint = (
                    model.vb_y_Flow[l, l_tilde, t] + model.vb_y_Flow[l_tilde, l, t] == 1
                )
                return process_constraint(constraint)
            else:
                return Constraint.Skip
        elif l in model.s_N and l_tilde in model.s_O:
            if model.p_NOA[l, l_tilde]:
                constraint = (
                    model.vb_y_Flow[l, l_tilde, t] + model.vb_y_Flow[l_tilde, l, t] == 1
                )
                return process_constraint(constraint)
            else:
                return Constraint.Skip
        elif l in model.s_R and l_tilde in model.s_CP:
            if model.p_RCA[l, l_tilde]:
                constraint = (
                    model.vb_y_Flow[l, l_tilde, t] + model.vb_y_Flow[l_tilde, l, t] == 1
                )
                return process_constraint(constraint)
            else:
                return Constraint.Skip
        elif l in model.s_R and l_tilde in model.s_K:
            if model.p_RKA[l, l_tilde]:
                constraint = (
                    model.vb_y_Flow[l, l_tilde, t] + model.vb_y_Flow[l_tilde, l, t] == 1
                )
                return process_constraint(constraint)
            else:
                return Constraint.Skip
        elif l in model.s_S and l_tilde in model.s_CP:
            if model.p_SCA[l, l_tilde]:
                constraint = (
                    model.vb_y_Flow[l, l_tilde, t] + model.vb_y_Flow[l_tilde, l, t] == 1
                )
                return process_constraint(constraint)
            else:
                return Constraint.Skip
        elif l in model.s_S and l_tilde in model.s_K:
            if model.p_SKA[l, l_tilde]:
                constraint = (
                    model.vb_y_Flow[l, l_tilde, t] + model.vb_y_Flow[l_tilde, l, t] == 1
                )
                return process_constraint(constraint)
            else:
                return Constraint.Skip
        elif l in model.s_S and l_tilde in model.s_R:
            if model.p_SRA[l, l_tilde]:
                constraint = (
                    model.vb_y_Flow[l, l_tilde, t] + model.vb_y_Flow[l_tilde, l, t] == 1
                )
                return process_constraint(constraint)
            else:
                return Constraint.Skip
        elif l in model.s_S and l_tilde in model.s_O:
            if model.p_SOA[l, l_tilde]:
                constraint = (
                    model.vb_y_Flow[l, l_tilde, t] + model.vb_y_Flow[l_tilde, l, t] == 1
                )
                return process_constraint(constraint)
            else:
                return Constraint.Skip
>>>>>>> 89fe02cb
        else:
            return Constraint.Skip

    model.BidirectionalFlow1 = Constraint(
        (model.s_L - model.s_F),
        model.s_L,
        model.s_T,
        rule=BidirectionalFlowRule1,
        doc="Bi-directional flow",
    )


    # def BidirectionalFlowRule2(model, l, l_tilde, t):
    #     if l in model.s_PP and l_tilde in model.s_CP:
    #         if model.p_PCA[l, l_tilde]:
    #             constraint = (
    #                 model.v_F_Piped[l, l_tilde, t]
    #                 <= model.vb_y_Flow[l, l_tilde, t] * model.p_M_Flow
    #             )
    #             return process_constraint(constraint)
    #         else:
    #             return Constraint.Skip
    #     elif l in model.s_PP and l_tilde in model.s_N:
    #         if model.p_PNA[l, l_tilde]:
    #             constraint = (
    #                 model.v_F_Piped[l, l_tilde, t]
    #                 <= model.vb_y_Flow[l, l_tilde, t] * model.p_M_Flow
    #             )
    #             return process_constraint(constraint)
    #         else:
    #             return Constraint.Skip
    #     elif l in model.s_PP and l_tilde in model.s_PP:
    #         if model.p_PPA[l, l_tilde]:
    #             constraint = (
    #                 model.v_F_Piped[l, l_tilde, t]
    #                 <= model.vb_y_Flow[l, l_tilde, t] * model.p_M_Flow
    #             )
    #             return process_constraint(constraint)
    #         else:
    #             return Constraint.Skip
    #     elif l in model.s_CP and l_tilde in model.s_N:
    #         if model.p_CNA[l, l_tilde]:
    #             constraint = (
    #                 model.v_F_Piped[l, l_tilde, t]
    #                 <= model.vb_y_Flow[l, l_tilde, t] * model.p_M_Flow
    #             )
    #             return process_constraint(constraint)
    #         else:
    #             return Constraint.Skip
    #     elif l in model.s_N and l_tilde in model.s_N:
    #         if model.p_NNA[l, l_tilde]:
    #             constraint = (
    #                 model.v_F_Piped[l, l_tilde, t]
    #                 <= model.vb_y_Flow[l, l_tilde, t] * model.p_M_Flow
    #             )
    #             return process_constraint(constraint)
    #         else:
    #             return Constraint.Skip
    #     elif l in model.s_N and l_tilde in model.s_CP:
    #         if model.p_NCA[l, l_tilde]:
    #             constraint = (
    #                 model.v_F_Piped[l, l_tilde, t]
    #                 <= model.vb_y_Flow[l, l_tilde, t] * model.p_M_Flow
    #             )
    #             return process_constraint(constraint)
    #         else:
    #             return Constraint.Skip
    #     elif l in model.s_N and l_tilde in model.s_K:
    #         if model.p_NKA[l, l_tilde]:
    #             constraint = (
    #                 model.v_F_Piped[l, l_tilde, t]
    #                 <= model.vb_y_Flow[l, l_tilde, t] * model.p_M_Flow
    #             )
    #             return process_constraint(constraint)
    #         else:
    #             return Constraint.Skip
    #     elif l in model.s_N and l_tilde in model.s_S:
    #         if model.p_NSA[l, l_tilde]:
    #             constraint = (
    #                 model.v_F_Piped[l, l_tilde, t]
    #                 <= model.vb_y_Flow[l, l_tilde, t] * model.p_M_Flow
    #             )
    #             return process_constraint(constraint)
    #         else:
    #             return Constraint.Skip
    #     elif l in model.s_N and l_tilde in model.s_R:
    #         if model.p_NRA[l, l_tilde]:
    #             constraint = (
    #                 model.v_F_Piped[l, l_tilde, t]
    #                 <= model.vb_y_Flow[l, l_tilde, t] * model.p_M_Flow
    #             )
    #             return process_constraint(constraint)
    #         else:
    #             return Constraint.Skip
    #     elif l in model.s_N and l_tilde in model.s_O:
    #         if model.p_NOA[l, l_tilde]:
    #             constraint = (
    #                 model.v_F_Piped[l, l_tilde, t]
    #                 <= model.vb_y_Flow[l, l_tilde, t] * model.p_M_Flow
    #             )
    #             return process_constraint(constraint)
    #         else:
    #             return Constraint.Skip
    #     elif l in model.s_R and l_tilde in model.s_N:
    #         if model.p_RNA[l, l_tilde]:
    #             constraint = (
    #                 model.v_F_Piped[l, l_tilde, t]
    #                 <= model.vb_y_Flow[l, l_tilde, t] * model.p_M_Flow
    #             )
    #             return process_constraint(constraint)
    #         else:
    #             return Constraint.Skip
    #     elif l in model.s_R and l_tilde in model.s_CP:
    #         if model.p_RCA[l, l_tilde]:
    #             constraint = (
    #                 model.v_F_Piped[l, l_tilde, t]
    #                 <= model.vb_y_Flow[l, l_tilde, t] * model.p_M_Flow
    #             )
    #             return process_constraint(constraint)
    #         else:
    #             return Constraint.Skip
    #     elif l in model.s_R and l_tilde in model.s_K:
    #         if model.p_RKA[l, l_tilde]:
    #             constraint = (
    #                 model.v_F_Piped[l, l_tilde, t]
    #                 <= model.vb_y_Flow[l, l_tilde, t] * model.p_M_Flow
    #             )
    #             return process_constraint(constraint)
    #         else:
    #             return Constraint.Skip
    #     elif l in model.s_S and l_tilde in model.s_N:
    #         if model.p_SNA[l, l_tilde]:
    #             constraint = (
    #                 model.v_F_Piped[l, l_tilde, t]
    #                 <= model.vb_y_Flow[l, l_tilde, t] * model.p_M_Flow
    #             )
    #             return process_constraint(constraint)
    #         else:
    #             return Constraint.Skip
    #     elif l in model.s_S and l_tilde in model.s_CP:
    #         if model.p_SCA[l, l_tilde]:
    #             constraint = (
    #                 model.v_F_Piped[l, l_tilde, t]
    #                 <= model.vb_y_Flow[l, l_tilde, t] * model.p_M_Flow
    #             )
    #             return process_constraint(constraint)
    #         else:
    #             return Constraint.Skip
    #     elif l in model.s_S and l_tilde in model.s_K:
    #         if model.p_SKA[l, l_tilde]:
    #             constraint = (
    #                 model.v_F_Piped[l, l_tilde, t]
    #                 <= model.vb_y_Flow[l, l_tilde, t] * model.p_M_Flow
    #             )
    #             return process_constraint(constraint)
    #         else:
    #             return Constraint.Skip
    #     elif l in model.s_S and l_tilde in model.s_R:
    #         if model.p_SRA[l, l_tilde]:
    #             constraint = (
    #                 model.v_F_Piped[l, l_tilde, t]
    #                 <= model.vb_y_Flow[l, l_tilde, t] * model.p_M_Flow
    #             )
    #             return process_constraint(constraint)
    #         else:
    #             return Constraint.Skip
    #     elif l in model.s_S and l_tilde in model.s_O:
    #         if model.p_SOA[l, l_tilde]:
    #             constraint = (
    #                 model.v_F_Piped[l, l_tilde, t]
    #                 <= model.vb_y_Flow[l, l_tilde, t] * model.p_M_Flow
    #             )
    #             return process_constraint(constraint)
    #         else:
    #             return Constraint.Skip
    #     else:
    #         return Constraint.Skip

    # model.BidirectionalFlow2 = Constraint(
    #     model.s_L,
    #     model.s_L,
    #     model.s_T,
    #     rule=BidirectionalFlowRule2,
    #     doc="Bi-directional flow",
    # )
    def BidirectionalFlowRule2(model, l, l_tilde, t):
        if model.p_LLP[l, l_tilde]:
            constraint = (
                model.v_F_Piped[l, l_tilde, t]
                <= model.vb_y_Flow[l, l_tilde, t] * model.p_M_Flow
            )
            return process_constraint(constraint)
        else:
            return Constraint.Skip

    model.BidirectionalFlow2 = Constraint(
        (model.s_L - model.s_F - model.s_O - model.s_K),
        (model.s_L - model.s_F),
        model.s_T,
        rule=BidirectionalFlowRule2,
        doc="Bi-directional flow",
    )

    def StorageSiteBalanceRule(model, s, t):
        if t == model.s_T.first():
            constraint = model.v_L_Storage[s, t] == model.p_lambda_Storage[s] + (
                sum(model.v_F_Piped[n, s, t] for n in model.s_N if model.p_NSA[n, s])
                + sum(model.v_F_Piped[r, s, t] for r in model.s_R if model.p_RSA[r, s])
                + sum(
                    model.v_F_Trucked[p, s, t] for p in model.s_PP if model.p_PST[p, s]
                )
                + sum(
                    model.v_F_Trucked[p, s, t] for p in model.s_CP if model.p_CST[p, s]
                )
                - sum(model.v_F_Piped[s, n, t] for n in model.s_N if model.p_SNA[s, n])
                - sum(model.v_F_Piped[s, p, t] for p in model.s_CP if model.p_SCA[s, p])
                - sum(model.v_F_Piped[s, k, t] for k in model.s_K if model.p_SKA[s, k])
                - sum(model.v_F_Piped[s, r, t] for r in model.s_R if model.p_SRA[s, r])
                - sum(model.v_F_Piped[s, o, t] for o in model.s_O if model.p_SOA[s, o])
                - sum(
                    model.v_F_Trucked[s, p, t] for p in model.s_CP if model.p_SCT[s, p]
                )
<<<<<<< HEAD
=======
                return process_constraint(constraint)
            else:
                return Constraint.Skip
        elif l in model.s_N and l_tilde in model.s_CP:
            if model.p_NCA[l, l_tilde]:
                constraint = (
                    model.v_F_Piped[l, l_tilde, t]
                    <= model.vb_y_Flow[l, l_tilde, t] * model.p_M_Flow
                )
                return process_constraint(constraint)
            else:
                return Constraint.Skip
        elif l in model.s_N and l_tilde in model.s_K:
            if model.p_NKA[l, l_tilde]:
                constraint = (
                    model.v_F_Piped[l, l_tilde, t]
                    <= model.vb_y_Flow[l, l_tilde, t] * model.p_M_Flow
                )
                return process_constraint(constraint)
            else:
                return Constraint.Skip
        elif l in model.s_N and l_tilde in model.s_S:
            if model.p_NSA[l, l_tilde]:
                constraint = (
                    model.v_F_Piped[l, l_tilde, t]
                    <= model.vb_y_Flow[l, l_tilde, t] * model.p_M_Flow
                )
                return process_constraint(constraint)
            else:
                return Constraint.Skip
        elif l in model.s_N and l_tilde in model.s_R:
            if model.p_NRA[l, l_tilde]:
                constraint = (
                    model.v_F_Piped[l, l_tilde, t]
                    <= model.vb_y_Flow[l, l_tilde, t] * model.p_M_Flow
                )
                return process_constraint(constraint)
            else:
                return Constraint.Skip
        elif l in model.s_N and l_tilde in model.s_O:
            if model.p_NOA[l, l_tilde]:
                constraint = (
                    model.v_F_Piped[l, l_tilde, t]
                    <= model.vb_y_Flow[l, l_tilde, t] * model.p_M_Flow
                )
                return process_constraint(constraint)
            else:
                return Constraint.Skip
        elif l in model.s_R and l_tilde in model.s_CP:
            if model.p_RCA[l, l_tilde]:
                constraint = (
                    model.v_F_Piped[l, l_tilde, t]
                    <= model.vb_y_Flow[l, l_tilde, t] * model.p_M_Flow
                )
                return process_constraint(constraint)
            else:
                return Constraint.Skip
        elif l in model.s_R and l_tilde in model.s_K:
            if model.p_RKA[l, l_tilde]:
                constraint = (
                    model.v_F_Piped[l, l_tilde, t]
                    <= model.vb_y_Flow[l, l_tilde, t] * model.p_M_Flow
                )
                return process_constraint(constraint)
            else:
                return Constraint.Skip
        elif l in model.s_S and l_tilde in model.s_N:
            if model.p_SNA[l, l_tilde]:
                constraint = (
                    model.v_F_Piped[l, l_tilde, t]
                    <= model.vb_y_Flow[l, l_tilde, t] * model.p_M_Flow
                )
                return process_constraint(constraint)
            else:
                return Constraint.Skip
        elif l in model.s_S and l_tilde in model.s_CP:
            if model.p_SCA[l, l_tilde]:
                constraint = (
                    model.v_F_Piped[l, l_tilde, t]
                    <= model.vb_y_Flow[l, l_tilde, t] * model.p_M_Flow
                )
                return process_constraint(constraint)
            else:
                return Constraint.Skip
        elif l in model.s_S and l_tilde in model.s_K:
            if model.p_SKA[l, l_tilde]:
                constraint = (
                    model.v_F_Piped[l, l_tilde, t]
                    <= model.vb_y_Flow[l, l_tilde, t] * model.p_M_Flow
                )
                return process_constraint(constraint)
            else:
                return Constraint.Skip
        elif l in model.s_S and l_tilde in model.s_R:
            if model.p_SRA[l, l_tilde]:
                constraint = (
                    model.v_F_Piped[l, l_tilde, t]
                    <= model.vb_y_Flow[l, l_tilde, t] * model.p_M_Flow
                )
                return process_constraint(constraint)
            else:
                return Constraint.Skip
        elif l in model.s_S and l_tilde in model.s_O:
            if model.p_SOA[l, l_tilde]:
                constraint = (
                    model.v_F_Piped[l, l_tilde, t]
                    <= model.vb_y_Flow[l, l_tilde, t] * model.p_M_Flow
                )
                return process_constraint(constraint)
            else:
                return Constraint.Skip
        else:
            return Constraint.Skip

    model.BidirectionalFlow2 = Constraint(
        model.s_L,
        model.s_L,
        model.s_T,
        rule=BidirectionalFlowRule2,
        doc="Bi-directional flow",
    )

    def StorageSiteBalanceRule(model, s, t):
        if t == model.s_T.first():
            constraint = model.v_L_Storage[s, t] == model.p_lambda_Storage[s] + (
                sum(model.v_F_Piped[n, s, t] for n in model.s_N if model.p_NSA[n, s])
                + sum(model.v_F_Piped[r, s, t] for r in model.s_R if model.p_RSA[r, s])
                + sum(
                    model.v_F_Trucked[p, s, t] for p in model.s_PP if model.p_PST[p, s]
                )
                + sum(
                    model.v_F_Trucked[p, s, t] for p in model.s_CP if model.p_CST[p, s]
                )
                - sum(model.v_F_Piped[s, n, t] for n in model.s_N if model.p_SNA[s, n])
                - sum(model.v_F_Piped[s, p, t] for p in model.s_CP if model.p_SCA[s, p])
                - sum(model.v_F_Piped[s, k, t] for k in model.s_K if model.p_SKA[s, k])
                - sum(model.v_F_Piped[s, r, t] for r in model.s_R if model.p_SRA[s, r])
                - sum(model.v_F_Piped[s, o, t] for o in model.s_O if model.p_SOA[s, o])
                - sum(
                    model.v_F_Trucked[s, p, t] for p in model.s_CP if model.p_SCT[s, p]
                )
>>>>>>> 89fe02cb
                - sum(
                    model.v_F_Trucked[s, k, t] for k in model.s_K if model.p_SKT[s, k]
                )
                - model.v_F_StorageEvaporationStream[s, t]
            )
        else:
            constraint = model.v_L_Storage[s, t] == model.v_L_Storage[
                s, model.s_T.prev(t)
            ] + (
                sum(model.v_F_Piped[n, s, t] for n in model.s_N if model.p_NSA[n, s])
                + sum(model.v_F_Piped[r, s, t] for r in model.s_R if model.p_RSA[r, s])
                + sum(
                    model.v_F_Trucked[p, s, t] for p in model.s_PP if model.p_PST[p, s]
                )
                + sum(
                    model.v_F_Trucked[p, s, t] for p in model.s_CP if model.p_CST[p, s]
                )
                - sum(model.v_F_Piped[s, n, t] for n in model.s_N if model.p_SNA[s, n])
                - sum(model.v_F_Piped[s, p, t] for p in model.s_CP if model.p_SCA[s, p])
                - sum(model.v_F_Piped[s, k, t] for k in model.s_K if model.p_SKA[s, k])
                - sum(model.v_F_Piped[s, r, t] for r in model.s_R if model.p_SRA[s, r])
                - sum(model.v_F_Piped[s, o, t] for o in model.s_O if model.p_SOA[s, o])
                - sum(
                    model.v_F_Trucked[s, p, t] for p in model.s_CP if model.p_SCT[s, p]
                )
                - sum(
                    model.v_F_Trucked[s, k, t] for k in model.s_K if model.p_SKT[s, k]
                )
                - model.v_F_StorageEvaporationStream[s, t]
            )

        return process_constraint(constraint)

    model.StorageSiteBalance = Constraint(
        model.s_S,
        model.s_T,
        rule=StorageSiteBalanceRule,
        doc="Storage site balance rule",
    )

    def TerminalStorageLevelRule(model, s, t):
        if t == model.s_T.last():
            constraint = model.v_L_Storage[s, t] <= model.p_theta_Storage[s]
        else:
            return Constraint.Skip

        return process_constraint(constraint)

    model.TerminalStorageLevel = Constraint(
        model.s_S,
        model.s_T,
        rule=TerminalStorageLevelRule,
        doc="Terminal storage site level",
    )

    # def PipelineCapacityExpansionRule(model, l, l_tilde):
    #     if l in model.s_PP and l_tilde in model.s_CP:
    #         if model.p_PCA[l, l_tilde]:
    #             constraint = (
    #                 model.v_F_Capacity[l, l_tilde]
    #                 == model.p_sigma_Pipeline[l, l_tilde]
    #                 + sum(
    #                     model.p_delta_Pipeline[d] * (model.vb_y_Pipeline[l, l_tilde, d])
    #                     for d in model.s_D
    #                 )
    #                 + model.v_S_PipelineCapacity[l, l_tilde]
    #             )
    #             return process_constraint(constraint)
    #         else:
    #             return Constraint.Skip
    #     elif l in model.s_PP and l_tilde in model.s_N:
    #         if model.p_PNA[l, l_tilde]:
    #             constraint = (
    #                 model.v_F_Capacity[l, l_tilde]
    #                 == model.p_sigma_Pipeline[l, l_tilde]
    #                 + sum(
    #                     model.p_delta_Pipeline[d] * (model.vb_y_Pipeline[l, l_tilde, d])
    #                     for d in model.s_D
    #                 )
    #                 + model.v_S_PipelineCapacity[l, l_tilde]
    #             )
    #             return process_constraint(constraint)
    #         else:
    #             return Constraint.Skip
    #     elif l in model.s_PP and l_tilde in model.s_PP:
    #         if model.p_PPA[l, l_tilde]:
    #             constraint = (
    #                 model.v_F_Capacity[l, l_tilde]
    #                 == model.p_sigma_Pipeline[l, l_tilde]
    #                 + sum(
    #                     model.p_delta_Pipeline[d]
    #                     * (
    #                         model.vb_y_Pipeline[l, l_tilde, d]
    #                         + model.vb_y_Pipeline[l_tilde, l, d]
    #                     )
    #                     for d in model.s_D
    #                 )
    #                 + model.v_S_PipelineCapacity[l, l_tilde]
    #             )
    #             return process_constraint(constraint)
    #         else:
    #             return Constraint.Skip
    #     elif l in model.s_CP and l_tilde in model.s_N:
    #         if model.p_CNA[l, l_tilde]:
    #             constraint = (
    #                 model.v_F_Capacity[l, l_tilde]
    #                 == model.p_sigma_Pipeline[l, l_tilde]
    #                 + sum(
    #                     model.p_delta_Pipeline[d] * (model.vb_y_Pipeline[l, l_tilde, d])
    #                     for d in model.s_D
    #                 )
    #                 + model.v_S_PipelineCapacity[l, l_tilde]
    #             )
    #             return process_constraint(constraint)
    #         else:
    #             return Constraint.Skip
    #     elif l in model.s_N and l_tilde in model.s_N:
    #         if model.p_NNA[l, l_tilde]:
    #             constraint = (
    #                 model.v_F_Capacity[l, l_tilde]
    #                 == model.p_sigma_Pipeline[l, l_tilde]
    #                 + sum(
    #                     model.p_delta_Pipeline[d]
    #                     * (
    #                         model.vb_y_Pipeline[l, l_tilde, d]
    #                         + model.vb_y_Pipeline[l_tilde, l, d]
    #                     )
    #                     for d in model.s_D
    #                 )
    #                 + model.v_S_PipelineCapacity[l, l_tilde]
    #             )
    #             return process_constraint(constraint)
    #         else:
    #             return Constraint.Skip
    #     elif l in model.s_N and l_tilde in model.s_CP:
    #         if model.p_NCA[l, l_tilde]:
    #             constraint = (
    #                 model.v_F_Capacity[l, l_tilde]
    #                 == model.p_sigma_Pipeline[l, l_tilde]
    #                 + sum(
    #                     model.p_delta_Pipeline[d] * (model.vb_y_Pipeline[l, l_tilde, d])
    #                     for d in model.s_D
    #                 )
    #                 + model.v_S_PipelineCapacity[l, l_tilde]
    #             )
    #             return process_constraint(constraint)
    #         else:
    #             return Constraint.Skip
    #     elif l in model.s_N and l_tilde in model.s_K:
    #         if model.p_NKA[l, l_tilde]:
    #             constraint = (
    #                 model.v_F_Capacity[l, l_tilde]
    #                 == model.p_sigma_Pipeline[l, l_tilde]
    #                 + sum(
    #                     model.p_delta_Pipeline[d] * (model.vb_y_Pipeline[l, l_tilde, d])
    #                     for d in model.s_D
    #                 )
    #                 + model.v_S_PipelineCapacity[l, l_tilde]
    #             )
    #             return process_constraint(constraint)
    #         else:
    #             return Constraint.Skip
    #     elif l in model.s_N and l_tilde in model.s_S:
    #         if model.p_NSA[l, l_tilde]:
    #             constraint = (
    #                 model.v_F_Capacity[l, l_tilde]
    #                 == model.p_sigma_Pipeline[l, l_tilde]
    #                 + sum(
    #                     model.p_delta_Pipeline[d]
    #                     * (
    #                         model.vb_y_Pipeline[l, l_tilde, d]
    #                         + model.vb_y_Pipeline[l_tilde, l, d]
    #                     )
    #                     for d in model.s_D
    #                 )
    #                 + model.v_S_PipelineCapacity[l, l_tilde]
    #             )
    #             return process_constraint(constraint)
    #         else:
    #             return Constraint.Skip
    #     elif l in model.s_N and l_tilde in model.s_R:
    #         if model.p_NRA[l, l_tilde]:
    #             constraint = (
    #                 model.v_F_Capacity[l, l_tilde]
    #                 == model.p_sigma_Pipeline[l, l_tilde]
    #                 + sum(
    #                     model.p_delta_Pipeline[d]
    #                     * (
    #                         model.vb_y_Pipeline[l, l_tilde, d]
    #                         + model.vb_y_Pipeline[l_tilde, l, d]
    #                     )
    #                     for d in model.s_D
    #                 )
    #                 + model.v_S_PipelineCapacity[l, l_tilde]
    #             )
    #             return process_constraint(constraint)
    #         else:
    #             return Constraint.Skip
    #     elif l in model.s_N and l_tilde in model.s_O:
    #         if model.p_NOA[l, l_tilde]:
    #             constraint = (
    #                 model.v_F_Capacity[l, l_tilde]
    #                 == model.p_sigma_Pipeline[l, l_tilde]
    #                 + sum(
    #                     model.p_delta_Pipeline[d] * (model.vb_y_Pipeline[l, l_tilde, d])
    #                     for d in model.s_D
    #                 )
    #                 + model.v_S_PipelineCapacity[l, l_tilde]
    #             )
    #             return process_constraint(constraint)
    #         else:
    #             return Constraint.Skip
    #     elif l in model.s_F and l_tilde in model.s_CP:
    #         if model.p_FCA[l, l_tilde]:
    #             constraint = (
    #                 model.v_F_Capacity[l, l_tilde]
    #                 == model.p_sigma_Pipeline[l, l_tilde]
    #                 + sum(
    #                     model.p_delta_Pipeline[d] * (model.vb_y_Pipeline[l, l_tilde, d])
    #                     for d in model.s_D
    #                 )
    #                 + model.v_S_PipelineCapacity[l, l_tilde]
    #             )
    #             return process_constraint(constraint)
    #         else:
    #             return Constraint.Skip
    #     elif l in model.s_R and l_tilde in model.s_N:
    #         if model.p_RNA[l, l_tilde]:
    #             constraint = (
    #                 model.v_F_Capacity[l, l_tilde]
    #                 == model.p_sigma_Pipeline[l, l_tilde]
    #                 + sum(
    #                     model.p_delta_Pipeline[d]
    #                     * (
    #                         model.vb_y_Pipeline[l, l_tilde, d]
    #                         + model.vb_y_Pipeline[l_tilde, l, d]
    #                     )
    #                     for d in model.s_D
    #                 )
    #                 + model.v_S_PipelineCapacity[l, l_tilde]
    #             )
    #             return process_constraint(constraint)
    #         else:
    #             return Constraint.Skip
    #     elif l in model.s_R and l_tilde in model.s_CP:
    #         if model.p_RCA[l, l_tilde]:
    #             constraint = (
    #                 model.v_F_Capacity[l, l_tilde]
    #                 == model.p_sigma_Pipeline[l, l_tilde]
    #                 + sum(
    #                     model.p_delta_Pipeline[d] * (model.vb_y_Pipeline[l, l_tilde, d])
    #                     for d in model.s_D
    #                 )
    #                 + model.v_S_PipelineCapacity[l, l_tilde]
    #             )
    #             return process_constraint(constraint)
    #         else:
    #             return Constraint.Skip
    #     elif l in model.s_R and l_tilde in model.s_K:
    #         if model.p_RKA[l, l_tilde]:
    #             constraint = (
    #                 model.v_F_Capacity[l, l_tilde]
    #                 == model.p_sigma_Pipeline[l, l_tilde]
    #                 + sum(
    #                     model.p_delta_Pipeline[d]
    #                     * (
    #                         model.vb_y_Pipeline[l, l_tilde, d]
    #                         + model.vb_y_Pipeline[l_tilde, l, d]
    #                     )
    #                     for d in model.s_D
    #                 )
    #                 + model.v_S_PipelineCapacity[l, l_tilde]
    #             )
    #             return process_constraint(constraint)
    #         else:
    #             return Constraint.Skip
    #     elif l in model.s_S and l_tilde in model.s_N:
    #         if model.p_SNA[l, l_tilde]:
    #             constraint = (
    #                 model.v_F_Capacity[l, l_tilde]
    #                 == model.p_sigma_Pipeline[l, l_tilde]
    #                 + sum(
    #                     model.p_delta_Pipeline[d]
    #                     * (
    #                         model.vb_y_Pipeline[l, l_tilde, d]
    #                         + model.vb_y_Pipeline[l_tilde, l, d]
    #                     )
    #                     for d in model.s_D
    #                 )
    #                 + model.v_S_PipelineCapacity[l, l_tilde]
    #             )
    #             return process_constraint(constraint)
    #         else:
    #             return Constraint.Skip
    #     elif l in model.s_S and l_tilde in model.s_CP:
    #         if model.p_SCA[l, l_tilde]:
    #             constraint = (
    #                 model.v_F_Capacity[l, l_tilde]
    #                 == model.p_sigma_Pipeline[l, l_tilde]
    #                 + sum(
    #                     model.p_delta_Pipeline[d]
    #                     * (
    #                         model.vb_y_Pipeline[l, l_tilde, d]
    #                         + model.vb_y_Pipeline[l_tilde, l, d]
    #                     )
    #                     for d in model.s_D
    #                 )
    #                 + model.v_S_PipelineCapacity[l, l_tilde]
    #             )
    #             return process_constraint(constraint)
    #         else:
    #             return Constraint.Skip
    #     elif l in model.s_S and l_tilde in model.s_K:
    #         if model.p_SKA[l, l_tilde]:
    #             constraint = (
    #                 model.v_F_Capacity[l, l_tilde]
    #                 == model.p_sigma_Pipeline[l, l_tilde]
    #                 + sum(
    #                     model.p_delta_Pipeline[d] * (model.vb_y_Pipeline[l, l_tilde, d])
    #                     for d in model.s_D
    #                 )
    #                 + model.v_S_PipelineCapacity[l, l_tilde]
    #             )
    #             return process_constraint(constraint)
    #         else:
    #             return Constraint.Skip
    #     elif l in model.s_S and l_tilde in model.s_R:
    #         if model.p_SRA[l, l_tilde]:
    #             constraint = (
    #                 model.v_F_Capacity[l, l_tilde]
    #                 == model.p_sigma_Pipeline[l, l_tilde]
    #                 + sum(
    #                     model.p_delta_Pipeline[d] * (model.vb_y_Pipeline[l, l_tilde, d])
    #                     for d in model.s_D
    #                 )
    #                 + model.v_S_PipelineCapacity[l, l_tilde]
    #             )
    #             return process_constraint(constraint)
    #         else:
    #             return Constraint.Skip
    #     elif l in model.s_R and l_tilde in model.s_S:
    #         if model.p_RSA[l, l_tilde]:
    #             constraint = (
    #                 model.v_F_Capacity[l, l_tilde]
    #                 == model.p_sigma_Pipeline[l, l_tilde]
    #                 + sum(
    #                     model.p_delta_Pipeline[d] * (model.vb_y_Pipeline[l, l_tilde, d])
    #                     for d in model.s_D
    #                 )
    #                 + model.v_S_PipelineCapacity[l, l_tilde]
    #             )
    #             return process_constraint(constraint)
    #         else:
    #             return Constraint.Skip
    #     elif l in model.s_S and l_tilde in model.s_O:
    #         if model.p_SOA[l, l_tilde]:
    #             constraint = (
    #                 model.v_F_Capacity[l, l_tilde]
    #                 == model.p_sigma_Pipeline[l, l_tilde]
    #                 + sum(
    #                     model.p_delta_Pipeline[d] * (model.vb_y_Pipeline[l, l_tilde, d])
    #                     for d in model.s_D
    #                 )
    #                 + model.v_S_PipelineCapacity[l, l_tilde]
    #             )
    #             return process_constraint(constraint)
    #         else:
    #             return Constraint.Skip
    #     else:
    #         return Constraint.Skip

    # model.PipelineCapacityExpansion = Constraint(
    #     model.s_L,
    #     model.s_L,
    #     rule=PipelineCapacityExpansionRule,
    #     doc="Pipeline capacity construction/expansion",
    # )
    def PipelineCapacityExpansionRule(model, l, l_tilde):
        if model.p_LLP[l, l_tilde]:
            constraint = (
                model.v_F_Capacity[l, l_tilde]
                == model.p_sigma_Pipeline[l, l_tilde]
                + sum(
                    model.p_delta_Pipeline[d] * (model.vb_y_Pipeline[l, l_tilde, d])
                    for d in model.s_D
                )
                + model.v_S_PipelineCapacity[l, l_tilde]
            )
            return process_constraint(constraint)
        else:
            return Constraint.Skip

    model.PipelineCapacityExpansion = Constraint(
        (model.s_L - model.s_O - model.s_K),
        (model.s_L - model.s_F),
        rule=PipelineCapacityExpansionRule,
        doc="Pipeline capacity construction/expansion",
    )

    # def PipelineCapacityRule(model, l, l_tilde, t):
    #     if l in model.s_PP and l_tilde in model.s_CP:
    #         if model.p_PCA[l, l_tilde]:
    #             constraint = (
    #                 model.v_F_Piped[l, l_tilde, t] <= model.v_F_Capacity[l, l_tilde]
    #             )
    #             return process_constraint(constraint)
    #         else:
    #             return Constraint.Skip
    #     elif l in model.s_PP and l_tilde in model.s_N:
    #         if model.p_PNA[l, l_tilde]:
    #             constraint = (
    #                 model.v_F_Piped[l, l_tilde, t] <= model.v_F_Capacity[l, l_tilde]
    #             )
    #             return process_constraint(constraint)
    #         else:
    #             return Constraint.Skip
    #     elif l in model.s_PP and l_tilde in model.s_PP:
    #         if model.p_PPA[l, l_tilde]:
    #             constraint = (
    #                 model.v_F_Piped[l, l_tilde, t] <= model.v_F_Capacity[l, l_tilde]
    #             )
    #             return process_constraint(constraint)
    #         else:
    #             return Constraint.Skip
    #     elif l in model.s_CP and l_tilde in model.s_N:
    #         if model.p_CNA[l, l_tilde]:
    #             constraint = (
    #                 model.v_F_Piped[l, l_tilde, t] <= model.v_F_Capacity[l, l_tilde]
    #             )
    #             return process_constraint(constraint)
    #         else:
    #             return Constraint.Skip
    #     elif l in model.s_N and l_tilde in model.s_N:
    #         if model.p_NNA[l, l_tilde]:
    #             constraint = (
    #                 model.v_F_Piped[l, l_tilde, t] <= model.v_F_Capacity[l, l_tilde]
    #             )
    #             return process_constraint(constraint)
    #         else:
    #             return Constraint.Skip
    #     elif l in model.s_N and l_tilde in model.s_CP:
    #         if model.p_NCA[l, l_tilde]:
    #             constraint = (
    #                 model.v_F_Piped[l, l_tilde, t] <= model.v_F_Capacity[l, l_tilde]
    #             )
    #             return process_constraint(constraint)
    #         else:
    #             return Constraint.Skip
    #     elif l in model.s_N and l_tilde in model.s_K:
    #         if model.p_NKA[l, l_tilde]:
    #             constraint = (
    #                 model.v_F_Piped[l, l_tilde, t] <= model.v_F_Capacity[l, l_tilde]
    #             )
    #             return process_constraint(constraint)
    #         else:
    #             return Constraint.Skip
    #     elif l in model.s_N and l_tilde in model.s_S:
    #         if model.p_NSA[l, l_tilde]:
    #             constraint = (
    #                 model.v_F_Piped[l, l_tilde, t] <= model.v_F_Capacity[l, l_tilde]
    #             )
    #             return process_constraint(constraint)
    #         else:
    #             return Constraint.Skip
    #     elif l in model.s_N and l_tilde in model.s_R:
    #         if model.p_NRA[l, l_tilde]:
    #             constraint = (
    #                 model.v_F_Piped[l, l_tilde, t] <= model.v_F_Capacity[l, l_tilde]
    #             )
    #             return process_constraint(constraint)
    #         else:
    #             return Constraint.Skip
    #     elif l in model.s_N and l_tilde in model.s_O:
    #         if model.p_NOA[l, l_tilde]:
    #             constraint = (
    #                 model.v_F_Piped[l, l_tilde, t] <= model.v_F_Capacity[l, l_tilde]
    #             )
    #             return process_constraint(constraint)
    #         else:
    #             return Constraint.Skip
    #     elif l in model.s_F and l_tilde in model.s_CP:
    #         if model.p_FCA[l, l_tilde]:
    #             constraint = (
    #                 model.v_F_Piped[l, l_tilde, t] <= model.v_F_Capacity[l, l_tilde]
    #             )
    #             return process_constraint(constraint)
    #         else:
    #             return Constraint.Skip
    #     elif l in model.s_R and l_tilde in model.s_CP:
    #         if model.p_RCA[l, l_tilde]:
    #             constraint = (
    #                 model.v_F_Piped[l, l_tilde, t] <= model.v_F_Capacity[l, l_tilde]
    #             )
    #             return process_constraint(constraint)
    #         else:
    #             return Constraint.Skip
    #     elif l in model.s_R and l_tilde in model.s_N:
    #         if model.p_RNA[l, l_tilde]:
    #             constraint = (
    #                 model.v_F_Piped[l, l_tilde, t] <= model.v_F_Capacity[l, l_tilde]
    #             )
    #             return process_constraint(constraint)
    #         else:
    #             return Constraint.Skip
    #     elif l in model.s_R and l_tilde in model.s_K:
    #         if model.p_RKA[l, l_tilde]:
    #             constraint = (
    #                 model.v_F_Piped[l, l_tilde, t] <= model.v_F_Capacity[l, l_tilde]
    #             )
    #             return process_constraint(constraint)
    #         else:
    #             return Constraint.Skip
    #     elif l in model.s_S and l_tilde in model.s_N:
    #         if model.p_SNA[l, l_tilde]:
    #             constraint = (
    #                 model.v_F_Piped[l, l_tilde, t] <= model.v_F_Capacity[l, l_tilde]
    #             )
    #             return process_constraint(constraint)
    #         else:
    #             return Constraint.Skip
    #     elif l in model.s_S and l_tilde in model.s_CP:
    #         if model.p_SCA[l, l_tilde]:
    #             constraint = (
    #                 model.v_F_Piped[l, l_tilde, t] <= model.v_F_Capacity[l, l_tilde]
    #             )
    #             return process_constraint(constraint)
    #         else:
    #             return Constraint.Skip
    #     elif l in model.s_S and l_tilde in model.s_K:
    #         if model.p_SKA[l, l_tilde]:
    #             constraint = (
    #                 model.v_F_Piped[l, l_tilde, t] <= model.v_F_Capacity[l, l_tilde]
    #             )
    #             return process_constraint(constraint)
    #         else:
    #             return Constraint.Skip
    #     elif l in model.s_S and l_tilde in model.s_R:
    #         if model.p_SRA[l, l_tilde]:
    #             constraint = (
    #                 model.v_F_Piped[l, l_tilde, t] <= model.v_F_Capacity[l, l_tilde]
    #             )
    #             return process_constraint(constraint)
    #         else:
    #             return Constraint.Skip
    #     elif l in model.s_S and l_tilde in model.s_O:
    #         if model.p_SOA[l, l_tilde]:
    #             constraint = (
    #                 model.v_F_Piped[l, l_tilde, t] <= model.v_F_Capacity[l, l_tilde]
    #             )
    #             return process_constraint(constraint)
    #         else:
    #             return Constraint.Skip
    #     else:
    #         return Constraint.Skip

    # model.PipelineCapacity = Constraint(
    #     model.s_L,
    #     model.s_L,
    #     model.s_T,
    #     rule=PipelineCapacityRule,
    #     doc="Pipeline capacity",
    # )
    def PipelineCapacityRule(model, l, l_tilde, t):
        if model.p_LLP[l, l_tilde]:
            constraint = (
                model.v_F_Piped[l, l_tilde, t] <= model.v_F_Capacity[l, l_tilde]
            )
            return process_constraint(constraint)
        else:
            return Constraint.Skip

    model.PipelineCapacity = Constraint(
        (model.s_L - model.s_O - model.s_K),
        (model.s_L - model.s_F),
        model.s_T,
        rule=PipelineCapacityRule,
        doc="Pipeline capacity",
    )

    # only include network node capacity constraint if config is set to true
    # if model.config.node_capacity == True:

    #     def NetworkNodeCapacityRule(model, n, t):
    #         if value(model.p_sigma_NetworkNode[n]) > 0:
    #             constraint = (
    #                 sum(
    #                     model.v_F_Piped[p, n, t]
    #                     for p in model.s_PP
    #                     if model.p_PNA[p, n]
    #                 )
    #                 + sum(
    #                     model.v_F_Piped[p, n, t]
    #                     for p in model.s_CP
    #                     if model.p_CNA[p, n]
    #                 )
    #                 + sum(
    #                     model.v_F_Piped[n_tilde, n, t]
    #                     for n_tilde in model.s_N
    #                     if model.p_NNA[n_tilde, n]
    #                 )
    #                 + sum(
    #                     model.v_F_Piped[s, n, t] for s in model.s_S if model.p_SNA[s, n]
    #                 )
    #                 + sum(
    #                     model.v_F_Piped[r, n, t] for r in model.s_R if model.p_RNA[r, n]
    #                 )
    #                 <= model.p_sigma_NetworkNode[n]
    #             )
    #         else:
    #             return Constraint.Skip

    #         return process_constraint(constraint)

    #     # simple constraint rule required to prevent errors if there are no node flows
    #     model.NetworkCapacity = Constraint(
    #         model.s_N,
    #         model.s_T,
    #         rule=simple_constraint_rule(NetworkNodeCapacityRule),
    #         doc="Network node capacity",
    #     )
    if model.config.node_capacity == True:

        def NetworkNodeCapacityRule(model, n, t):
            if value(model.p_sigma_NetworkNode[n]) > 0:
                constraint = (
                    sum(
                        model.v_F_Piped[p, n, t]
<<<<<<< HEAD
                        for p in (model.s_PP | model.s_CP | model.s_N | model.s_S | model.s_R)
                        if model.p_LLP[p, n]
=======
                        for p in model.s_PP
                        if model.p_PNA[p, n]
                    )
                    + sum(
                        model.v_F_Piped[p, n, t]
                        for p in model.s_CP
                        if model.p_CNA[p, n]
                    )
                    + sum(
                        model.v_F_Piped[n_tilde, n, t]
                        for n_tilde in model.s_N
                        if model.p_NNA[n_tilde, n]
                    )
                    + sum(
                        model.v_F_Piped[s, n, t] for s in model.s_S if model.p_SNA[s, n]
>>>>>>> 89fe02cb
                    )
                    <= model.p_sigma_NetworkNode[n]
                )
            else:
                return Constraint.Skip

            return process_constraint(constraint)

        # simple constraint rule required to prevent errors if there are no node flows
        model.NetworkCapacity = Constraint(
            model.s_N,
            model.s_T,
            rule=simple_constraint_rule(NetworkNodeCapacityRule),
            doc="Network node capacity",
        )

    def StorageCapacityExpansionRule(model, s):
        constraint = (
            model.v_X_Capacity[s]
            == model.p_sigma_Storage[s]
            + sum(
                model.p_delta_Storage[c] * model.vb_y_Storage[s, c] for c in model.s_C
            )
            + model.v_S_StorageCapacity[s]
        )

        return process_constraint(constraint)

    model.StorageCapacityExpansion = Constraint(
        model.s_S,
        rule=StorageCapacityExpansionRule,
        doc="Storage capacity construction/expansion",
    )

    def StorageCapacityRule(model, s, t):
        constraint = model.v_L_Storage[s, t] <= model.v_X_Capacity[s]

        return process_constraint(constraint)

    model.StorageCapacity = Constraint(
        model.s_S, model.s_T, rule=StorageCapacityRule, doc="Storage capacity"
    )

    def DisposalCapacityExpansionRule(model, k):
        constraint = (
            model.v_D_Capacity[k]
            == model.p_sigma_Disposal[k]
            + sum(
                model.p_delta_Disposal[i] * model.vb_y_Disposal[k, i] for i in model.s_I
            )
            * model.p_chi_DisposalExpansionAllowed[k]
            + model.v_S_DisposalCapacity[k]
        )

        return process_constraint(constraint)

    model.DisposalCapacityExpansion = Constraint(
        model.s_K,
        rule=DisposalCapacityExpansionRule,
        doc="Disposal capacity construction/expansion",
    )

    def DisposalCapacityRule(model, k, t):
        constraint = (
            sum(model.v_F_Piped[n, k, t] for n in model.s_N if model.p_NKA[n, k])
            + sum(model.v_F_Piped[s, k, t] for s in model.s_S if model.p_SKA[s, k])
            + sum(model.v_F_Trucked[r, k, t] for r in model.s_R if model.p_RKA[r, k])
            + sum(model.v_F_Trucked[s, k, t] for s in model.s_S if model.p_SKT[s, k])
            + sum(model.v_F_Trucked[p, k, t] for p in model.s_PP if model.p_PKT[p, k])
            + sum(model.v_F_Trucked[p, k, t] for p in model.s_CP if model.p_CKT[p, k])
            + sum(model.v_F_Trucked[r, k, t] for r in model.s_R if model.p_RKT[r, k])
            <= model.v_D_Capacity[k]
        )
        return process_constraint(constraint)

    model.DisposalCapacity = Constraint(
        model.s_K, model.s_T, rule=DisposalCapacityRule, doc="Disposal capacity"
    )

    def TreatmentCapacityExpansionRule(model, r):
        return model.v_T_Capacity[r] == sum(
            (
                model.p_sigma_Treatment[r, b]
                * sum(model.vb_y_Treatment[r, b, j] for j in model.s_J)
                + sum(
                    model.p_delta_Treatment[b, j] * model.vb_y_Treatment[r, b, j]
                    for j in model.s_J
                )
            )
            for b in model.s_B
        )

    model.TreatmentCapacityExpansion = Constraint(
        model.s_R,
        rule=TreatmentCapacityExpansionRule,
        doc="Treatment capacity construction/expansion",
    )

    def TreatmentCapacityRule(model, r, t):
        constraint = (
            sum(model.v_F_Piped[n, r, t] for n in model.s_N if model.p_NRA[n, r])
            + sum(model.v_F_Piped[s, r, t] for s in model.s_S if model.p_SRA[s, r])
            + sum(model.v_F_Trucked[p, r, t] for p in model.s_PP if model.p_PRT[p, r])
            + sum(model.v_F_Trucked[p, r, t] for p in model.s_CP if model.p_CRT[p, r])
            <= model.v_T_Capacity[r]
        )
        return process_constraint(constraint)

    model.TreatmentCapacity = Constraint(
        model.s_R, model.s_T, rule=TreatmentCapacityRule, doc="Treatment capacity"
    )

    def TreatmentBalanceRule(model, r, t):
        constraint = (
            sum(model.v_F_Piped[n, r, t] for n in model.s_N if model.p_NRA[n, r])
            + sum(model.v_F_Piped[s, r, t] for s in model.s_S if model.p_SRA[s, r])
            + sum(model.v_F_Trucked[p, r, t] for p in model.s_PP if model.p_PRT[p, r])
            + sum(model.v_F_Trucked[p, r, t] for p in model.s_CP if model.p_CRT[p, r])
        ) == model.v_F_ResidualWater[r, t] + model.v_F_TreatedWater[r, t]
        return process_constraint(constraint)

    model.TreatmentBalance = Constraint(
        model.s_R,
        model.s_T,
        rule=TreatmentBalanceRule,
        doc="Treatment center flow balance",
    )

    def ResidualWaterLHSRule(model, r, b, t):
        constraint = (
            sum(model.v_F_Piped[n, r, t] for n in model.s_N if model.p_NRA[n, r])
            + sum(model.v_F_Piped[s, r, t] for s in model.s_S if model.p_SRA[s, r])
            + sum(model.v_F_Trucked[p, r, t] for p in model.s_PP if model.p_PRT[p, r])
            + sum(model.v_F_Trucked[p, r, t] for p in model.s_CP if model.p_CRT[p, r])
        ) * (1 - model.p_epsilon_Treatment[r, b]) - model.p_M_Flow * (
            1 - sum(model.vb_y_Treatment[r, b, j] for j in model.s_J)
        ) <= model.v_F_ResidualWater[
            r, t
        ]
        return process_constraint(constraint)

    model.ResidualWaterLHS = Constraint(
        model.s_R,
        model.s_B,
        model.s_T,
        rule=ResidualWaterLHSRule,
        doc="Residual water based on treatment efficiency",
    )

    def ResidualWaterRHSRule(model, r, b, t):
        constraint = (
            sum(model.v_F_Piped[n, r, t] for n in model.s_N if model.p_NRA[n, r])
            + sum(model.v_F_Piped[s, r, t] for s in model.s_S if model.p_SRA[s, r])
            + sum(model.v_F_Trucked[p, r, t] for p in model.s_PP if model.p_PRT[p, r])
            + sum(model.v_F_Trucked[p, r, t] for p in model.s_CP if model.p_CRT[p, r])
        ) * (1 - model.p_epsilon_Treatment[r, b]) + model.p_M_Flow * (
            1 - sum(model.vb_y_Treatment[r, b, j] for j in model.s_J)
        ) >= model.v_F_ResidualWater[
            r, t
        ]
        return process_constraint(constraint)

    model.ResidualWaterRHS = Constraint(
        model.s_R,
        model.s_B,
        model.s_T,
        rule=ResidualWaterRHSRule,
        doc="Residual water based on treatment efficiency",
    )

    def TreatedWaterRule(model, r, t):
        constraint = (
            model.v_F_TreatedWater[r, t]
            == sum(model.v_F_Piped[r, p, t] for p in model.s_CP if model.p_RCA[r, p])
            + sum(model.v_F_Piped[r, s, t] for s in model.s_S if model.p_RSA[r, s])
            + model.v_F_DesalinatedWater[r, t]
        )
        return process_constraint(constraint)

    model.TreatedWater = Constraint(
        model.s_R, model.s_T, rule=TreatedWaterRule, doc="Treated water balance"
    )

    def BeneficialReuseCapacityRule(model, o, t):

        constraint = (
            sum(model.v_F_Piped[n, o, t] for n in model.s_N if model.p_NOA[n, o])
            + sum(model.v_F_Piped[s, o, t] for s in model.s_S if model.p_SOA[s, o])
            + sum(model.v_F_Trucked[p, o, t] for p in model.s_PP if model.p_POT[p, o])
            <= model.p_sigma_Reuse[o] + model.v_S_ReuseCapacity[o]
        )

        return process_constraint(constraint)

    model.BeneficialReuseCapacity = Constraint(
        model.s_O,
        model.s_T,
        rule=BeneficialReuseCapacityRule,
        doc="Beneficial reuse capacity",
    )

    # TODO: Improve testing of Beneficial reuse capacity constraint

    def FreshSourcingCostRule(model, f, p, t):
        if f in model.s_F and p in model.s_CP:
            if model.p_FCA[f, p]:
                constraint = (
                    model.v_C_Sourced[f, p, t]
                    == (model.v_F_Sourced[f, p, t] + model.v_F_Trucked[f, p, t])
                    * model.p_pi_Sourcing[f]
                )
            elif model.p_FCT[f, p]:
                constraint = (
                    model.v_C_Sourced[f, p, t]
                    == (model.v_F_Sourced[f, p, t] + model.v_F_Trucked[f, p, t])
                    * model.p_pi_Sourcing[f]
                )
            else:
                return Constraint.Skip

            return process_constraint(constraint)
        else:
            return Constraint.Skip

    model.FreshSourcingCost = Constraint(
        model.s_F,
        model.s_CP,
        model.s_T,
        rule=FreshSourcingCostRule,
        doc="Fresh sourcing cost",
    )

    def TotalFreshSourcingCostRule(model):
        constraint = model.v_C_TotalSourced == sum(
            sum(
                sum(model.v_C_Sourced[f, p, t] for f in model.s_F if model.p_FCA[f, p])
                for p in model.s_CP
            )
            for t in model.s_T
        )
        return process_constraint(constraint)

    model.TotalFreshSourcingCost = Constraint(
        rule=TotalFreshSourcingCostRule, doc="Total fresh sourcing cost"
    )

    def TotalFreshSourcingVolumeRule(model):
        constraint = model.v_F_TotalSourced == (
            sum(
                sum(
                    sum(
                        model.v_F_Sourced[f, p, t]
                        for f in model.s_F
                        if model.p_FCA[f, p]
                    )
                    for p in model.s_CP
                )
                for t in model.s_T
            )
            + sum(
                sum(
                    sum(
                        model.v_F_Trucked[f, p, t]
                        for f in model.s_F
                        if model.p_FCT[f, p]
                    )
                    for p in model.s_CP
                )
                for t in model.s_T
            )
        )

        return process_constraint(constraint)

    model.TotalFreshSourcingVolume = Constraint(
        rule=TotalFreshSourcingVolumeRule, doc="Total fresh sourcing volume"
    )

    def DisposalCostRule(model, k, t):
        constraint = (
            model.v_C_Disposal[k, t]
            == (
                sum(model.v_F_Piped[n, k, t] for n in model.s_N if model.p_NKA[n, k])
                + sum(model.v_F_Piped[r, k, t] for r in model.s_R if model.p_RKA[r, k])
                + sum(model.v_F_Piped[s, k, t] for s in model.s_S if model.p_SKA[s, k])
                + sum(
                    model.v_F_Trucked[p, k, t] for p in model.s_PP if model.p_PKT[p, k]
                )
                + sum(
                    model.v_F_Trucked[p, k, t] for p in model.s_CP if model.p_CKT[p, k]
                )
                + sum(
                    model.v_F_Trucked[s, k, t] for s in model.s_S if model.p_SKT[s, k]
                )
                + sum(
                    model.v_F_Trucked[r, k, t] for r in model.s_R if model.p_RKT[r, k]
                )
            )
            * model.p_pi_Disposal[k]
        )
        return process_constraint(constraint)

    model.DisposalCost = Constraint(
        model.s_K, model.s_T, rule=DisposalCostRule, doc="Disposal cost"
    )

    def TotalDisposalCostRule(model):
        constraint = model.v_C_TotalDisposal == sum(
            sum(model.v_C_Disposal[k, t] for k in model.s_K) for t in model.s_T
        )

        return process_constraint(constraint)

    model.TotalDisposalCost = Constraint(
        rule=TotalDisposalCostRule, doc="Total disposal cost"
    )

    def TotalDisposalVolumeRule(model):
        constraint = model.v_F_TotalDisposed == sum(
            sum(model.v_F_DisposalDestination[k, t] for k in model.s_K)
            for t in model.s_T
        )

        return process_constraint(constraint)

    model.TotalDisposalVolume = Constraint(
        rule=TotalDisposalVolumeRule, doc="Total disposal volume"
    )

    def TreatmentCostLHSRule(model, r, b, t):
        constraint = (
            model.v_C_Treatment[r, t]
            >= (
                sum(model.v_F_Piped[n, r, t] for n in model.s_N if model.p_NRA[n, r])
                + sum(model.v_F_Piped[s, r, t] for s in model.s_S if model.p_SRA[s, r])
                + sum(
                    model.v_F_Trucked[p, r, t] for p in model.s_PP if model.p_PRT[p, r]
                )
                + sum(
                    model.v_F_Trucked[p, r, t] for p in model.s_CP if model.p_CRT[p, r]
                )
                - model.p_M_Flow
                * (1 - sum(model.vb_y_Treatment[r, b, j] for j in model.s_J))
            )
            * model.p_pi_Treatment[r, b]
        )
        return process_constraint(constraint)

    model.TreatmentCostLHS = Constraint(
        model.s_R, model.s_B, model.s_T, rule=TreatmentCostLHSRule, doc="Treatment cost"
    )

    def TreatmentCostRHSRule(model, r, b, t):
        constraint = (
            model.v_C_Treatment[r, t]
            <= (
                sum(model.v_F_Piped[n, r, t] for n in model.s_N if model.p_NRA[n, r])
                + sum(model.v_F_Piped[s, r, t] for s in model.s_S if model.p_SRA[s, r])
                + sum(
                    model.v_F_Trucked[p, r, t] for p in model.s_PP if model.p_PRT[p, r]
                )
                + sum(
                    model.v_F_Trucked[p, r, t] for p in model.s_CP if model.p_CRT[p, r]
                )
                + model.p_M_Flow
                * (1 - sum(model.vb_y_Treatment[r, b, j] for j in model.s_J))
            )
            * model.p_pi_Treatment[r, b]
        )
        return process_constraint(constraint)

    model.TreatmentCostRHS = Constraint(
        model.s_R, model.s_B, model.s_T, rule=TreatmentCostRHSRule, doc="Treatment cost"
    )

    def TotalTreatmentCostRule(model):
        constraint = model.v_C_TotalTreatment == sum(
            sum(model.v_C_Treatment[r, t] for r in model.s_R) for t in model.s_T
        )

        return process_constraint(constraint)

    model.TotalTreatmentCost = Constraint(
        rule=TotalTreatmentCostRule, doc="Total treatment cost"
    )

    def CompletionsReuseCostRule(
        model,
        p,
        t,
    ):
        constraint = model.v_C_Reuse[p, t] == (
            (
                sum(model.v_F_Piped[n, p, t] for n in model.s_N if model.p_NCA[n, p])
                + sum(
                    model.v_F_Piped[p_tilde, p, t]
                    for p_tilde in model.s_PP
                    if model.p_PCA[p_tilde, p]
                )
                + sum(
                    model.v_F_Piped[p_tilde, p, t]
                    for p_tilde in model.s_CP
                    if model.p_CCA[p_tilde, p]
                )
                + sum(model.v_F_Piped[s, p, t] for s in model.s_S if model.p_SCA[s, p])
                + sum(model.v_F_Piped[r, p, t] for r in model.s_R if model.p_RCA[r, p])
                + sum(
                    model.v_F_Trucked[p_tilde, p, t]
                    for p_tilde in model.s_PP
                    if model.p_PCT[p_tilde, p]
                )
                + sum(
                    model.v_F_Trucked[p_tilde, p, t]
                    for p_tilde in model.s_CP
                    if model.p_CCT[p_tilde, p]
                )
                + sum(
                    model.v_F_Trucked[s, p, t] for s in model.s_S if model.p_SCT[s, p]
                )
            )
            * model.p_pi_Reuse[p]
        )

        return process_constraint(constraint)

    model.CompletionsReuseCost = Constraint(
        model.s_CP,
        model.s_T,
        rule=CompletionsReuseCostRule,
        doc="Reuse completions cost",
    )

    def TotalCompletionsReuseCostRule(model):
        constraint = model.v_C_TotalReuse == sum(
            sum(model.v_C_Reuse[p, t] for p in model.s_CP) for t in model.s_T
        )

        return process_constraint(constraint)

    model.TotalCompletionsReuseCost = Constraint(
        rule=TotalCompletionsReuseCostRule, doc="Total completions reuse cost"
    )

    def TotalReuseVolumeRule(model):
        constraint = model.v_F_TotalReused == (
            sum(
                sum(
                    sum(
                        model.v_F_Piped[n, p, t] for n in model.s_N if model.p_NCA[n, p]
                    )
                    + sum(
                        model.v_F_Piped[p_tilde, p, t]
                        for p_tilde in model.s_PP
                        if model.p_PCA[p_tilde, p]
                    )
                    + sum(
                        model.v_F_Piped[p_tilde, p, t]
                        for p_tilde in model.s_CP
                        if model.p_CCA[p_tilde, p]
                    )
                    + sum(
                        model.v_F_Piped[s, p, t] for s in model.s_S if model.p_SCA[s, p]
                    )
                    + sum(
                        model.v_F_Piped[r, p, t] for r in model.s_R if model.p_RCA[r, p]
                    )
                    + sum(
                        model.v_F_Trucked[p_tilde, p, t]
                        for p_tilde in model.s_PP
                        if model.p_PCT[p_tilde, p]
                    )
                    + sum(
                        model.v_F_Trucked[p_tilde, p, t]
                        for p_tilde in model.s_CP
                        if model.p_CCT[p_tilde, p]
                    )
                    + sum(
                        model.v_F_Trucked[s, p, t]
                        for s in model.s_S
                        if model.p_SCT[s, p]
                    )
                    for p in model.s_CP
                )
                for t in model.s_T
            )
        )
        return process_constraint(constraint)

    model.TotalReuseVolume = Constraint(
        rule=TotalReuseVolumeRule, doc="Total reuse volume"
    )

    def PipingCostRule(model, l, l_tilde, t):
        if l in model.s_PP and l_tilde in model.s_CP:
            if model.p_PCA[l, l_tilde]:
                constraint = (
                    model.v_C_Piped[l, l_tilde, t]
                    == model.v_F_Piped[l, l_tilde, t] * model.p_pi_Pipeline[l, l_tilde]
                )
                return process_constraint(constraint)
            else:
                return Constraint.Skip
        elif l in model.s_PP and l_tilde in model.s_N:
            if model.p_PNA[l, l_tilde]:
                constraint = (
                    model.v_C_Piped[l, l_tilde, t]
                    == model.v_F_Piped[l, l_tilde, t] * model.p_pi_Pipeline[l, l_tilde]
                )
                return process_constraint(constraint)
            else:
                return Constraint.Skip
        elif l in model.s_PP and l_tilde in model.s_PP:
            if model.p_PPA[l, l_tilde]:
                constraint = (
                    model.v_C_Piped[l, l_tilde, t]
                    == model.v_F_Piped[l, l_tilde, t] * model.p_pi_Pipeline[l, l_tilde]
                )
                return process_constraint(constraint)
            else:
                return Constraint.Skip
        elif l in model.s_CP and l_tilde in model.s_N:
            if model.p_CNA[l, l_tilde]:
                constraint = (
                    model.v_C_Piped[l, l_tilde, t]
                    == model.v_F_Piped[l, l_tilde, t] * model.p_pi_Pipeline[l, l_tilde]
                )
                return process_constraint(constraint)
            else:
                return Constraint.Skip
        elif l in model.s_CP and l_tilde in model.s_CP:
            if model.p_CCA[l, l_tilde]:
                constraint = (
                    model.v_C_Piped[l, l_tilde, t]
                    == model.v_F_Piped[l, l_tilde, t] * model.p_pi_Pipeline[l, l_tilde]
                )
                return process_constraint(constraint)
            else:
                return Constraint.Skip
        elif l in model.s_N and l_tilde in model.s_N:
            if model.p_NNA[l, l_tilde]:
                constraint = (
                    model.v_C_Piped[l, l_tilde, t]
                    == model.v_F_Piped[l, l_tilde, t] * model.p_pi_Pipeline[l, l_tilde]
                )
                return process_constraint(constraint)
            else:
                return Constraint.Skip
        elif l in model.s_N and l_tilde in model.s_CP:
            if model.p_NCA[l, l_tilde]:
                constraint = (
                    model.v_C_Piped[l, l_tilde, t]
                    == model.v_F_Piped[l, l_tilde, t] * model.p_pi_Pipeline[l, l_tilde]
                )
                return process_constraint(constraint)
            else:
                return Constraint.Skip
        elif l in model.s_N and l_tilde in model.s_K:
            if model.p_NKA[l, l_tilde]:
                constraint = (
                    model.v_C_Piped[l, l_tilde, t]
                    == model.v_F_Piped[l, l_tilde, t] * model.p_pi_Pipeline[l, l_tilde]
                )
                return process_constraint(constraint)
            else:
                return Constraint.Skip
        elif l in model.s_N and l_tilde in model.s_S:
            if model.p_NSA[l, l_tilde]:
                constraint = (
                    model.v_C_Piped[l, l_tilde, t]
                    == model.v_F_Piped[l, l_tilde, t] * model.p_pi_Pipeline[l, l_tilde]
                )
                return process_constraint(constraint)
            else:
                return Constraint.Skip
        elif l in model.s_N and l_tilde in model.s_R:
            if model.p_NRA[l, l_tilde]:
                constraint = (
                    model.v_C_Piped[l, l_tilde, t]
                    == model.v_F_Piped[l, l_tilde, t] * model.p_pi_Pipeline[l, l_tilde]
                )
                return process_constraint(constraint)
            else:
                return Constraint.Skip
        elif l in model.s_N and l_tilde in model.s_O:
            if model.p_NOA[l, l_tilde]:
                constraint = (
                    model.v_C_Piped[l, l_tilde, t]
                    == model.v_F_Piped[l, l_tilde, t] * model.p_pi_Pipeline[l, l_tilde]
                )
                return process_constraint(constraint)
            else:
                return Constraint.Skip
        elif l in model.s_F and l_tilde in model.s_CP:
            if model.p_FCA[l, l_tilde]:
                constraint = (
                    model.v_C_Piped[l, l_tilde, t]
                    == model.v_F_Sourced[l, l_tilde, t]
                    * model.p_pi_Pipeline[l, l_tilde]
                )
                return process_constraint(constraint)
            else:
                return Constraint.Skip
        elif l in model.s_R and l_tilde in model.s_N:
            if model.p_RNA[l, l_tilde]:
                constraint = (
                    model.v_C_Piped[l, l_tilde, t]
                    == model.v_F_Piped[l, l_tilde, t] * model.p_pi_Pipeline[l, l_tilde]
                )
                return process_constraint(constraint)
            else:
                return Constraint.Skip
        elif l in model.s_R and l_tilde in model.s_CP:
            if model.p_RCA[l, l_tilde]:
                constraint = (
                    model.v_C_Piped[l, l_tilde, t]
                    == model.v_F_Piped[l, l_tilde, t] * model.p_pi_Pipeline[l, l_tilde]
                )
                return process_constraint(constraint)
            else:
                return Constraint.Skip
        elif l in model.s_R and l_tilde in model.s_K:
            if model.p_RKA[l, l_tilde]:
                constraint = (
                    model.v_C_Piped[l, l_tilde, t]
                    == model.v_F_Piped[l, l_tilde, t] * model.p_pi_Pipeline[l, l_tilde]
                )
                return process_constraint(constraint)
            else:
                return Constraint.Skip
        elif l in model.s_S and l_tilde in model.s_N:
            if model.p_SNA[l, l_tilde]:
                constraint = (
                    model.v_C_Piped[l, l_tilde, t]
                    == model.v_F_Piped[l, l_tilde, t] * model.p_pi_Pipeline[l, l_tilde]
                )
                return process_constraint(constraint)
            else:
                return Constraint.Skip
        elif l in model.s_S and l_tilde in model.s_K:
            if model.p_SKA[l, l_tilde]:
                constraint = (
                    model.v_C_Piped[l, l_tilde, t]
                    == model.v_F_Piped[l, l_tilde, t] * model.p_pi_Pipeline[l, l_tilde]
                )
                return process_constraint(constraint)
            else:
                return Constraint.Skip
        elif l in model.s_S and l_tilde in model.s_R:
            if model.p_SRA[l, l_tilde]:
                constraint = (
                    model.v_C_Piped[l, l_tilde, t]
                    == model.v_F_Piped[l, l_tilde, t] * model.p_pi_Pipeline[l, l_tilde]
                )
                return process_constraint(constraint)
            else:
                return Constraint.Skip
        elif l in model.s_S and l_tilde in model.s_O:
            if model.p_SOA[l, l_tilde]:
                constraint = (
                    model.v_C_Piped[l, l_tilde, t]
                    == model.v_F_Piped[l, l_tilde, t] * model.p_pi_Pipeline[l, l_tilde]
                )
                return process_constraint(constraint)
            else:
                return Constraint.Skip
        else:
            return Constraint.Skip

    model.PipingCost = Constraint(
        model.s_L, model.s_L, model.s_T, rule=PipingCostRule, doc="Piping cost"
    )

    def TotalPipingCostRule(model):
        constraint = model.v_C_TotalPiping == (
            sum(
                sum(
                    sum(
                        model.v_C_Piped[p, p_tilde, t]
                        for p in model.s_PP
                        if model.p_PCA[p, p_tilde]
                    )
                    for p_tilde in model.s_CP
                )
                + sum(
                    sum(
                        model.v_C_Piped[p, n, t]
                        for p in model.s_PP
                        if model.p_PNA[p, n]
                    )
                    for n in model.s_N
                )
                + sum(
                    sum(
                        model.v_C_Piped[p, p_tilde, t]
                        for p in model.s_PP
                        if model.p_PPA[p, p_tilde]
                    )
                    for p_tilde in model.s_PP
                )
                + sum(
                    sum(
                        model.v_C_Piped[p, p_tilde, t]
                        for p in model.s_CP
                        if model.p_CCA[p, p_tilde]
                    )
                    for p_tilde in model.s_CP
                )
                + sum(
                    sum(
                        model.v_C_Piped[p, n, t]
                        for p in model.s_CP
                        if model.p_CNA[p, n]
                    )
                    for n in model.s_N
                )
                + sum(
                    sum(
                        model.v_C_Piped[n, n_tilde, t]
                        for n in model.s_N
                        if model.p_NNA[n, n_tilde]
                    )
                    for n_tilde in model.s_N
                )
                + sum(
                    sum(
                        model.v_C_Piped[n, p, t] for n in model.s_N if model.p_NCA[n, p]
                    )
                    for p in model.s_CP
                )
                + sum(
                    sum(
                        model.v_C_Piped[n, k, t] for n in model.s_N if model.p_NKA[n, k]
                    )
                    for k in model.s_K
                )
                + sum(
                    sum(
                        model.v_C_Piped[n, s, t] for n in model.s_N if model.p_NSA[n, s]
                    )
                    for s in model.s_S
                )
                + sum(
                    sum(
                        model.v_C_Piped[n, r, t] for n in model.s_N if model.p_NRA[n, r]
                    )
                    for r in model.s_R
                )
                + sum(
                    sum(
                        model.v_C_Piped[n, o, t] for n in model.s_N if model.p_NOA[n, o]
                    )
                    for o in model.s_O
                )
                + sum(
                    sum(
                        model.v_C_Piped[f, p, t] for f in model.s_F if model.p_FCA[f, p]
                    )
                    for p in model.s_CP
                )
                + sum(
                    sum(
                        model.v_C_Piped[r, n, t] for r in model.s_R if model.p_RNA[r, n]
                    )
                    for n in model.s_N
                )
                + sum(
                    sum(
                        model.v_C_Piped[r, p, t] for r in model.s_R if model.p_RCA[r, p]
                    )
                    for p in model.s_CP
                )
                + sum(
                    sum(
                        model.v_C_Piped[r, k, t] for r in model.s_R if model.p_RKA[r, k]
                    )
                    for k in model.s_K
                )
                + sum(
                    sum(
                        model.v_C_Piped[s, n, t] for s in model.s_S if model.p_SNA[s, n]
                    )
                    for n in model.s_N
                )
                + sum(
                    sum(
                        model.v_C_Piped[s, r, t] for s in model.s_S if model.p_SRA[s, r]
                    )
                    for r in model.s_R
                )
                + sum(
                    sum(
                        model.v_C_Piped[s, o, t] for s in model.s_S if model.p_SOA[s, o]
                    )
                    for o in model.s_O
                )
                + sum(
                    sum(
                        model.v_C_Piped[f, p, t] for f in model.s_F if model.p_FCA[f, p]
                    )
                    for p in model.s_CP
                )
                for t in model.s_T
            )
        )

        return process_constraint(constraint)

    model.TotalPipingCost = Constraint(
        rule=TotalPipingCostRule, doc="Total piping cost"
    )

    def StorageDepositCostRule(model, s, t):
        constraint = model.v_C_Storage[s, t] == (
            (
                sum(model.v_F_Piped[n, s, t] for n in model.s_N if model.p_NSA[n, s])
                + sum(model.v_F_Piped[r, s, t] for r in model.s_R if model.p_RSA[r, s])
                + sum(
                    model.v_F_Trucked[p, s, t] for p in model.s_PP if model.p_PST[p, s]
                )
                + sum(
                    model.v_F_Trucked[p, s, t] for p in model.s_CP if model.p_CST[p, s]
                )
            )
            * model.p_pi_Storage[s]
        )
        return process_constraint(constraint)

    model.StorageDepositCost = Constraint(
        model.s_S, model.s_T, rule=StorageDepositCostRule, doc="Storage deposit cost"
    )

    def TotalStorageCostRule(model):
        constraint = model.v_C_TotalStorage == sum(
            sum(model.v_C_Storage[s, t] for s in model.s_S) for t in model.s_T
        )

        return process_constraint(constraint)

    model.TotalStorageCost = Constraint(
        rule=TotalStorageCostRule, doc="Total storage deposit cost"
    )

    def StorageWithdrawalCreditRule(model, s, t):
        constraint = model.v_R_Storage[s, t] == (
            (
                sum(model.v_F_Piped[s, n, t] for n in model.s_N if model.p_SNA[s, n])
                + sum(model.v_F_Piped[s, p, t] for p in model.s_CP if model.p_SCA[s, p])
                + sum(model.v_F_Piped[s, k, t] for k in model.s_K if model.p_SKA[s, k])
                + sum(model.v_F_Piped[s, r, t] for r in model.s_R if model.p_SRA[s, r])
                + sum(model.v_F_Piped[s, o, t] for o in model.s_O if model.p_SOA[s, o])
                + sum(
                    model.v_F_Trucked[s, p, t] for p in model.s_CP if model.p_SCT[s, p]
                )
                + sum(
                    model.v_F_Trucked[s, k, t] for k in model.s_K if model.p_SKT[s, k]
                )
            )
            * model.p_rho_Storage[s]
        )

        return process_constraint(constraint)

    model.StorageWithdrawalCredit = Constraint(
        model.s_S,
        model.s_T,
        rule=StorageWithdrawalCreditRule,
        doc="Storage withdrawal credit",
    )

    def TotalStorageWithdrawalCreditRule(model):
        constraint = model.v_R_TotalStorage == sum(
            sum(model.v_R_Storage[s, t] for s in model.s_S) for t in model.s_T
        )
        return process_constraint(constraint)

    model.TotalStorageWithdrawalCredit = Constraint(
        rule=TotalStorageWithdrawalCreditRule, doc="Total storage withdrawal credit"
    )

    def TruckingCostRule(model, l, l_tilde, t):
        if l in model.s_PP and l_tilde in model.s_CP:
            if model.p_PCT[l, l_tilde]:
                constraint = (
                    model.v_C_Trucked[l, l_tilde, t]
                    == model.v_F_Trucked[l, l_tilde, t]
                    * 1
                    / model.p_delta_Truck
                    * model.p_tau_Trucking[l, l_tilde]
                    * model.p_pi_Trucking[l]
                )
                return process_constraint(constraint)
            else:
                return Constraint.Skip
        elif l in model.s_F and l_tilde in model.s_CP:
            if model.p_FCT[l, l_tilde]:
                constraint = (
                    model.v_C_Trucked[l, l_tilde, t]
                    == model.v_F_Trucked[l, l_tilde, t]
                    * 1
                    / model.p_delta_Truck
                    * model.p_tau_Trucking[l, l_tilde]
                    * model.p_pi_Trucking[l]
                )
                return process_constraint(constraint)
            else:
                return Constraint.Skip
        elif l in model.s_PP and l_tilde in model.s_K:
            if model.p_PKT[l, l_tilde]:
                constraint = (
                    model.v_C_Trucked[l, l_tilde, t]
                    == model.v_F_Trucked[l, l_tilde, t]
                    * 1
                    / model.p_delta_Truck
                    * model.p_tau_Trucking[l, l_tilde]
                    * model.p_pi_Trucking[l]
                )
                return process_constraint(constraint)
            else:
                return Constraint.Skip
        elif l in model.s_PP and l_tilde in model.s_S:
            if model.p_PST[l, l_tilde]:
                constraint = (
                    model.v_C_Trucked[l, l_tilde, t]
                    == model.v_F_Trucked[l, l_tilde, t]
                    * 1
                    / model.p_delta_Truck
                    * model.p_tau_Trucking[l, l_tilde]
                    * model.p_pi_Trucking[l]
                )
                return process_constraint(constraint)
            else:
                return Constraint.Skip
        elif l in model.s_PP and l_tilde in model.s_R:
            if model.p_PRT[l, l_tilde]:
                constraint = (
                    model.v_C_Trucked[l, l_tilde, t]
                    == model.v_F_Trucked[l, l_tilde, t]
                    * 1
                    / model.p_delta_Truck
                    * model.p_tau_Trucking[l, l_tilde]
                    * model.p_pi_Trucking[l]
                )
                return process_constraint(constraint)
            else:
                return Constraint.Skip
        elif l in model.s_PP and l_tilde in model.s_O:
            if model.p_POT[l, l_tilde]:
                constraint = (
                    model.v_C_Trucked[l, l_tilde, t]
                    == model.v_F_Trucked[l, l_tilde, t]
                    * 1
                    / model.p_delta_Truck
                    * model.p_tau_Trucking[l, l_tilde]
                    * model.p_pi_Trucking[l]
                )
                return process_constraint(constraint)
            else:
                return Constraint.Skip
        elif l in model.s_CP and l_tilde in model.s_K:
            if model.p_CKT[l, l_tilde]:
                constraint = (
                    model.v_C_Trucked[l, l_tilde, t]
                    == model.v_F_Trucked[l, l_tilde, t]
                    * 1
                    / model.p_delta_Truck
                    * model.p_tau_Trucking[l, l_tilde]
                    * model.p_pi_Trucking[l]
                )
                return process_constraint(constraint)
            else:
                return Constraint.Skip
        elif l in model.s_CP and l_tilde in model.s_S:
            if model.p_CST[l, l_tilde]:
                constraint = (
                    model.v_C_Trucked[l, l_tilde, t]
                    == model.v_F_Trucked[l, l_tilde, t]
                    * 1
                    / model.p_delta_Truck
                    * model.p_tau_Trucking[l, l_tilde]
                    * model.p_pi_Trucking[l]
                )
                return process_constraint(constraint)
            else:
                return Constraint.Skip
        elif l in model.s_CP and l_tilde in model.s_R:
            if model.p_CRT[l, l_tilde]:
                constraint = (
                    model.v_C_Trucked[l, l_tilde, t]
                    == model.v_F_Trucked[l, l_tilde, t]
                    * 1
                    / model.p_delta_Truck
                    * model.p_tau_Trucking[l, l_tilde]
                    * model.p_pi_Trucking[l]
                )
                return process_constraint(constraint)
            else:
                return Constraint.Skip
        elif l in model.s_CP and l_tilde in model.s_CP:
            if model.p_CCT[l, l_tilde]:
                constraint = (
                    model.v_C_Trucked[l, l_tilde, t]
                    == model.v_F_Trucked[l, l_tilde, t]
                    * 1
                    / model.p_delta_Truck
                    * model.p_tau_Trucking[l, l_tilde]
                    * model.p_pi_Trucking[l]
                )
                return process_constraint(constraint)
            else:
                return Constraint.Skip
        elif l in model.s_S and l_tilde in model.s_CP:
            if model.p_SCT[l, l_tilde]:
                constraint = (
                    model.v_C_Trucked[l, l_tilde, t]
                    == model.v_F_Trucked[l, l_tilde, t]
                    * 1
                    / model.p_delta_Truck
                    * model.p_tau_Trucking[l, l_tilde]
                    * model.p_pi_Trucking[l]
                )
                return process_constraint(constraint)
            else:
                return Constraint.Skip
        elif l in model.s_S and l_tilde in model.s_K:
            if model.p_SKT[l, l_tilde]:
                constraint = (
                    model.v_C_Trucked[l, l_tilde, t]
                    == model.v_F_Trucked[l, l_tilde, t]
                    * 1
                    / model.p_delta_Truck
                    * model.p_tau_Trucking[l, l_tilde]
                    * model.p_pi_Trucking[l]
                )
                return process_constraint(constraint)
            else:
                return Constraint.Skip
        elif l in model.s_R and l_tilde in model.s_K:
            if model.p_RKT[l, l_tilde]:
                constraint = (
                    model.v_C_Trucked[l, l_tilde, t]
                    == model.v_F_Trucked[l, l_tilde, t]
                    * 1
                    / model.p_delta_Truck
                    * model.p_tau_Trucking[l, l_tilde]
                    * model.p_pi_Trucking[l]
                )
                return process_constraint(constraint)
            else:
                return Constraint.Skip
        else:
            return Constraint.Skip

    model.TruckingCost = Constraint(
        model.s_L, model.s_L, model.s_T, rule=TruckingCostRule, doc="Trucking cost"
    )

<<<<<<< HEAD
    def TotalTruckingFreshFlowRule(model):
        constraint = (
            sum(
                sum(
                    sum(model.v_F_Trucked[f, k, t] for f in model.s_F | model.s_K)
                    for k in model.s_K
                )
                for t in model.s_T
            )
            == 0
        )
        return process_constraint(constraint)

    model.TotalTruckingFreshFlow = Constraint(
        rule=TotalTruckingFreshFlowRule, doc="Total trucking fresh water flow"
    )

    # def TotalTruckingCostRule(model):
    #     constraint = model.v_C_TotalTrucking == (
    #         sum(
    #             sum(
    #                 sum(
    #                     model.v_C_Trucked[p, p_tilde, t]
    #                     for p in model.s_PP
    #                     if model.p_PCT[p, p_tilde]
    #                 )
    #                 for p_tilde in model.s_CP
    #             )
    #             + sum(
    #                 sum(
    #                     model.v_C_Trucked[p, k, t]
    #                     for p in model.s_PP
    #                     if model.p_PKT[p, k]
    #                 )
    #                 for k in model.s_K
    #             )
    #             + sum(
    #                 sum(
    #                     model.v_C_Trucked[p, s, t]
    #                     for p in model.s_PP
    #                     if model.p_PST[p, s]
    #                 )
    #                 for s in model.s_S
    #             )
    #             + sum(
    #                 sum(
    #                     model.v_C_Trucked[p, r, t]
    #                     for p in model.s_PP
    #                     if model.p_PRT[p, r]
    #                 )
    #                 for r in model.s_R
    #             )
    #             + sum(
    #                 sum(
    #                     model.v_C_Trucked[p, o, t]
    #                     for p in model.s_PP
    #                     if model.p_POT[p, o]
    #                 )
    #                 for o in model.s_O
    #             )
    #             + sum(
    #                 sum(
    #                     model.v_C_Trucked[p, k, t]
    #                     for p in model.s_CP
    #                     if model.p_CKT[p, k]
    #                 )
    #                 for k in model.s_K
    #             )
    #             + sum(
    #                 sum(
    #                     model.v_C_Trucked[p, s, t]
    #                     for p in model.s_CP
    #                     if model.p_CST[p, s]
    #                 )
    #                 for s in model.s_S
    #             )
    #             + sum(
    #                 sum(
    #                     model.v_C_Trucked[p, r, t]
    #                     for p in model.s_CP
    #                     if model.p_CRT[p, r]
    #                 )
    #                 for r in model.s_R
    #             )
    #             + sum(
    #                 sum(
    #                     model.v_C_Trucked[p, p_tilde, t]
    #                     for p in model.s_CP
    #                     if model.p_CCT[p, p_tilde]
    #                 )
    #                 for p_tilde in model.s_CP
    #             )
    #             + sum(
    #                 sum(
    #                     model.v_C_Trucked[s, p, t]
    #                     for s in model.s_S
    #                     if model.p_SCT[s, p]
    #                 )
    #                 for p in model.s_CP
    #             )
    #             + sum(
    #                 sum(
    #                     model.v_C_Trucked[s, k, t]
    #                     for s in model.s_S
    #                     if model.p_SKT[s, k]
    #                 )
    #                 for k in model.s_K
    #             )
    #             + sum(
    #                 sum(
    #                     model.v_C_Trucked[r, k, t]
    #                     for r in model.s_R
    #                     if model.p_RKT[r, k]
    #                 )
    #                 for k in model.s_K
    #             )
    #             + sum(
    #                 sum(
    #                     model.v_C_Trucked[f, p, t]
    #                     for f in model.s_F
    #                     if model.p_FCT[f, p]
    #                 )
    #                 for p in model.s_CP
    #             )
    #             for t in model.s_T
    #         )
    #     )
    #     return process_constraint(constraint)

    # model.TotalTruckingCost = Constraint(
    #     rule=TotalTruckingCostRule, doc="Total trucking cost"
    # )
=======
>>>>>>> 89fe02cb
    def TotalTruckingCostRule(model):
        constraint = model.v_C_TotalTrucking == (
            sum(
                sum(
                    sum(
                        model.v_C_Trucked[l, l_tilde, t]
                        for l in model.s_L
                        if model.p_LLT[l, l_tilde]
                    )
                    for l_tilde in model.s_L
                )
                for t in model.s_T
            )
        )
        return process_constraint(constraint)

    model.TotalTruckingCost = Constraint(
        rule=TotalTruckingCostRule, doc="Total trucking cost"
    )

    # def TotalTruckingVolumeRule(model):
    #     constraint = model.v_F_TotalTrucked == (
    #         sum(
    #             sum(
    #                 sum(
    #                     model.v_F_Trucked[p, p_tilde, t]
    #                     for p in model.s_PP
    #                     if model.p_PCT[p, p_tilde]
    #                 )
    #                 for p_tilde in model.s_CP
    #             )
    #             + sum(
    #                 sum(
    #                     model.v_F_Trucked[p, k, t]
    #                     for p in model.s_PP
    #                     if model.p_PKT[p, k]
    #                 )
    #                 for k in model.s_K
    #             )
    #             + sum(
    #                 sum(
    #                     model.v_F_Trucked[p, s, t]
    #                     for p in model.s_PP
    #                     if model.p_PST[p, s]
    #                 )
    #                 for s in model.s_S
    #             )
    #             + sum(
    #                 sum(
    #                     model.v_F_Trucked[p, r, t]
    #                     for p in model.s_PP
    #                     if model.p_PRT[p, r]
    #                 )
    #                 for r in model.s_R
    #             )
    #             + sum(
    #                 sum(
    #                     model.v_F_Trucked[p, o, t]
    #                     for p in model.s_PP
    #                     if model.p_POT[p, o]
    #                 )
    #                 for o in model.s_O
    #             )
    #             + sum(
    #                 sum(
    #                     model.v_F_Trucked[p, k, t]
    #                     for p in model.s_CP
    #                     if model.p_CKT[p, k]
    #                 )
    #                 for k in model.s_K
    #             )
    #             + sum(
    #                 sum(
    #                     model.v_F_Trucked[p, s, t]
    #                     for p in model.s_CP
    #                     if model.p_CST[p, s]
    #                 )
    #                 for s in model.s_S
    #             )
    #             + sum(
    #                 sum(
    #                     model.v_F_Trucked[p, r, t]
    #                     for p in model.s_CP
    #                     if model.p_CRT[p, r]
    #                 )
    #                 for r in model.s_R
    #             )
    #             + sum(
    #                 sum(
    #                     model.v_F_Trucked[p, p_tilde, t]
    #                     for p in model.s_CP
    #                     if model.p_CCT[p, p_tilde]
    #                 )
    #                 for p_tilde in model.s_CP
    #             )
    #             + sum(
    #                 sum(
    #                     model.v_F_Trucked[s, p, t]
    #                     for s in model.s_S
    #                     if model.p_SCT[s, p]
    #                 )
    #                 for p in model.s_CP
    #             )
    #             + sum(
    #                 sum(
    #                     model.v_F_Trucked[s, k, t]
    #                     for s in model.s_S
    #                     if model.p_SKT[s, k]
    #                 )
    #                 for k in model.s_K
    #             )
    #             + sum(
    #                 sum(
    #                     model.v_F_Trucked[r, k, t]
    #                     for r in model.s_R
    #                     if model.p_RKT[r, k]
    #                 )
    #                 for k in model.s_K
    #             )
    #             + sum(
    #                 sum(
    #                     model.v_F_Trucked[f, p, t]
    #                     for f in model.s_F
    #                     if model.p_FCT[f, p]
    #                 )
    #                 for p in model.s_CP
    #             )
    #             for t in model.s_T
    #         )
    #     )
    #     return process_constraint(constraint)

    # model.TotalTruckingVolume = Constraint(
    #     rule=TotalTruckingVolumeRule, doc="Total trucking volume"
    # )
    def TotalTruckingVolumeRule(model):
        constraint = model.v_F_TotalTrucked == (
            sum(
                sum(
                    sum(
                        model.v_F_Trucked[l, l_tilde, t]
                        for l in model.s_L
                        if model.p_LLT[l, l_tilde]
                    )
                    for l_tilde in model.s_L
                )
                for t in model.s_T
            )
        )
        return process_constraint(constraint)

    model.TotalTruckingVolume = Constraint(
        rule=TotalTruckingVolumeRule, doc="Total trucking volume"
    )

    def DisposalExpansionCapExRule(model):
        constraint = model.v_C_DisposalCapEx == sum(
            sum(
                model.vb_y_Disposal[k, i]
                * model.p_kappa_Disposal[k, i]
                * model.p_delta_Disposal[i]
                for i in model.s_I
            )
            for k in model.s_K
        )
        return process_constraint(constraint)

    model.DisposalExpansionCapEx = Constraint(
        rule=DisposalExpansionCapExRule,
        doc="Disposal construction or capacity expansion cost",
    )

    def StorageExpansionCapExRule(model):
        constraint = model.v_C_StorageCapEx == sum(
            sum(
                model.vb_y_Storage[s, c]
                * model.p_kappa_Storage[s, c]
                * model.p_delta_Storage[c]
                for s in model.s_S
            )
            for c in model.s_C
        )
        return process_constraint(constraint)

    model.StorageExpansionCapEx = Constraint(
        rule=StorageExpansionCapExRule,
        doc="Storage construction or capacity expansion cost",
    )

    def TreatmentExpansionCapExRule(model):
        constraint = model.v_C_TreatmentCapEx == sum(
            sum(
                sum(
                    model.vb_y_Treatment[r, b, j]
                    * model.p_kappa_Treatment[r, b, j]
                    * model.p_delta_Treatment[b, j]
                    for r in model.s_R
                )
                for j in model.s_J
            )
            for b in model.s_B
        )
        return process_constraint(constraint)

    model.TreatmentExpansionCapEx = Constraint(
        rule=TreatmentExpansionCapExRule,
        doc="Treatment construction or capacity expansion cost",
    )

    def PipelineExpansionCapExDistanceBasedRule(model):
        constraint = model.v_C_PipelineCapEx == (
            sum(
                sum(
                    sum(
                        model.vb_y_Pipeline[l, l_tilde, d]
                        * model.p_kappa_Pipeline
                        * model.p_mu_Pipeline[d]
                        * model.p_lambda_Pipeline[l, l_tilde]
                        for l in model.s_L
                    )
                    for l_tilde in model.s_L
                )
                for d in model.s_D
            )
        )

        return process_constraint(constraint)

    def PipelineExpansionCapExCapacityBasedRule(model):
        constraint = model.v_C_PipelineCapEx == (
            sum(
                sum(
                    sum(
                        model.vb_y_Pipeline[l, l_tilde, d]
                        * model.p_kappa_Pipeline[l, l_tilde, d]
                        * model.p_delta_Pipeline[d]
                        for l in model.s_L
                    )
                    for l_tilde in model.s_L
                )
                for d in model.s_D
            )
        )

        return process_constraint(constraint)

    if model.config.pipeline_cost == PipelineCost.distance_based:
        model.PipelineExpansionCapEx = Constraint(
            rule=PipelineExpansionCapExDistanceBasedRule,
            doc="Pipeline construction or capacity expansion cost",
        )
    elif model.config.pipeline_cost == PipelineCost.capacity_based:
        model.PipelineExpansionCapEx = Constraint(
            rule=PipelineExpansionCapExCapacityBasedRule,
            doc="Pipeline construction or capacity expansion cost",
        )

    def SlackCostsRule(model):
        constraint = model.v_C_Slack == (
            sum(
                sum(
                    model.v_S_FracDemand[p, t] * model.p_psi_FracDemand
                    for p in model.s_CP
                )
                for t in model.s_T
            )
            + sum(
                sum(
                    model.v_S_Production[p, t] * model.p_psi_Production
                    for p in model.s_PP
                )
                for t in model.s_T
            )
            + sum(
                sum(model.v_S_Flowback[p, t] * model.p_psi_Flowback for p in model.s_CP)
                for t in model.s_T
            )
            + sum(
                sum(
                    model.v_S_PipelineCapacity[p, p_tilde]
                    * model.p_psi_PipelineCapacity
                    for p in model.s_PP
                    if model.p_PCA[p, p_tilde]
                )
                for p_tilde in model.s_CP
            )
            + sum(
                sum(
                    model.v_S_PipelineCapacity[p, p_tilde]
                    * model.p_psi_PipelineCapacity
                    for p in model.s_CP
                    if model.p_CCA[p, p_tilde]
                )
                for p_tilde in model.s_CP
            )
            + sum(
                sum(
                    model.v_S_PipelineCapacity[p, n] * model.p_psi_PipelineCapacity
                    for p in model.s_PP
                    if model.p_PNA[p, n]
                )
                for n in model.s_N
            )
            + sum(
                sum(
                    model.v_S_PipelineCapacity[p, p_tilde]
                    * model.p_psi_PipelineCapacity
                    for p in model.s_PP
                    if model.p_PPA[p, p_tilde]
                )
                for p_tilde in model.s_PP
            )
            + sum(
                sum(
                    model.v_S_PipelineCapacity[p, n] * model.p_psi_PipelineCapacity
                    for p in model.s_CP
                    if model.p_CNA[p, n]
                )
                for n in model.s_N
            )
            + sum(
                sum(
                    model.v_S_PipelineCapacity[n, n_tilde]
                    * model.p_psi_PipelineCapacity
                    for n in model.s_N
                    if model.p_NNA[n, n_tilde]
                )
                for n_tilde in model.s_N
            )
            + sum(
                sum(
                    model.v_S_PipelineCapacity[n, p] * model.p_psi_PipelineCapacity
                    for n in model.s_N
                    if model.p_NCA[n, p]
                )
                for p in model.s_CP
            )
            + sum(
                sum(
                    model.v_S_PipelineCapacity[n, k] * model.p_psi_PipelineCapacity
                    for n in model.s_N
                    if model.p_NKA[n, k]
                )
                for k in model.s_K
            )
            + sum(
                sum(
                    model.v_S_PipelineCapacity[n, s] * model.p_psi_PipelineCapacity
                    for n in model.s_N
                    if model.p_NSA[n, s]
                )
                for s in model.s_S
            )
            + sum(
                sum(
                    model.v_S_PipelineCapacity[n, r] * model.p_psi_PipelineCapacity
                    for n in model.s_N
                    if model.p_NRA[n, r]
                )
                for r in model.s_R
            )
            + sum(
                sum(
                    model.v_S_PipelineCapacity[n, o] * model.p_psi_PipelineCapacity
                    for n in model.s_N
                    if model.p_NOA[n, o]
                )
                for o in model.s_O
            )
            + sum(
                sum(
                    model.v_S_PipelineCapacity[f, p] * model.p_psi_PipelineCapacity
                    for f in model.s_F
                    if model.p_FCA[f, p]
                )
                for p in model.s_CP
            )
            + sum(
                sum(
                    model.v_S_PipelineCapacity[r, n] * model.p_psi_PipelineCapacity
                    for r in model.s_R
                    if model.p_RNA[r, n]
                )
                for n in model.s_N
            )
            + sum(
                sum(
                    model.v_S_PipelineCapacity[r, p] * model.p_psi_PipelineCapacity
                    for r in model.s_R
                    if model.p_RCA[r, p]
                )
                for p in model.s_CP
            )
            + sum(
                sum(
                    model.v_S_PipelineCapacity[r, k] * model.p_psi_PipelineCapacity
                    for r in model.s_R
                    if model.p_RKA[r, k]
                )
                for k in model.s_K
            )
            + sum(
                sum(
                    model.v_S_PipelineCapacity[s, n] * model.p_psi_PipelineCapacity
                    for s in model.s_S
                    if model.p_SNA[s, n]
                )
                for n in model.s_N
            )
            + sum(
                sum(
                    model.v_S_PipelineCapacity[s, p] * model.p_psi_PipelineCapacity
                    for s in model.s_S
                    if model.p_SCA[s, p]
                )
                for p in model.s_CP
            )
            + sum(
                sum(
                    model.v_S_PipelineCapacity[s, k] * model.p_psi_PipelineCapacity
                    for s in model.s_S
                    if model.p_SKA[s, k]
                )
                for k in model.s_K
            )
            + sum(
                sum(
                    model.v_S_PipelineCapacity[s, r] * model.p_psi_PipelineCapacity
                    for s in model.s_S
                    if model.p_SRA[s, r]
                )
                for r in model.s_R
            )
            + sum(
                sum(
                    model.v_S_PipelineCapacity[s, o] * model.p_psi_PipelineCapacity
                    for s in model.s_S
                    if model.p_SOA[s, o]
                )
                for o in model.s_O
            )
            + sum(
                model.v_S_StorageCapacity[s] * model.p_psi_StorageCapacity
                for s in model.s_S
            )
            + sum(
                model.v_S_DisposalCapacity[k] * model.p_psi_DisposalCapacity
                for k in model.s_K
            )
            + sum(
                model.v_S_TreatmentCapacity[r] * model.p_psi_TreatmentCapacity
                for r in model.s_R
            )
            + sum(
                model.v_S_ReuseCapacity[o] * model.p_psi_ReuseCapacity
                for o in model.s_O
            )
        )
        return process_constraint(constraint)

    model.SlackCosts = Constraint(rule=SlackCostsRule, doc="Slack costs")

    def LogicConstraintDisposalRule(model, k):
        constraint = sum(model.vb_y_Disposal[k, i] for i in model.s_I) == 1
        return process_constraint(constraint)

    model.LogicConstraintDisposal = Constraint(
        model.s_K, rule=LogicConstraintDisposalRule, doc="Logic constraint disposal"
    )

    def LogicConstraintStorageRule(model, s):
        constraint = sum(model.vb_y_Storage[s, c] for c in model.s_C) == 1
        return process_constraint(constraint)

    model.LogicConstraintStorage = Constraint(
        model.s_S, rule=LogicConstraintStorageRule, doc="Logic constraint storage"
    )

    def LogicConstraintTreatmentRule(model, r):
        constraint = (
            sum(
                sum(model.vb_y_Treatment[r, b, j] for j in model.s_J) for b in model.s_B
            )
            == 1
        )
        return process_constraint(constraint)

    model.LogicConstraintTreatmentAssignment = Constraint(
        model.s_R,
        rule=LogicConstraintTreatmentRule,
        doc="Treatment technology assignment",
    )

    def LogicConstraintTreatmentRule2(model, r, t):
        constraint = (
            sum(model.v_F_Piped[r, p, t] for p in model.s_CP if model.p_RCA[r, p])
            + sum(model.v_F_Piped[r, s, t] for s in model.s_S if model.p_RSA[r, s])
        ) <= model.p_M_Flow * (
            1
            - sum(
                sum(model.vb_y_Treatment[r, b, j] for j in model.s_J)
                for b in model.s_B
                if model.p_chi_DesalinationTechnology[b]
            )
        )
        return process_constraint(constraint)

    # sum(model.v_F_Piped[n, p, t] for n in model.s_N if model.p_NCA[n, p])
    model.LogicConstraintDesalinationFlow = Constraint(
        model.s_R,
        model.s_T,
        rule=LogicConstraintTreatmentRule2,
        doc="Logic constraint for flow after desalination",
    )

    def LogicConstraintTreatmentRule3(model, r, t):
        constraint = model.v_F_DesalinatedWater[r, t] <= model.p_M_Flow * sum(
            sum(model.vb_y_Treatment[r, b, j] for j in model.s_J)
            for b in model.s_B
            if model.p_chi_DesalinationTechnology[b]
        )
        return process_constraint(constraint)

    model.LogicConstraintNoDesalinationFlow = Constraint(
        model.s_R,
        model.s_T,
        rule=LogicConstraintTreatmentRule3,
        doc="Logic constraint for flow if not desalination",
    )

    def LogicConstraintDesalinationAssignmentRule(model, r):
        if model.p_chi_DesalinationSites[r]:
            constraint = (
                sum(
                    sum(model.vb_y_Treatment[r, b, j] for j in model.s_J)
                    for b in model.s_B
                    if model.p_chi_DesalinationTechnology[b]
                )
                == 1
            )
            return process_constraint(constraint)
        else:
            return Constraint.Skip

    model.LogicConstraintDesalinationAssignment = Constraint(
        model.s_R,
        rule=LogicConstraintDesalinationAssignmentRule,
        doc="Logic constraint for flow if not desalination",
    )

    def LogicConstraintNoDesalinationAssignmentRule(model, r):
        if not model.p_chi_DesalinationSites[r]:
            constraint = (
                sum(
                    sum(model.vb_y_Treatment[r, b, j] for j in model.s_J)
                    for b in model.s_B
                    if not model.p_chi_DesalinationTechnology[b]
                )
                == 1
            )
            return process_constraint(constraint)
        else:
            return Constraint.Skip

    model.LogicConstraintNoDesalinationAssignment = Constraint(
        model.s_R,
        rule=LogicConstraintNoDesalinationAssignmentRule,
        doc="Logic constraint for flow if not desalination",
    )

    # TODO: make this more general by checking if there is water at t = 1
    # TODO: generalize to not set evaporation at all storage sites
    def EvaporationFlowRule(model, s, t):
        if t == model.s_T.first():
            constraint = model.v_F_StorageEvaporationStream[s, t] == 0
        else:
            constraint = model.v_F_StorageEvaporationStream[
                s, t
            ] == model.p_omega_EvaporationRate * sum(
                sum(model.vb_y_Treatment[r, "CB-EV", j] for j in model.s_J)
                for r in model.s_R
                if model.p_RSA[r, s]
            )
        return process_constraint(constraint)

    model.LogicConstraintEvaporationFlow = Constraint(
        model.s_S,
        model.s_T,
        rule=EvaporationFlowRule,
        doc="Logic constraint for flow if evaporation",
    )

    def LogicConstraintPipelineRule(model, l, l_tilde):
        if l in model.s_PP and l_tilde in model.s_CP:
            if model.p_PCA[l, l_tilde]:
                constraint = (
                    sum(model.vb_y_Pipeline[l, l_tilde, d] for d in model.s_D) == 1
                )
                return process_constraint(constraint)
            else:
                return Constraint.Skip
        elif l in model.s_PP and l_tilde in model.s_N:
            if model.p_PNA[l, l_tilde]:
                constraint = (
                    sum(model.vb_y_Pipeline[l, l_tilde, d] for d in model.s_D) == 1
                )
                return process_constraint(constraint)
            else:
                return Constraint.Skip
        elif l in model.s_PP and l_tilde in model.s_PP:
            if model.p_PPA[l, l_tilde]:
                constraint = (
                    sum(model.vb_y_Pipeline[l, l_tilde, d] for d in model.s_D) == 1
                )
                return process_constraint(constraint)
            else:
                return Constraint.Skip
        elif l in model.s_N and l_tilde in model.s_N:
            if model.p_NNA[l, l_tilde]:
                constraint = (
                    sum(model.vb_y_Pipeline[l, l_tilde, d] for d in model.s_D) == 1
                )
                return process_constraint(constraint)
            else:
                return Constraint.Skip
        elif l in model.s_CP and l_tilde in model.s_N:
            if model.p_CNA[l, l_tilde]:
                constraint = (
                    sum(
                        (
                            model.vb_y_Pipeline[l, l_tilde, d]
                            + model.vb_y_Pipeline[l_tilde, l, d]
                        )
                        for d in model.s_D
                    )
                    == 1
                )
                return process_constraint(constraint)
            else:
                return Constraint.Skip
        # elif l in model.s_N and l_tilde in model.s_CP:
        #     if model.p_NCA[l, l_tilde]:
        #         constraint = (
        #             sum(model.vb_y_Pipeline[l, l_tilde, d] for d in model.s_D) == 1
        #         )
        #         return process_constraint(constraint)
        #     else:
        #         return Constraint.Skip
        elif l in model.s_N and l_tilde in model.s_K:
            if model.p_NKA[l, l_tilde]:
                constraint = (
                    sum(model.vb_y_Pipeline[l, l_tilde, d] for d in model.s_D) == 1
                )
                return process_constraint(constraint)
            else:
                return Constraint.Skip
        elif l in model.s_N and l_tilde in model.s_S:
            if model.p_NSA[l, l_tilde]:
                constraint = (
                    sum(model.vb_y_Pipeline[l, l_tilde, d] for d in model.s_D) == 1
                )
                return process_constraint(constraint)
            else:
                return Constraint.Skip
        elif l in model.s_N and l_tilde in model.s_O:
            if model.p_NOA[l, l_tilde]:
                constraint = (
                    sum(model.vb_y_Pipeline[l, l_tilde, d] for d in model.s_D) == 1
                )
                return process_constraint(constraint)
            else:
                return Constraint.Skip
        elif l in model.s_F and l_tilde in model.s_CP:
            if model.p_FCA[l, l_tilde]:
                constraint = (
                    sum(model.vb_y_Pipeline[l, l_tilde, d] for d in model.s_D) == 1
                )
                return process_constraint(constraint)
            else:
                return Constraint.Skip
        elif l in model.s_N and l_tilde in model.s_R:
            if model.p_NRA[l, l_tilde]:
                constraint = (
                    sum(
                        (
                            model.vb_y_Pipeline[l, l_tilde, d]
                            + model.vb_y_Pipeline[l_tilde, l, d]
                        )
                        for d in model.s_D
                    )
                    == 1
                )
                return process_constraint(constraint)
            else:
                return Constraint.Skip
        # elif l in model.s_N and l_tilde in model.s_R:
        #     if model.p_NRA[l, l_tilde]:
        #         constraint = (
        #             sum(model.vb_y_Pipeline[l, l_tilde, d] for d in model.s_D) == 1
        #         )
        #         return process_constraint(constraint)
        #     else:
        #         return Constraint.Skip
        elif l in model.s_R and l_tilde in model.s_CP:
            if model.p_RCA[l, l_tilde]:
                constraint = (
                    sum(model.vb_y_Pipeline[l, l_tilde, d] for d in model.s_D) == 1
                )
                return process_constraint(constraint)
            else:
                return Constraint.Skip
        elif l in model.s_R and l_tilde in model.s_K:
            if model.p_RKA[l, l_tilde]:
                constraint = (
                    sum(model.vb_y_Pipeline[l, l_tilde, d] for d in model.s_D) == 1
                )
                return process_constraint(constraint)
            else:
                return Constraint.Skip
        elif l in model.s_S and l_tilde in model.s_N:
            if model.p_SNA[l, l_tilde]:
                constraint = (
                    sum(model.vb_y_Pipeline[l, l_tilde, d] for d in model.s_D) == 1
                )
                return process_constraint(constraint)
            else:
                return Constraint.Skip
        elif l in model.s_S and l_tilde in model.s_CP:
            if model.p_SCA[l, l_tilde]:
                constraint = (
                    sum(
                        (
                            model.vb_y_Pipeline[l, l_tilde, d]
                            + model.vb_y_Pipeline[l_tilde, l, d]
                        )
                        for d in model.s_D
                    )
                    == 1
                )
                return process_constraint(constraint)
            else:
                return Constraint.Skip
        elif l in model.s_S and l_tilde in model.s_K:
            if model.p_SKA[l, l_tilde]:
                constraint = (
                    sum(model.vb_y_Pipeline[l, l_tilde, d] for d in model.s_D) == 1
                )
                return process_constraint(constraint)
            else:
                return Constraint.Skip
        elif l in model.s_R and l_tilde in model.s_S:
            if model.p_RSA[l, l_tilde]:
                constraint = (
                    sum(
                        (
                            model.vb_y_Pipeline[l, l_tilde, d]
                            + model.vb_y_Pipeline[l_tilde, l, d]
                        )
                        for d in model.s_D
                    )
                    == 1
                )
                return process_constraint(constraint)
            else:
                return Constraint.Skip
        # elif l in model.s_S and l_tilde in model.s_R:
        #     if model.p_SRA[l, l_tilde]:
        #         constraint = (
        #             sum(model.vb_y_Pipeline[l, l_tilde, d] for d in model.s_D) == 1
        #         )
        #         return process_constraint(constraint)
        #     else:
        #         return Constraint.Skip
        elif l in model.s_S and l_tilde in model.s_O:
            if model.p_SOA[l, l_tilde]:
                constraint = (
                    sum(model.vb_y_Pipeline[l, l_tilde, d] for d in model.s_D) == 1
                )
                return process_constraint(constraint)
            else:
                return Constraint.Skip
        else:
            return Constraint.Skip

    model.LogicConstraintPipeline = Constraint(
        model.s_L,
        model.s_L,
        rule=LogicConstraintPipelineRule,
        doc="Logic constraint pipelines",
    )

    def ReuseDestinationDeliveriesRule(model, p, t):
        constraint = model.v_F_ReuseDestination[p, t] == sum(
            model.v_F_Piped[l, l_tilde, t]
            for (l, l_tilde) in model.s_LLA
            if (l_tilde == p) and (l not in model.s_F)
        ) + sum(
            model.v_F_Trucked[l, l_tilde, t]
            for (l, l_tilde) in model.s_LLT
            if (l_tilde == p) and (l not in model.s_F)
        )

        return process_constraint(constraint)

    model.ReuseDestinationDeliveries = Constraint(
        model.s_CP,
        model.s_T,
        rule=ReuseDestinationDeliveriesRule,
        doc="Reuse destinations volume",
    )

    def DisposalDestinationDeliveriesRule(model, k, t):
        constraint = model.v_F_DisposalDestination[k, t] == sum(
            model.v_F_Piped[l, k, t] for (l, l_tilde) in model.s_LLA if l_tilde == k
        ) + sum(
            model.v_F_Trucked[l, k, t] for (l, l_tilde) in model.s_LLT if l_tilde == k
        )

        return process_constraint(constraint)

    model.DisposalDestinationDeliveries = Constraint(
        model.s_K,
        model.s_T,
        rule=DisposalDestinationDeliveriesRule,
        doc="Disposal destinations volume",
    )

    def BeneficialReuseDeliveriesRule(model, o, t):
        constraint = model.v_F_BeneficialReuseDestination[o, t] == sum(
            model.v_F_Piped[n, o, t] for n in model.s_N if model.p_NOA[n, o]
        ) + sum(model.v_F_Piped[s, o, t] for s in model.s_S if model.p_SOA[s, o]) + sum(
            model.v_F_Trucked[p, o, t] for p in model.s_PP if model.p_POT[p, o]
        )
        return process_constraint(constraint)

    model.BeneficialReuseDeliveries = Constraint(
        model.s_O,
        model.s_T,
        rule=BeneficialReuseDeliveriesRule,
        doc="Beneficial reuse destinations volume",
    )

    def CompletionsWaterDeliveriesRule(model, p, t):
        constraint = model.v_F_CompletionsDestination[p, t] == (
            sum(model.v_F_Piped[n, p, t] for n in model.s_N if model.p_NCA[n, p])
            + sum(
                model.v_F_Piped[p_tilde, p, t]
                for p_tilde in model.s_PP
                if model.p_PCA[p_tilde, p]
            )
            + sum(model.v_F_Piped[s, p, t] for s in model.s_S if model.p_SCA[s, p])
            + sum(
                model.v_F_Piped[p_tilde, p, t]
                for p_tilde in model.s_CP
                if model.p_CCA[p_tilde, p]
            )
            + sum(model.v_F_Piped[r, p, t] for r in model.s_R if model.p_RCA[r, p])
            + sum(model.v_F_Sourced[f, p, t] for f in model.s_F if model.p_FCA[f, p])
            + sum(
                model.v_F_Trucked[p_tilde, p, t]
                for p_tilde in model.s_PP
                if model.p_PCT[p_tilde, p]
            )
            + sum(
                model.v_F_Trucked[p_tilde, p, t]
                for p_tilde in model.s_CP
                if model.p_CCT[p_tilde, p]
            )
            + sum(model.v_F_Trucked[s, p, t] for s in model.s_S if model.p_SCT[s, p])
            + sum(model.v_F_Trucked[f, p, t] for f in model.s_F if model.p_FCT[f, p])
            - model.v_F_PadStorageIn[p, t]
        )

        return process_constraint(constraint)

    model.CompletionsWaterDeliveries = Constraint(
        model.s_CP,
        model.s_T,
        rule=CompletionsWaterDeliveriesRule,
        doc="Completions water volume",
    )

    def SeismicActivityExceptionRule(model, k, t):
        constraint = (
            model.v_F_DisposalDestination[k, t]
            <= model.p_epsilon_DisposalOperatingCapacity[k, t] * model.v_D_Capacity[k]
        )
        return process_constraint(constraint)

    model.SeismicResponseArea = Constraint(
        model.s_K,
        model.s_T,
        rule=SeismicActivityExceptionRule,
        doc="Constraint to restrict flow to a seismic response area",
    )

    # Define Objective and Solve Statement #

    model.objective = Objective(
        expr=model.v_Z, sense=minimize, doc="Objective function"
    )

    if model.config.water_quality is WaterQuality.discrete:
        model = water_quality_discrete(model, df_parameters, df_sets)

    return model


def water_quality(model):
    # region Fix solved Strategic Model variables
    for var in model.component_objects(Var):
        for index in var:
            # Check if the variable is indexed
            if index is None:
                # Check if the value can reasonably be assumed to be non-zero
                if abs(var.value) > 0.0000001:
                    var.fix()
                # Otherwise, fix to 0
                else:
                    var.fix(0)
            elif index is not None:
                # Check if the value can reasonably be assumed to be non-zero
                if var[index].value and abs(var[index].value) > 0.0000001:
                    var[index].fix()
                # Otherwise, fix to 0
                else:
                    var[index].fix(0)
    # endregion

    # Create block for calculating quality at each location in the model
    model.quality = Block()

    # region Add sets, parameters and constraints

    # Create a set for Completions Pad storage by appending the storage label to each item in the CompletionsPads Set
    storage_label = "-storage"
    model.df_sets["CompletionsPadsStorage"] = [
        p + storage_label for p in model.df_sets["CompletionsPads"]
    ]
    model.quality.s_CP_Storage = Set(
        initialize=model.df_sets["CompletionsPadsStorage"],
        doc="Completions Pad Storage Tanks",
    )

    # Create a set for water quality at Completions Pads intermediate flows (i.e. the blended trucked and piped water to pad)
    intermediate_label = "-intermediate"
    model.df_sets["CompletionsPadsIntermediate"] = [
        p + intermediate_label for p in model.df_sets["CompletionsPads"]
    ]
    model.quality.s_CP_Intermediate = Set(
        initialize=model.df_sets["CompletionsPadsIntermediate"],
        doc="Completions Pad Intermediate Flows",
    )
    # Create a set for water quality tracked at the intermediate node between treatment facility and treated water end points
    treatment_intermediate_label = "-PostTreatmentIntermediateNode"
    model.df_sets["TreatedWaterIntermediateNodes"] = [
        r + treatment_intermediate_label for r in model.df_sets["TreatmentSites"]
    ]
    model.quality.s_R_TreatedWaterIntermediateNode = Set(
        initialize=model.df_sets["TreatedWaterIntermediateNodes"],
        doc="Treated Water Node",
    )

    # Create a set of locations to track water quality over
    model.quality.s_WQL = Set(
        initialize=(
            model.s_L
            | model.quality.s_CP_Storage
            | model.quality.s_CP_Intermediate
            | model.quality.s_R_TreatedWaterIntermediateNode
        ),
        doc="Locations with tracked water quality ",
    )

    # Quality at pad
    model.quality.p_nu_pad = Param(
        model.s_P,
        model.s_W,
        default=0,
        initialize={
            key: pyunits.convert_value(
                value,
                from_units=model.user_units["concentration"],
                to_units=model.model_units["concentration"],
            )
            for key, value in model.df_parameters["PadWaterQuality"].items()
        },
        units=model.model_units["concentration"],
        doc="Water Quality at pad [concentration]",
    )
    # Quality of Sourced Water
    model.quality.p_nu_freshwater = Param(
        model.s_F,
        model.s_W,
        default=0,
        initialize=pyunits.convert_value(
            0,
            from_units=model.user_units["concentration"],
            to_units=model.model_units["concentration"],
        ),
        units=model.model_units["concentration"],
        doc="Water Quality of freshwater [concentration]",
    )
    # Initial water quality at storage site
    model.quality.p_xi_StorageSite = Param(
        model.s_S,
        model.s_W,
        default=0,
        initialize={
            key: pyunits.convert_value(
                value,
                from_units=model.user_units["concentration"],
                to_units=model.model_units["concentration"],
            )
            for key, value in model.df_parameters["StorageInitialWaterQuality"].items()
        },
        units=model.model_units["concentration"],
        doc="Initial Water Quality at storage site [concentration]",
    )
    # Initial water quality at completions pad storage tank
    model.quality.p_xi_PadStorage = Param(
        model.s_CP,
        model.s_W,
        default=0,
        initialize={
            key: pyunits.convert_value(
                value,
                from_units=model.user_units["concentration"],
                to_units=model.model_units["concentration"],
            )
            for key, value in model.df_parameters[
                "PadStorageInitialWaterQuality"
            ].items()
        },
        units=model.model_units["concentration"],
        doc="Initial Water Quality at storage site [concentration]",
    )
    # Add variable to track water quality at each location over time
    model.quality.v_Q = Var(
        model.quality.s_WQL,
        model.s_W,
        model.s_T,
        within=NonNegativeReals,
        initialize=0,
        units=model.model_units["concentration"],
        doc="Water quality at location [concentration]",
    )
    # v_X is solely used to make sure model has an objective value
    model.quality.v_X = Var(
        within=Reals,
        units=model.model_units["concentration"],
        doc="Water quality objective value ",
    )
    # endregion

    # region Disposal
    # Material Balance
    def DisposalWaterQualityRule(b, k, w, t):
        constraint = (
            sum(
                b.parent_block().v_F_Piped[n, k, t] * b.v_Q[n, w, t]
                for n in b.parent_block().s_N
                if b.parent_block().p_NKA[n, k]
            )
            + sum(
                b.parent_block().v_F_Piped[s, k, t] * b.v_Q[s, w, t]
                for s in b.parent_block().s_S
                if b.parent_block().p_SKA[s, k]
            )
            + sum(
                b.parent_block().v_F_Trucked[s, k, t] * b.v_Q[s, w, t]
                for s in b.parent_block().s_S
                if b.parent_block().p_SKT[s, k]
            )
            + sum(
                b.parent_block().v_F_Trucked[p, k, t] * b.p_nu_pad[p, w]
                for p in b.parent_block().s_PP
                if b.parent_block().p_PKT[p, k]
            )
            + sum(
                b.parent_block().v_F_Trucked[p, k, t] * b.p_nu_pad[p, w]
                for p in b.parent_block().s_CP
                if b.parent_block().p_CKT[p, k]
            )
            + sum(
                b.parent_block().v_F_Trucked[r, k, t] * b.v_Q[r, w, t]
                for r in b.parent_block().s_R
                if b.parent_block().p_RKT[r, k]
            )
            == b.v_Q[k, w, t] * b.parent_block().v_F_DisposalDestination[k, t]
        )
        return process_constraint(constraint)

    model.quality.DisposalWaterQuality = Constraint(
        model.s_K,
        model.s_W,
        model.s_T,
        rule=DisposalWaterQualityRule,
        doc="Disposal water quality rule",
    )
    # endregion

    # region Storage
    def StorageSiteWaterQualityRule(b, s, w, t):
        if t == b.parent_block().s_T.first():
            constraint = b.parent_block().p_lambda_Storage[s] * b.p_xi_StorageSite[
                s, w
            ] + sum(
                b.parent_block().v_F_Piped[n, s, t] * b.v_Q[n, w, t]
                for n in b.parent_block().s_N
                if b.parent_block().p_NSA[n, s]
            ) + sum(
                b.parent_block().v_F_Piped[r, s, t] * b.v_Q[r, w, t]
                for r in b.parent_block().s_R
                if b.parent_block().p_RSA[r, s]
            ) + sum(
                b.parent_block().v_F_Trucked[p, s, t] * b.p_nu_pad[p, w]
                for p in b.parent_block().s_PP
                if b.parent_block().p_PST[p, s]
            ) + sum(
                b.parent_block().v_F_Trucked[p, s, t] * b.p_nu_pad[p, w]
                for p in b.parent_block().s_CP
                if b.parent_block().p_CST[p, s]
            ) == b.v_Q[
                s, w, t
            ] * (
                b.parent_block().v_L_Storage[s, t]
                + sum(
                    b.parent_block().v_F_Piped[s, n, t]
                    for n in b.parent_block().s_N
                    if b.parent_block().p_SNA[s, n]
                )
                + sum(
                    b.parent_block().v_F_Piped[s, p, t]
                    for p in b.parent_block().s_CP
                    if b.parent_block().p_SCA[s, p]
                )
                + sum(
                    b.parent_block().v_F_Piped[s, k, t]
                    for k in b.parent_block().s_K
                    if b.parent_block().p_SKA[s, k]
                )
                + sum(
                    b.parent_block().v_F_Piped[s, r, t]
                    for r in b.parent_block().s_R
                    if b.parent_block().p_SRA[s, r]
                )
                + sum(
                    b.parent_block().v_F_Piped[s, o, t]
                    for o in b.parent_block().s_O
                    if b.parent_block().p_SOA[s, o]
                )
                + sum(
                    b.parent_block().v_F_Trucked[s, p, t]
                    for p in b.parent_block().s_CP
                    if b.parent_block().p_SCT[s, p]
                )
                + sum(
                    b.parent_block().v_F_Trucked[s, k, t]
                    for k in b.parent_block().s_K
                    if b.parent_block().p_SKT[s, k]
                )
                + b.parent_block().v_F_StorageEvaporationStream[s, t]
            )
        else:
            constraint = b.parent_block().v_L_Storage[
                s, b.parent_block().s_T.prev(t)
            ] * b.v_Q[s, w, b.parent_block().s_T.prev(t)] + sum(
                b.parent_block().v_F_Piped[n, s, t] * b.v_Q[n, w, t]
                for n in b.parent_block().s_N
                if b.parent_block().p_NSA[n, s]
            ) + sum(
                b.parent_block().v_F_Piped[r, s, t] * b.v_Q[r, w, t]
                for r in b.parent_block().s_R
                if b.parent_block().p_RSA[r, s]
            ) + sum(
                b.parent_block().v_F_Trucked[p, s, t] * b.p_nu_pad[p, w]
                for p in b.parent_block().s_PP
                if b.parent_block().p_PST[p, s]
            ) + sum(
                b.parent_block().v_F_Trucked[p, s, t] * b.p_nu_pad[p, w]
                for p in b.parent_block().s_CP
                if b.parent_block().p_CST[p, s]
            ) == b.v_Q[
                s, w, t
            ] * (
                b.parent_block().v_L_Storage[s, t]
                + sum(
                    b.parent_block().v_F_Piped[s, n, t]
                    for n in b.parent_block().s_N
                    if b.parent_block().p_SNA[s, n]
                )
                + sum(
                    b.parent_block().v_F_Piped[s, p, t]
                    for p in b.parent_block().s_CP
                    if b.parent_block().p_SCA[s, p]
                )
                + sum(
                    b.parent_block().v_F_Piped[s, k, t]
                    for k in b.parent_block().s_K
                    if b.parent_block().p_SKA[s, k]
                )
                + sum(
                    b.parent_block().v_F_Piped[s, r, t]
                    for r in b.parent_block().s_R
                    if b.parent_block().p_SRA[s, r]
                )
                + sum(
                    b.parent_block().v_F_Piped[s, o, t]
                    for o in b.parent_block().s_O
                    if b.parent_block().p_SOA[s, o]
                )
                + sum(
                    b.parent_block().v_F_Trucked[s, p, t]
                    for p in b.parent_block().s_CP
                    if b.parent_block().p_SCT[s, p]
                )
                + sum(
                    b.parent_block().v_F_Trucked[s, k, t]
                    for k in b.parent_block().s_K
                    if b.parent_block().p_SKT[s, k]
                )
                + b.parent_block().v_F_StorageEvaporationStream[s, t]
            )
        return process_constraint(constraint)

    model.quality.StorageSiteWaterQuality = Constraint(
        model.s_S,
        model.s_W,
        model.s_T,
        rule=StorageSiteWaterQualityRule,
        doc="Storage site water quality rule",
    )
    # endregion

    # region Treatment
    def TreatmentWaterQualityRule(b, r, w, t):
        constraint = (
            sum(
                b.parent_block().v_F_Piped[n, r, t] * b.v_Q[n, w, t]
                for n in b.parent_block().s_N
                if b.parent_block().p_NRA[n, r]
            )
            + sum(
                b.parent_block().v_F_Piped[s, r, t] * b.v_Q[s, w, t]
                for s in b.parent_block().s_S
                if b.parent_block().p_SRA[s, r]
            )
            + sum(
                b.parent_block().v_F_Trucked[p, r, t] * b.p_nu_pad[p, w]
                for p in b.parent_block().s_PP
                if b.parent_block().p_PRT[p, r]
            )
            + sum(
                b.parent_block().v_F_Trucked[p, r, t] * b.p_nu_pad[p, w]
                for p in b.parent_block().s_CP
                if b.parent_block().p_CRT[p, r]
            )
        ) == b.v_Q[r, w, t] * (
            b.parent_block().v_F_ResidualWater[r, t]
            + b.parent_block().v_F_TreatedWater[r, t]
        )
        return process_constraint(constraint)

    model.quality.TreatmentWaterQuality = Constraint(
        model.s_R,
        model.s_W,
        model.s_T,
        rule=TreatmentWaterQualityRule,
        doc="Treatment water quality",
    )
    # Water quality of water that has been treated
    # NOTE: Water quality changes by treatment technologies is not currently modeled
    def TreatedWaterWaterQualityRule(b, r, w, t):
        constraint = (b.parent_block().v_F_TreatedWater[r, t]) == b.v_Q[
            r + treatment_intermediate_label, w, t
        ] * (
            sum(
                b.parent_block().v_F_Piped[r, p, t]
                for p in b.parent_block().s_CP
                if b.parent_block().p_RCA[r, p]
            )
            + sum(
                b.parent_block().v_F_Piped[r, s, t]
                for s in b.parent_block().s_S
                if b.parent_block().p_RSA[r, s]
            )
            + b.parent_block().v_F_DesalinatedWater[r, t]
        )
        return process_constraint(constraint)

    model.quality.TreatmedWaterWaterQuality = Constraint(
        model.s_R,
        model.s_W,
        model.s_T,
        rule=TreatedWaterWaterQualityRule,
        doc="Treatmed water water quality",
    )
    # endregion

    # region Network
    def NetworkNodeWaterQualityRule(b, n, w, t):
        constraint = sum(
            b.parent_block().v_F_Piped[p, n, t] * b.p_nu_pad[p, w]
            for p in b.parent_block().s_PP
            if b.parent_block().p_PNA[p, n]
        ) + sum(
            b.parent_block().v_F_Piped[p, n, t] * b.p_nu_pad[p, w]
            for p in b.parent_block().s_CP
            if b.parent_block().p_CNA[p, n]
        ) + sum(
            b.parent_block().v_F_Piped[s, n, t] * b.v_Q[s, w, t]
            for s in b.parent_block().s_S
            if b.parent_block().p_SNA[s, n]
        ) + sum(
            b.parent_block().v_F_Piped[n_tilde, n, t] * b.v_Q[n_tilde, w, t]
            for n_tilde in b.parent_block().s_N
            if b.parent_block().p_NNA[n_tilde, n]
        ) + sum(
            b.parent_block().v_F_Piped[r, n, t] * b.v_Q[r, w, t]
            for r in b.parent_block().s_R
            if b.parent_block().p_RNA[r, n]
        ) == b.v_Q[
            n, w, t
        ] * (
            sum(
                b.parent_block().v_F_Piped[n, n_tilde, t]
                for n_tilde in b.parent_block().s_N
                if b.parent_block().p_NNA[n, n_tilde]
            )
            + sum(
                b.parent_block().v_F_Piped[n, p, t]
                for p in b.parent_block().s_CP
                if b.parent_block().p_NCA[n, p]
            )
            + sum(
                b.parent_block().v_F_Piped[n, k, t]
                for k in b.parent_block().s_K
                if b.parent_block().p_NKA[n, k]
            )
            + sum(
                b.parent_block().v_F_Piped[n, r, t]
                for r in b.parent_block().s_R
                if b.parent_block().p_NRA[n, r]
            )
            + sum(
                b.parent_block().v_F_Piped[n, s, t]
                for s in b.parent_block().s_S
                if b.parent_block().p_NSA[n, s]
            )
            + sum(
                b.parent_block().v_F_Piped[n, o, t]
                for o in b.parent_block().s_O
                if b.parent_block().p_NOA[n, o]
            )
        )
        return process_constraint(constraint)

    model.quality.NetworkWaterQuality = Constraint(
        model.s_N,
        model.s_W,
        model.s_T,
        rule=NetworkNodeWaterQualityRule,
        doc="Network water quality",
    )
    # endregion

    # region Beneficial Reuse
    def BeneficialReuseWaterQuality(b, o, w, t):
        constraint = (
            sum(
                b.parent_block().v_F_Piped[n, o, t] * b.v_Q[n, w, t]
                for n in b.parent_block().s_N
                if b.parent_block().p_NOA[n, o]
            )
            + sum(
                b.parent_block().v_F_Piped[s, o, t] * b.v_Q[s, w, t]
                for s in b.parent_block().s_S
                if b.parent_block().p_SOA[s, o]
            )
            + sum(
                b.parent_block().v_F_Trucked[p, o, t] * b.p_nu_pad[p, w]
                for p in b.parent_block().s_PP
                if b.parent_block().p_POT[p, o]
            )
            == b.v_Q[o, w, t] * b.parent_block().v_F_BeneficialReuseDestination[o, t]
        )
        return process_constraint(constraint)

    model.quality.BeneficialReuseWaterQuality = Constraint(
        model.s_O,
        model.s_W,
        model.s_T,
        rule=BeneficialReuseWaterQuality,
        doc="Beneficial reuse capacity",
    )
    # endregion

    # region Completions Pad

    # Water that is Piped and Trucked to a completions pad is mixed and split into two output streams.
    # Stream (1) goes to the completions pad and stream (2) is input to the completions storage.
    # This is the intermediate step.
    # Finally, water that meets completions demand comes from two inputs.
    # The first input is output stream (1) from the intermediate step.
    # The second is outgoing flow from the storage tank.

    def CompletionsPadIntermediateWaterQuality(b, p, w, t):
        constraint = sum(
            b.parent_block().v_F_Piped[n, p, t] * b.v_Q[n, w, t]
            for n in b.parent_block().s_N
            if b.parent_block().p_NCA[n, p]
        ) + sum(
            b.parent_block().v_F_Piped[p_tilde, p, t] * b.v_Q[p_tilde, w, t]
            for p_tilde in b.parent_block().s_PP
            if b.parent_block().p_PCA[p_tilde, p]
        ) + sum(
            b.parent_block().v_F_Piped[s, p, t] * b.v_Q[s, w, t]
            for s in b.parent_block().s_S
            if b.parent_block().p_SCA[s, p]
        ) + sum(
            b.parent_block().v_F_Piped[p_tilde, p, t] * b.v_Q[p_tilde, w, t]
            for p_tilde in b.parent_block().s_CP
            if b.parent_block().p_CCA[p_tilde, p]
        ) + sum(
            b.parent_block().v_F_Piped[r, p, t] * b.v_Q[r, w, t]
            for r in b.parent_block().s_R
            if b.parent_block().p_RCA[r, p]
        ) + sum(
            b.parent_block().v_F_Sourced[f, p, t] * b.p_nu_freshwater[f, w]
            for f in b.parent_block().s_F
            if b.parent_block().p_FCA[f, p]
        ) + sum(
            b.parent_block().v_F_Trucked[p_tilde, p, t] * b.v_Q[p_tilde, w, t]
            for p_tilde in b.parent_block().s_PP
            if b.parent_block().p_PCT[p_tilde, p]
        ) + sum(
            b.parent_block().v_F_Trucked[p_tilde, p, t] * b.v_Q[p_tilde, w, t]
            for p_tilde in b.parent_block().s_CP
            if b.parent_block().p_CCT[p_tilde, p]
        ) + sum(
            b.parent_block().v_F_Trucked[s, p, t] * b.v_Q[s, w, t]
            for s in b.parent_block().s_S
            if b.parent_block().p_SCT[s, p]
        ) + sum(
            b.parent_block().v_F_Trucked[f, p, t] * b.p_nu_freshwater[f, w]
            for f in b.parent_block().s_F
            if b.parent_block().p_FCT[f, p]
        ) == b.v_Q[
            p + intermediate_label, w, t
        ] * (
            b.parent_block().v_F_PadStorageIn[p, t]
            + b.parent_block().v_F_CompletionsDestination[p, t]
        )
        return process_constraint(constraint)

    model.quality.CompletionsPadIntermediateWaterQuality = Constraint(
        model.s_CP,
        model.s_W,
        model.s_T,
        rule=CompletionsPadIntermediateWaterQuality,
        doc="Completions pad water quality",
    )

    def CompletionsPadWaterQuality(b, p, w, t):
        constraint = (
            b.parent_block().v_F_PadStorageOut[p, t] * b.v_Q[p + storage_label, w, t]
            + b.parent_block().v_F_CompletionsDestination[p, t]
            * b.v_Q[p + intermediate_label, w, t]
            == b.v_Q[p, w, t] * b.parent_block().p_gamma_Completions[p, t]
        )
        return process_constraint(constraint)

    model.quality.CompletionsPadWaterQuality = Constraint(
        model.s_CP,
        model.s_W,
        model.s_T,
        rule=CompletionsPadWaterQuality,
        doc="Completions pad water quality",
    )
    # endregion

    # region Completion Pad Storage
    def CompletionsPadStorageWaterQuality(b, p, w, t):
        if t == b.parent_block().s_T.first():
            constraint = b.p_xi_PadStorage[p, w] * b.parent_block().p_lambda_PadStorage[
                p
            ] + b.v_Q[p + intermediate_label, w, t] * b.parent_block().v_F_PadStorageIn[
                p, t
            ] == b.v_Q[
                p + storage_label, w, t
            ] * (
                b.parent_block().v_L_PadStorage[p, t]
                + b.parent_block().v_F_PadStorageOut[p, t]
            )
        else:
            constraint = b.v_Q[
                p + storage_label, w, b.parent_block().s_T.prev(t)
            ] * b.parent_block().v_L_PadStorage[
                p, b.parent_block().s_T.prev(t)
            ] + b.v_Q[
                p + intermediate_label, w, t
            ] * b.parent_block().v_F_PadStorageIn[
                p, t
            ] == b.v_Q[
                p + storage_label, w, t
            ] * (
                b.parent_block().v_L_PadStorage[p, t]
                + b.parent_block().v_F_PadStorageOut[p, t]
            )
        return process_constraint(constraint)

    model.quality.CompletionsPadStorageWaterQuality = Constraint(
        model.s_CP,
        model.s_W,
        model.s_T,
        rule=CompletionsPadStorageWaterQuality,
        doc="Completions pad storage water quality",
    )
    # endregion

    # Define Objective
    def ObjectiveFunctionRule(b):
        return b.v_X == sum(
            sum(
                sum(b.v_Q[p, w, t] for p in b.parent_block().s_P)
                for w in b.parent_block().s_W
            )
            for t in b.parent_block().s_T
        )

    model.quality.ObjectiveFunction = Constraint(
        rule=ObjectiveFunctionRule, doc="Objective function water quality"
    )

    model.quality.objective = Objective(
        expr=model.quality.v_X, sense=minimize, doc="Objective function"
    )

    return model


def discretize_water_quality(df_parameters, df_sets, discrete_qualities) -> dict:
    discrete_quality = dict()

    for quality_component in df_sets["WaterQualityComponents"]:
        # Find the minimum and maximum quality for the quality component
        qualities_for_component_for_pad = [
            value
            for key, value in df_parameters["PadWaterQuality"].items()
            if key[1] == quality_component
        ]
        qualities_for_component_for_storage = [
            value
            for key, value in df_parameters["StorageInitialWaterQuality"].items()
            if key[1] == quality_component
        ]
        qualities_for_component = (
            qualities_for_component_for_pad + qualities_for_component_for_storage
        )
        min_quality = min(qualities_for_component)
        max_quality = max(qualities_for_component)
        # Discretize linear between the min and max quality based on the number of discrete qualities.
        for i, value in enumerate(
            np.linspace(min_quality, max_quality, len(discrete_qualities))
        ):
            discrete_quality[(quality_component, discrete_qualities[i])] = value
    return discrete_quality


def discrete_water_quality_list(steps=6) -> list:
    discrete_qualities = []
    # Create list ["Q0", "Q1", ... , "QN"] qualities based on the number of steps.
    for i in range(0, steps):
        discrete_qualities.append("Q{0}".format(i))
    return discrete_qualities


def get_max_value_for_parameter(parameter):
    return max([x.value for x in parameter.values()])


def water_quality_discrete(model, df_parameters, df_sets):
    # region Add sets, parameters and constraints

    # Crate a set for Completions Pad storage by appending "-storage" to each item in the CompletionsPads Set
    storage_label = "-storage"
    df_sets["CompletionsPadsStorage"] = [
        p + storage_label for p in df_sets["CompletionsPads"]
    ]
    model.s_CP_Storage = Set(
        initialize=df_sets["CompletionsPadsStorage"],
        doc="Completions Pad Storage Tanks",
    )

    # Create a set for water quality tracked at the intermediate node between treatment facility and treated water end points
    treatment_intermediate_label = "-PostTreatmentIntermediateNode"
    model.df_sets["TreatedWaterIntermediateNodes"] = [
        r + treatment_intermediate_label for r in model.df_sets["TreatmentSites"]
    ]
    model.s_R_TreatedWaterIntermediateNode = Set(
        initialize=model.df_sets["TreatedWaterIntermediateNodes"],
        doc="Treated Water Node",
    )

    # Create a set for water quality at Completions Pads intermediate flows (i.e. the blended trucked and piped water to pad)
    intermediate_label = "-intermediate"
    df_sets["CompletionsPadsIntermediate"] = [
        p + intermediate_label for p in df_sets["CompletionsPads"]
    ]
    model.s_CP_Intermediate = Set(
        initialize=df_sets["CompletionsPadsIntermediate"],
        doc="Completions Pad Intermediate Flows",
    )

    # Quality at pad
    model.p_nu_pad = Param(
        model.s_P,
        model.s_W,
        default=0,
        initialize={
            key: pyunits.convert_value(
                value,
                from_units=model.user_units["concentration"],
                to_units=model.model_units["concentration"],
            )
            for key, value in model.df_parameters["PadWaterQuality"].items()
        },
        units=model.model_units["concentration"],
        doc="Water Quality at pad [concentration]",
    )
    # Quality of Sourced Water
    model.p_nu_freshwater = Param(
        model.s_F,
        model.s_W,
        default=0,
        initialize=pyunits.convert_value(
            0,
            from_units=model.user_units["concentration"],
            to_units=model.model_units["concentration"],
        ),
        units=model.model_units["concentration"],
        doc="Water Quality of freshwater [concentration]",
    )
    # Initial water quality at storage site
    model.p_xi_StorageSite = Param(
        model.s_S,
        model.s_W,
        default=0,
        initialize={
            key: pyunits.convert_value(
                value,
                from_units=model.user_units["concentration"],
                to_units=model.model_units["concentration"],
            )
            for key, value in model.df_parameters["StorageInitialWaterQuality"].items()
        },
        units=model.model_units["concentration"],
        doc="Initial Water Quality at storage site [concentration]",
    )
    # Initial water quality at completions pad storage tank
    model.p_xi_PadStorage = Param(
        model.s_CP,
        model.s_W,
        default=0,
        initialize={
            key: pyunits.convert_value(
                value,
                from_units=model.user_units["concentration"],
                to_units=model.model_units["concentration"],
            )
            for key, value in model.df_parameters[
                "PadStorageInitialWaterQuality"
            ].items()
        },
        units=model.model_units["concentration"],
        doc="Initial Water Quality at storage site [concentration]",
    )

    # region discretization

    # Create list of discretized qualities
    discrete_quality_list = discrete_water_quality_list(6)

    # Create set with the list of discretized qualities
    model.s_Q = Set(initialize=discrete_quality_list, doc="Discrete water qualities")

    discrete_water_qualities = discretize_water_quality(
        df_parameters, df_sets, discrete_quality_list
    )
    # Initialize values for each discrete quality
    model.p_discrete_quality = Param(
        model.s_W,
        model.s_Q,
        initialize={
            key: pyunits.convert_value(
                value,
                from_units=model.user_units["concentration"],
                to_units=model.model_units["concentration"],
            )
            for key, value in discrete_water_qualities.items()
        },
        units=model.model_units["concentration"],
        doc="Discretization of water components",
    )

    # For the discretization we need a upperbound for the maximum number of trucks for each truck flow
    model.p_max_number_of_trucks = Param(
        initialize=500,
        doc="Max number of trucks. Needed for upperbound on v_F_Trucked",
    )

    # Create sets for location to location arcs where the quality for the from location is variable.
    # This excludes the production pads and fresh water sources because the quality is known.
    model.s_NonPLP = Set(
        initialize=[
            NonFromPPipelines
            for NonFromPPipelines in model.s_LLA
            if not NonFromPPipelines[0] in (model.s_P | model.s_F)
        ],
        doc="location-to-location with discrete quality piping arcs",
    )
    model.s_NonPLT = Set(
        initialize=[
            NonFromPTrucks
            for NonFromPTrucks in model.s_LLT
            if not NonFromPTrucks[0] in (model.s_P | model.s_F)
        ],
        doc="location-to-location with discrete quality trucking arcs",
    )

    # All locations where the quality is variable. This excludes the production pads and fresh water sources
    model.s_QL = Set(
        initialize=(
            model.s_K
            | model.s_S
            | model.s_R
            | model.s_O
            | model.s_N
            | model.s_CP_Storage
            | model.s_CP_Intermediate
            | model.s_R_TreatedWaterIntermediateNode
        ),
        doc="Locations with discrete quality",
    )

    def SetZToMax(model, l, t, w, q):
        # Set initial value for discrete quality to max value. This is for setting initial solution.
        if q == discrete_quality_list[-1]:
            return 1
        return 0

    model.v_DQ = Var(
        model.s_QL,
        model.s_T,
        model.s_W,
        model.s_Q,
        within=Binary,
        initialize=SetZToMax,
        doc="Discrete quality at location ql at time t for component w",
    )

    model.OnlyOneDiscreteQualityPerLocation = Constraint(
        model.s_QL,
        model.s_T,
        model.s_W,
        rule=lambda model, l, t, w: sum(model.v_DQ[l, t, w, q] for q in model.s_Q) == 1,
        doc="Only one discrete quality can be chosen",
    )

    def DiscretizePipeFlowQuality(model):
        model.v_F_DiscretePiped = Var(
            model.s_NonPLP,
            model.s_T,
            model.s_W,
            model.s_Q,
            within=NonNegativeReals,
            units=model.model_units["volume_time"],
            initialize=0,
            doc="Produced water quantity piped from location l to location l for each quality component w and discretized quality q [volume/time]",
        )

        model.DiscreteMaxPipeFlow = Constraint(
            model.s_NonPLP,
            model.s_T,
            model.s_W,
            model.s_Q,
            rule=lambda model, l, l_tilde, t, w, q: model.v_F_DiscretePiped[
                l, l_tilde, t, w, q
            ]
            <= (
                model.p_sigma_Pipeline[l, l_tilde]
                + get_max_value_for_parameter(model.p_delta_Pipeline)
            )
            * model.v_DQ[l, t, w, q],
            doc="Only one flow can be non-zero for quality component w and all discretized quality q",
        )

        model.SumDiscreteFlowsIsFlowPiped = Constraint(
            model.s_NonPLP,
            model.s_T,
            model.s_W,
            rule=lambda model, l, l_tilde, t, w: sum(
                model.v_F_DiscretePiped[l, l_tilde, t, w, q] for q in model.s_Q
            )
            == model.v_F_Piped[l, l_tilde, t],
            doc="Sum for each flow for component w equals the produced water quantity piped from location l to location l ",
        )

    def DiscretizeTruckedFlowQuality(model):

        model.v_F_DiscreteTrucked = Var(
            model.s_NonPLT,
            model.s_T,
            model.s_W,
            model.s_Q,
            within=NonNegativeReals,
            units=model.model_units["volume_time"],
            initialize=0,
            doc="Produced water quantity trucked from location l to location l for each quality component w and discretized quality q [volume/time]",
        )

        model.DiscreteMaxTruckedFlow = Constraint(
            model.s_NonPLT,
            model.s_T,
            model.s_W,
            model.s_Q,
            rule=lambda model, l, l_tilde, t, w, q: model.v_F_DiscreteTrucked[
                l, l_tilde, t, w, q
            ]
            <= (model.p_delta_Truck * model.p_max_number_of_trucks)
            * model.v_DQ[l, t, w, q],
            doc="Only one flow can be non-zero for quality component w and all discretized quality q",
        )

        model.SumDiscreteFlowsIsFlowTrucked = Constraint(
            model.s_NonPLT,
            model.s_T,
            model.s_W,
            rule=lambda model, l, l_tilde, t, w: sum(
                model.v_F_DiscreteTrucked[l, l_tilde, t, w, q] for q in model.s_Q
            )
            == model.v_F_Trucked[l, l_tilde, t],
            doc="Sum for each flow for component w equals the produced water quantity trucked from location l to location l  ",
        )

    def DiscretizeDisposalDestinationQuality(model):

        model.v_F_DiscreteDisposalDestination = Var(
            model.s_K,
            model.s_T,
            model.s_W,
            model.s_Q,
            within=NonNegativeReals,
            units=model.model_units["volume_time"],
            doc="Produced water quantity at disposal k for each quality component w and discretized quality q [volume/time]",
        )

        model.DiscreteMaxDisposalDestination = Constraint(
            model.s_K,
            model.s_T,
            model.s_W,
            model.s_Q,
            rule=lambda model, k, t, w, q: model.v_F_DiscreteDisposalDestination[
                k, t, w, q
            ]
            <= (
                model.p_sigma_Disposal[k]
                + get_max_value_for_parameter(model.p_delta_Disposal)
            )
            * model.v_DQ[k, t, w, q],
            doc="Only one quantity at disposal can be non-zero for quality component w and all discretized quality q",
        )

        model.SumDiscreteDisposalDestinationIsDisposalDestination = Constraint(
            model.s_K,
            model.s_T,
            model.s_W,
            rule=lambda model, k, t, w: sum(
                model.v_F_DiscreteDisposalDestination[k, t, w, q] for q in model.s_Q
            )
            == model.v_F_DisposalDestination[k, t],
            doc="The sum of discretized quality q for disposal destination k equals the disposal destination k",
        )

    def DiscretizeOutStorageQuality(model):
        model.v_F_DiscreteFlowOutStorage = Var(
            model.s_S,
            model.s_T,
            model.s_W,
            model.s_Q,
            within=NonNegativeReals,
            units=model.model_units["volume_time"],
            doc="Produced water quantity out of storage site s for each quality component w and discretized quality q [volume/time]",
        )

        model.DiscreteMaxOutStorageFlow = Constraint(
            model.s_S,
            model.s_T,
            model.s_W,
            model.s_Q,
            rule=lambda model, s, t, w, q: model.v_F_DiscreteFlowOutStorage[s, t, w, q]
            <= (
                model.p_sigma_Storage[s]
                + sum(
                    model.p_sigma_Pipeline[s, n]
                    + get_max_value_for_parameter(model.p_delta_Pipeline)
                    for n in model.s_N
                    if model.p_SNA[s, n]
                )
                + sum(
                    model.p_sigma_Pipeline[s, p]
                    + get_max_value_for_parameter(model.p_delta_Pipeline)
                    for p in model.s_CP
                    if model.p_SCA[s, p]
                )
                + sum(
                    model.p_sigma_Pipeline[s, k]
                    + get_max_value_for_parameter(model.p_delta_Pipeline)
                    for k in model.s_K
                    if model.p_SKA[s, k]
                )
                + sum(
                    model.p_sigma_Pipeline[s, r]
                    + get_max_value_for_parameter(model.p_delta_Pipeline)
                    for r in model.s_R
                    if model.p_SRA[s, r]
                )
                + sum(
                    model.p_sigma_Pipeline[s, o]
                    + get_max_value_for_parameter(model.p_delta_Pipeline)
                    for o in model.s_O
                    if model.p_SOA[s, o]
                )
                + sum(
                    (model.p_delta_Truck * model.p_max_number_of_trucks)
                    for p in model.s_CP
                    if model.p_SCT[s, p]
                )
                + sum(
                    (model.p_delta_Truck * model.p_max_number_of_trucks)
                    for k in model.s_K
                    if model.p_SKT[s, k]
                )
            )
            * model.v_DQ[s, t, w, q],
            doc="Only one outflow for storage site s can be non-zero for quality component w and all discretized quality q",
        )

        model.SumDiscreteFlowsIsFlowOutStorage = Constraint(
            model.s_S,
            model.s_T,
            model.s_W,
            rule=lambda model, s, t, w: sum(
                model.v_F_DiscreteFlowOutStorage[s, t, w, q] for q in model.s_Q
            )
            == (
                model.v_L_Storage[s, t]
                + sum(model.v_F_Piped[s, n, t] for n in model.s_N if model.p_SNA[s, n])
                + sum(model.v_F_Piped[s, p, t] for p in model.s_CP if model.p_SCA[s, p])
                + sum(model.v_F_Piped[s, k, t] for k in model.s_K if model.p_SKA[s, k])
                + sum(model.v_F_Piped[s, r, t] for r in model.s_R if model.p_SRA[s, r])
                + sum(model.v_F_Piped[s, o, t] for o in model.s_O if model.p_SOA[s, o])
                + sum(
                    model.v_F_Trucked[s, p, t] for p in model.s_CP if model.p_SCT[s, p]
                )
                + sum(
                    model.v_F_Trucked[s, k, t] for k in model.s_K if model.p_SKT[s, k]
                )
                + model.v_F_StorageEvaporationStream[s, t]
            ),
            doc="The sum of discretized outflows at storage site s equals the total outflow for storage site s",
        )

    def DiscretizeStorageQuality(model):
        model.v_L_DiscreteStorage = Var(
            model.s_S,
            model.s_T,
            model.s_W,
            model.s_Q,
            within=NonNegativeReals,
            units=model.model_units["volume"],
            doc="Produced water quantity at storage site s for each quality component w and discretized quality q [volume]",
        )

        model.DiscreteMaxStorage = Constraint(
            model.s_S,
            model.s_T,
            model.s_W,
            model.s_Q,
            rule=lambda model, s, t, w, q: model.v_L_DiscreteStorage[s, t, w, q]
            <= (
                model.p_sigma_Storage[s]
                + get_max_value_for_parameter(model.p_delta_Storage)
            )
            * model.v_DQ[s, t, w, q],
            doc="Only one quantity for storage site s can be non-zero for quality component w and all discretized quality q",
        )

        model.SumDiscreteStorageIsStorage = Constraint(
            model.s_S,
            model.s_T,
            model.s_W,
            rule=lambda model, s, t, w: sum(
                model.v_L_DiscreteStorage[s, t, w, q] for q in model.s_Q
            )
            == model.v_L_Storage[s, t],
            doc="The sum of discretized quantities at storage site s equals the total quantity for storage site s",
        )

    def DiscretizeTreatmentQuality(model):
        model.v_F_DiscreteFlowTreatment = Var(
            model.s_R,
            model.s_T,
            model.s_W,
            model.s_Q,
            within=NonNegativeReals,
            units=model.model_units["volume_time"],
            doc="Produced water quantity at treatment site r for each quality component w and discretized quality q [volume/time]",
        )

        model.DiscreteMaxTreatmentFlow = Constraint(
            model.s_R,
            model.s_T,
            model.s_W,
            model.s_Q,
            rule=lambda model, r, t, w, q: model.v_F_DiscreteFlowTreatment[r, t, w, q]
            <= (
                get_max_value_for_parameter(model.p_sigma_Treatment)
                + get_max_value_for_parameter(model.p_delta_Treatment)
            )
            * model.v_DQ[r, t, w, q],
            doc="Only one quantity for treatment site r can be non-zero for quality component w and all discretized quality q",
        )

        model.SumDiscreteFlowsIsFlowTreatment = Constraint(
            model.s_R,
            model.s_T,
            model.s_W,
            rule=lambda model, r, t, w: sum(
                model.v_F_DiscreteFlowTreatment[r, t, w, q] for q in model.s_Q
            )
            == (model.v_F_ResidualWater[r, t] + model.v_F_TreatedWater[r, t]),
            doc="The sum of discretized quantities at treatment site r equals the total quantity for treatment site r",
        )

    def DiscretizeFlowOutNodeQuality(model):
        model.v_F_DiscreteFlowOutNode = Var(
            model.s_N,
            model.s_T,
            model.s_W,
            model.s_Q,
            within=NonNegativeReals,
            units=model.model_units["volume_time"],
            doc="Produced water quantity out of node n for each quality component w and discretized quality q [volume/time]",
        )

        model.DiscreteMaxOutNodeFlow = Constraint(
            model.s_N,
            model.s_T,
            model.s_W,
            model.s_Q,
            rule=lambda model, n, t, w, q: model.v_F_DiscreteFlowOutNode[n, t, w, q]
            <= (
                sum(
                    model.p_sigma_Pipeline[n, n_tilde]
                    + get_max_value_for_parameter(model.p_delta_Pipeline)
                    for n_tilde in model.s_N
                    if model.p_NNA[n, n_tilde]
                )
                + sum(
                    model.p_sigma_Pipeline[n, p]
                    + get_max_value_for_parameter(model.p_delta_Pipeline)
                    for p in model.s_CP
                    if model.p_NCA[n, p]
                )
                + sum(
                    model.p_sigma_Pipeline[n, k]
                    + get_max_value_for_parameter(model.p_delta_Pipeline)
                    for k in model.s_K
                    if model.p_NKA[n, k]
                )
                + sum(
                    model.p_sigma_Pipeline[n, r]
                    + get_max_value_for_parameter(model.p_delta_Pipeline)
                    for r in model.s_R
                    if model.p_NRA[n, r]
                )
                + sum(
                    model.p_sigma_Pipeline[n, s]
                    + get_max_value_for_parameter(model.p_delta_Pipeline)
                    for s in model.s_S
                    if model.p_NSA[n, s]
                )
                + sum(
                    model.p_sigma_Pipeline[n, o]
                    + get_max_value_for_parameter(model.p_delta_Pipeline)
                    for o in model.s_O
                    if model.p_NOA[n, o]
                )
            )
            * model.v_DQ[n, t, w, q],
            doc="Only one outflow for node n can be non-zero for quality component w and all discretized quality q",
        )

        model.SumDiscreteFlowsIsFlowOutNode = Constraint(
            model.s_N,
            model.s_T,
            model.s_W,
            rule=lambda model, n, t, w: sum(
                model.v_F_DiscreteFlowOutNode[n, t, w, q] for q in model.s_Q
            )
            == (
                sum(
                    model.v_F_Piped[n, n_tilde, t]
                    for n_tilde in model.s_N
                    if model.p_NNA[n, n_tilde]
                )
                + sum(model.v_F_Piped[n, p, t] for p in model.s_CP if model.p_NCA[n, p])
                + sum(model.v_F_Piped[n, k, t] for k in model.s_K if model.p_NKA[n, k])
                + sum(model.v_F_Piped[n, r, t] for r in model.s_R if model.p_NRA[n, r])
                + sum(model.v_F_Piped[n, s, t] for s in model.s_S if model.p_NSA[n, s])
                + sum(model.v_F_Piped[n, o, t] for o in model.s_O if model.p_NOA[n, o])
            ),
            doc="The sum of discretized outflows at node n equals the total outflow for node n",
        )

    def DiscretizeBeneficialReuseQuality(model):
        model.v_F_DiscreteBRDestination = Var(
            model.s_O,
            model.s_T,
            model.s_W,
            model.s_Q,
            within=NonNegativeReals,
            units=model.model_units["volume_time"],
            doc="Produced water quantity at beneficial reuse destination o for each quality component w and discretized quality q [volume/time]",
        )

        model.DiscreteMaxBeneficialReuseFlow = Constraint(
            model.s_O,
            model.s_T,
            model.s_W,
            model.s_Q,
            rule=lambda model, o, t, w, q: model.v_F_DiscreteBRDestination[o, t, w, q]
            <= (
                sum(
                    model.p_sigma_Pipeline[n, o]
                    + get_max_value_for_parameter(model.p_delta_Pipeline)
                    for n in model.s_N
                    if model.p_NOA[n, o]
                )
                + sum(
                    model.p_sigma_Pipeline[s, o]
                    + get_max_value_for_parameter(model.p_delta_Pipeline)
                    for s in model.s_S
                    if model.p_SOA[s, o]
                )
                + sum(
                    (model.p_delta_Truck * model.p_max_number_of_trucks)
                    for p in model.s_PP
                    if model.p_POT[p, o]
                )
            )
            * model.v_DQ[o, t, w, q],
            doc="Only one quantity for beneficial reuse destination o can be non-zero for quality component w and all discretized quality q",
        )

        model.SumDiscreteFlowsIsFlowBeneficialReuse = Constraint(
            model.s_O,
            model.s_T,
            model.s_W,
            rule=lambda model, o, t, w: sum(
                model.v_F_DiscreteBRDestination[o, t, w, q] for q in model.s_Q
            )
            == model.v_F_BeneficialReuseDestination[o, t],
            doc="The sum of discretized quantities at beneficial reuse destination o equals the total quantity for beneficial reuse destination o",
        )

    def DiscretizeCompletionsPadIntermediateQuality(model):
        model.v_F_DiscreteFlowCPIntermediate = Var(
            model.s_CP,
            model.s_T,
            model.s_W,
            model.s_Q,
            within=NonNegativeReals,
            units=model.model_units["volume_time"],
            doc="Produced water quantity flowing out of intermediate at completion pad cp for each quality component w and discretized quality q [volume/time]",
        )

        model.DiscreteMaxCompletionsPadIntermediateFlow = Constraint(
            model.s_CP,
            model.s_T,
            model.s_W,
            model.s_Q,
            rule=lambda model, p, t, w, q: model.v_F_DiscreteFlowCPIntermediate[
                p, t, w, q
            ]
            <= (model.p_gamma_Completions[p, t] + model.p_sigma_PadStorage[p])
            * model.v_DQ[p + intermediate_label, t, w, q],
            doc="Only one quantity for flowing out of intermediate at completion pad cp can be non-zero for quality component w and all discretized quality q",
        )

        model.SumDiscreteFlowsIsFlowCompletionsPadIntermediate = Constraint(
            model.s_CP,
            model.s_T,
            model.s_W,
            rule=lambda model, p, t, w: sum(
                model.v_F_DiscreteFlowCPIntermediate[p, t, w, q] for q in model.s_Q
            )
            == model.v_F_PadStorageIn[p, t] + model.v_F_CompletionsDestination[p, t],
            doc="The sum of discretized quantities for flowing out of intermediate at completion pad cp equals the total quantity for flowing out of intermediate at completion pad cp",
        )

    def DiscretizeCompletionsPadStorageQuality(model):
        model.v_F_DiscreteFlowCPStorage = Var(
            model.s_CP,
            model.s_T,
            model.s_W,
            model.s_Q,
            within=NonNegativeReals,
            units=model.model_units["volume_time"],
            doc="Produced water quantity at pad storage at completion pad cp for each quality component w and discretized quality q [volume/time]",
        )

        model.DiscreteMaxCompletionsPadStorageFlow = Constraint(
            model.s_CP,
            model.s_T,
            model.s_W,
            model.s_Q,
            rule=lambda model, p, t, w, q: model.v_F_DiscreteFlowCPStorage[p, t, w, q]
            <= (model.p_gamma_Completions[p, t] + model.p_sigma_PadStorage[p])
            * model.v_DQ[p + storage_label, t, w, q],
            doc="Only one quantity at pad storage at completion pad cp can be non-zero for quality component w and all discretized quality q",
        )

        model.SumDiscreteFlowsIsFlowCompletionsPadStorage = Constraint(
            model.s_CP,
            model.s_T,
            model.s_W,
            rule=lambda model, p, t, w: sum(
                model.v_F_DiscreteFlowCPStorage[p, t, w, q] for q in model.s_Q
            )
            == model.v_L_PadStorage[p, t] + model.v_F_PadStorageOut[p, t],
            doc="The sum of discretized quantities at pad storage at completion pad cp equals the total quantity at pad storage at completion pad cp",
        )

    def DiscretizePadStorageQuality(model):
        model.v_L_DiscretePadStorage = Var(
            model.s_CP,
            model.s_T,
            model.s_W,
            model.s_Q,
            within=NonNegativeReals,
            units=model.model_units["volume"],
            doc="Produced water quantity at pad storage for completion pad cp for each quality component w and discretized quality q [volume/time]",
        )

        model.DiscreteMaxPadStorage = Constraint(
            model.s_CP,
            model.s_T,
            model.s_W,
            model.s_Q,
            rule=lambda model, p, t, w, q: model.v_L_DiscretePadStorage[p, t, w, q]
            <= (model.p_sigma_PadStorage[p]) * model.v_DQ[p + storage_label, t, w, q],
            doc="Only one quantity at pad storage for completion pad cp can be non-zero for quality component w and all discretized quality q",
        )

        model.SumDiscretePadStorageIsPadStorage = Constraint(
            model.s_CP,
            model.s_T,
            model.s_W,
            rule=lambda model, p, t, w: sum(
                model.v_L_DiscretePadStorage[p, t, w, q] for q in model.s_Q
            )
            == model.v_L_PadStorage[p, t],
            doc="The sum of discretized quantities at pad storage for completion pad cp equals the total quantity at pad storage for completion pad cp",
        )

    def DiscretizeFlowOutPadStorageQuality(model):
        model.v_F_DiscreteFlowOutPadStorage = Var(
            model.s_CP,
            model.s_T,
            model.s_W,
            model.s_Q,
            within=NonNegativeReals,
            units=model.model_units["volume_time"],
            doc="Produced water quantity out of padstorage at completion pad cp for each quality component w and discretized quality q [volume/time]",
        )

        model.DiscreteMaxFlowOutPadStorage = Constraint(
            model.s_CP,
            model.s_T,
            model.s_W,
            model.s_Q,
            rule=lambda model, p, t, w, q: model.v_F_DiscreteFlowOutPadStorage[
                p, t, w, q
            ]
            <= (model.p_sigma_PadStorage[p]) * model.v_DQ[p + storage_label, t, w, q],
            doc="Only one outflow for padstorage at completion pad cp can be non-zero for quality component w and all discretized quality q",
        )

        model.SumDiscreteFlowOutPadStorageIsFlowOutPadStorage = Constraint(
            model.s_CP,
            model.s_T,
            model.s_W,
            rule=lambda model, p, t, w: sum(
                model.v_F_DiscreteFlowOutPadStorage[p, t, w, q] for q in model.s_Q
            )
            == model.v_F_PadStorageOut[p, t],
            doc="The sum of discretized outflows at padstorage at completion pad cp equals the total outflow for padstorage at completion pad cp",
        )

    def DiscretizeFlowInPadStorageQuality(model):
        model.v_F_DiscreteFlowInPadStorage = Var(
            model.s_CP,
            model.s_T,
            model.s_W,
            model.s_Q,
            within=NonNegativeReals,
            units=model.model_units["volume_time"],
            doc="Produced water quantity flowing in at padstorage at completion pad cp for each quality component w and discretized quality q [volume/time]",
        )

        model.DiscreteMaxFlowInPadStorage = Constraint(
            model.s_CP,
            model.s_T,
            model.s_W,
            model.s_Q,
            rule=lambda model, p, t, w, q: model.v_F_DiscreteFlowInPadStorage[
                p, t, w, q
            ]
            <= (model.p_sigma_PadStorage[p])
            * model.v_DQ[p + intermediate_label, t, w, q],
            doc="Only one inflow for padstorage at completion pad cp can be non-zero for quality component w and all discretized quality q",
        )

        model.SumDiscreteFlowInPadStorageIsFlowInPadStorage = Constraint(
            model.s_CP,
            model.s_T,
            model.s_W,
            rule=lambda model, p, t, w: sum(
                model.v_F_DiscreteFlowInPadStorage[p, t, w, q] for q in model.s_Q
            )
            == model.v_F_PadStorageIn[p, t],
            doc="The sum of discretized inflows at padstorage at completion pad cp equals the total inflows for padstorage at completion pad cp",
        )

    def DiscretizeCompletionsDestinationQuality(model):
        model.v_F_DiscreteCPDestination = Var(
            model.s_CP,
            model.s_T,
            model.s_W,
            model.s_Q,
            within=NonNegativeReals,
            units=model.model_units["volume_time"],
            doc="Produced water quantity flowing in from intermediate at completion pad cp for each quality component w and discretized quality q [volume/time]",
        )

        model.DiscreteMaxCompletionsDestination = Constraint(
            model.s_CP,
            model.s_T,
            model.s_W,
            model.s_Q,
            rule=lambda model, p, t, w, q: model.v_F_DiscreteCPDestination[p, t, w, q]
            <= (model.p_gamma_Completions[p, t])
            * model.v_DQ[p + intermediate_label, t, w, q],
            doc="Only one quantity for flowing in from intermediate at completion pad cp can be non-zero for quality component w and all discretized quality q",
        )

        model.SumDiscreteCompletionsDestinationIsCompletionsDestination = Constraint(
            model.s_CP,
            model.s_T,
            model.s_W,
            rule=lambda model, p, t, w: sum(
                model.v_F_DiscreteCPDestination[p, t, w, q] for q in model.s_Q
            )
            == model.v_F_CompletionsDestination[p, t],
            doc="The sum of discretized quantities for flowing in from intermediate at completion pad cp equals the total quantity for flowing in from intermediate at completion pad cp",
        )

    # Create all discretization variables and constraints
    DiscretizePipeFlowQuality(model)
    DiscretizeTruckedFlowQuality(model)
    DiscretizeDisposalDestinationQuality(model)
    DiscretizeOutStorageQuality(model)
    DiscretizeStorageQuality(model)
    DiscretizeTreatmentQuality(model)
    DiscretizeFlowOutNodeQuality(model)
    DiscretizeBeneficialReuseQuality(model)

    DiscretizeCompletionsPadIntermediateQuality(model)
    DiscretizeCompletionsPadStorageQuality(model)
    DiscretizePadStorageQuality(model)
    DiscretizeFlowOutPadStorageQuality(model)
    DiscretizeFlowInPadStorageQuality(model)
    DiscretizeCompletionsDestinationQuality(model)

    # endregion
    # region Disposal
    # Material Balance
    def DisposalWaterQualityRule(b, k, w, t):
        return sum(
            sum(
                model.v_F_DiscretePiped[n, k, t, w, q] * model.p_discrete_quality[w, q]
                for q in model.s_Q
            )
            for n in model.s_N
            if model.p_NKA[n, k]
        ) + sum(
            model.v_F_Piped[s, k, t] * model.p_xi[s, w]
            for s in model.s_S
            if model.p_SKA[s, k]
        ) + sum(
            model.v_F_Trucked[s, k, t] * model.p_xi[s, w]
            for s in model.s_S
            if model.p_SKT[s, k]
        ) + sum(
            model.v_F_Trucked[p, k, t] * b.p_nu_pad[p, w]
            for p in model.s_PP
            if model.p_PKT[p, k]
        ) + sum(
            model.v_F_Trucked[p, k, t] * b.p_nu_pad[p, w]
            for p in model.s_CP
            if model.p_CKT[p, k]
        ) + sum(
            sum(
                model.v_F_DiscreteTrucked[r, k, t, w, q]
                * model.p_discrete_quality[w, q]
                for q in model.s_Q
            )
            for r in model.s_R
            if model.p_RKT[r, k]
        ) <= sum(
            model.v_F_DiscreteDisposalDestination[k, t, w, q]
            * model.p_discrete_quality[w, q]
            for q in model.s_Q
        )

    model.DisposalWaterQuality = Constraint(
        model.s_K,
        model.s_W,
        model.s_T,
        rule=DisposalWaterQualityRule,
        doc="Disposal water quality rule",
    )
    # endregion

    # region Storage
    def StorageSiteWaterQualityRule(b, s, w, t):
        if t == model.s_T.first():
            return model.p_lambda_Storage[s] * b.p_xi_StorageSite[s, w] + sum(
                sum(
                    model.v_F_DiscretePiped[n, s, t, w, q]
                    * model.p_discrete_quality[w, q]
                    for q in model.s_Q
                )
                for n in model.s_N
                if model.p_NSA[n, s]
            ) + sum(
                sum(
                    model.v_F_DiscretePiped[r, s, t, w, q]
                    * model.p_discrete_quality[w, q]
                    for q in model.s_Q
                )
                for r in model.s_R
                if model.p_RSA[r, s]
            ) + sum(
                model.v_F_Trucked[p, s, t] * b.p_nu_pad[p, w]
                for p in model.s_PP
                if model.p_PST[p, s]
            ) + sum(
                model.v_F_Trucked[p, s, t] * b.p_nu_pad[p, w]
                for p in model.s_CP
                if model.p_CST[p, s]
            ) <= sum(
                model.v_F_DiscreteFlowOutStorage[s, t, w, q]
                * model.p_discrete_quality[w, q]
                for q in model.s_Q
            )
        else:
            return sum(
                model.v_L_DiscreteStorage[s, model.s_T.prev(t), w, q]
                * model.p_discrete_quality[w, q]
                for q in model.s_Q
            ) + sum(
                sum(
                    model.v_F_DiscretePiped[n, s, t, w, q]
                    * model.p_discrete_quality[w, q]
                    for q in model.s_Q
                )
                for n in model.s_N
                if model.p_NSA[n, s]
            ) + sum(
                sum(
                    model.v_F_DiscretePiped[r, s, t, w, q]
                    * model.p_discrete_quality[w, q]
                    for q in model.s_Q
                )
                for r in model.s_R
                if model.p_RSA[r, s]
            ) + sum(
                model.v_F_Trucked[p, s, t] * b.p_nu_pad[p, w]
                for p in model.s_PP
                if model.p_PST[p, s]
            ) + sum(
                model.v_F_Trucked[p, s, t] * b.p_nu_pad[p, w]
                for p in model.s_CP
                if model.p_CST[p, s]
            ) <= sum(
                model.v_F_DiscreteFlowOutStorage[s, t, w, q]
                * model.p_discrete_quality[w, q]
                for q in model.s_Q
            )

    model.StorageSiteWaterQuality = Constraint(
        model.s_S,
        model.s_W,
        model.s_T,
        rule=StorageSiteWaterQualityRule,
        doc="Storage site water quality rule",
    )
    # endregion

    # region Treatment
    def TreatmentWaterQualityRule(b, r, w, t):
        return (
            sum(
                sum(
                    model.v_F_DiscretePiped[n, r, t, w, q]
                    * model.p_discrete_quality[w, q]
                    for q in model.s_Q
                )
                for n in model.s_N
                if model.p_NRA[n, r]
            )
            + sum(
                sum(
                    model.v_F_DiscretePiped[s, r, t, w, q]
                    * model.p_discrete_quality[w, q]
                    for q in model.s_Q
                )
                for s in model.s_S
                if model.p_SRA[s, r]
            )
            + sum(
                model.v_F_Trucked[p, r, t] * b.p_nu_pad[p, w]
                for p in model.s_PP
                if model.p_PRT[p, r]
            )
            + sum(
                model.v_F_Trucked[p, r, t] * b.p_nu_pad[p, w]
                for p in model.s_CP
                if model.p_CRT[p, r]
            )
        ) <= sum(
            model.v_F_DiscreteFlowTreatment[r, t, w, q] * model.p_discrete_quality[w, q]
            for q in model.s_Q
        )

    model.TreatmentWaterQuality = Constraint(
        model.s_R,
        model.s_W,
        model.s_T,
        rule=TreatmentWaterQualityRule,
        doc="Treatment water quality",
    )
    # endregion

    # region Network """
    def NetworkNodeWaterQualityRule(b, n, w, t):
        return sum(
            model.v_F_Piped[p, n, t] * b.p_nu_pad[p, w]
            for p in model.s_PP
            if model.p_PNA[p, n]
        ) + sum(
            model.v_F_Piped[p, n, t] * b.p_nu_pad[p, w]
            for p in model.s_CP
            if model.p_CNA[p, n]
        ) + sum(
            sum(
                model.v_F_DiscretePiped[s, n, t, w, q] * model.p_discrete_quality[w, q]
                for q in model.s_Q
            )
            for s in model.s_S
            if model.p_SNA[s, n]
        ) + sum(
            sum(
                model.v_F_DiscretePiped[n_tilde, n, t, w, q]
                * model.p_discrete_quality[w, q]
                for q in model.s_Q
            )
            for n_tilde in model.s_N
            if model.p_NNA[n_tilde, n]
        ) <= sum(
            model.v_F_DiscreteFlowOutNode[n, t, w, q] * model.p_discrete_quality[w, q]
            for q in model.s_Q
        )

    model.NetworkWaterQuality = Constraint(
        model.s_N,
        model.s_W,
        model.s_T,
        rule=NetworkNodeWaterQualityRule,
        doc="Network water quality",
    )
    # endregion

    # region Beneficial Reuse
    def BeneficialReuseWaterQuality(b, o, w, t):
        return sum(
            sum(
                model.v_F_DiscretePiped[n, o, t, w, q] * model.p_discrete_quality[w, q]
                for q in model.s_Q
            )
            for n in model.s_N
            if model.p_NOA[n, o]
        ) + sum(
            sum(
                model.v_F_DiscretePiped[s, o, t, w, q] * model.p_discrete_quality[w, q]
                for q in model.s_Q
            )
            for s in model.s_S
            if model.p_SOA[s, o]
        ) + sum(
            model.v_F_Trucked[p, o, t] * b.p_nu_pad[p, w]
            for p in model.s_PP
            if model.p_POT[p, o]
        ) <= sum(
            model.v_F_DiscreteBRDestination[o, t, w, q] * model.p_discrete_quality[w, q]
            for q in model.s_Q
        )

    model.BeneficialReuseWaterQuality = Constraint(
        model.s_O,
        model.s_W,
        model.s_T,
        rule=BeneficialReuseWaterQuality,
        doc="Beneficial reuse capacity",
    )
    # endregion

    # region Completions Pad

    # Water that is Piped and Trucked to a completions pad is mixed and split into two output streams.
    # Stream (1) goes to the completions pad and stream (2) is input to the completions storage.
    # This is the intermediate step.
    # Finally, water that meets completions demand comes from two inputs.
    # The first input is output stream (1) from the intermediate step.
    # The second is outgoing flow from the storage tank.

    def CompletionsPadIntermediateWaterQuality(b, p, w, t):
        return sum(
            sum(
                model.v_F_DiscretePiped[n, p, t, w, q] * model.p_discrete_quality[w, q]
                for q in model.s_Q
            )
            for n in model.s_N
            if model.p_NCA[n, p]
        ) + sum(
            model.v_F_Piped[p_tilde, p, t] * b.p_nu_pad[p, w]
            for p_tilde in model.s_PP
            if model.p_PCA[p_tilde, p]
        ) + sum(
            sum(
                model.v_F_DiscretePiped[s, p, t, w, q] * model.p_discrete_quality[w, q]
                for q in model.s_Q
            )
            for s in model.s_S
            if model.p_SCA[s, p]
        ) + sum(
            model.v_F_Piped[p_tilde, p, t] * b.p_nu_pad[p, w]
            for p_tilde in model.s_CP
            if model.p_CCA[p_tilde, p]
        ) + sum(
            sum(
                model.v_F_DiscretePiped[r, p, t, w, q] * model.p_discrete_quality[w, q]
                for q in model.s_Q
            )
            for r in model.s_R
            if model.p_RCA[r, p]
        ) + sum(
            model.v_F_Sourced[f, p, t] * b.p_nu_freshwater[f, w]
            for f in model.s_F
            if model.p_FCA[f, p]
        ) + sum(
            model.v_F_Trucked[p_tilde, p, t] * b.p_nu_pad[p, w]
            for p_tilde in model.s_PP
            if model.p_PCT[p_tilde, p]
        ) + sum(
            model.v_F_Trucked[p_tilde, p, t] * b.p_nu_pad[p, w]
            for p_tilde in model.s_CP
            if model.p_CCT[p_tilde, p]
        ) + sum(
            sum(
                model.v_F_DiscreteTrucked[s, p, t, w, q]
                * model.p_discrete_quality[w, q]
                for q in model.s_Q
            )
            for s in model.s_S
            if model.p_SCT[s, p]
        ) + sum(
            model.v_F_Trucked[f, p, t] * b.p_nu_freshwater[f, w]
            for f in model.s_F
            if model.p_FCT[f, p]
        ) <= sum(
            model.v_F_DiscreteFlowCPIntermediate[p, t, w, q]
            * model.p_discrete_quality[w, q]
            for q in model.s_Q
        )

    model.CompletionsPadIntermediateWaterQuality = Constraint(
        model.s_CP,
        model.s_W,
        model.s_T,
        rule=CompletionsPadIntermediateWaterQuality,
        doc="Completions pad water quality",
    )

    # The flow to the completion pad is given, so the quality can be continuous.
    model.v_Q_CompletionPad = Var(
        model.s_CP,
        model.s_W,
        model.s_T,
        within=NonNegativeReals,
        initialize=0,
        units=model.model_units["concentration"],
        doc="Water quality at completion pad [concentration]",
    )

    def CompletionsPadWaterQuality(b, p, w, t):
        return (
            sum(
                model.v_F_DiscreteFlowOutPadStorage[p, t, w, q]
                * model.p_discrete_quality[w, q]
                for q in model.s_Q
            )
            + sum(
                model.v_F_DiscreteCPDestination[p, t, w, q]
                * model.p_discrete_quality[w, q]
                for q in model.s_Q
            )
            == model.v_Q_CompletionPad[p, w, t] * model.p_gamma_Completions[p, t]
        )

    model.CompletionsPadWaterQuality = Constraint(
        model.s_CP,
        model.s_W,
        model.s_T,
        rule=CompletionsPadWaterQuality,
        doc="Completions pad water quality",
    )
    # endregion

    # region Completion Pad Storage
    def CompletionsPadStorageWaterQuality(b, p, w, t):
        if t == model.s_T.first():
            return b.p_xi_PadStorage[p, w] * model.p_lambda_PadStorage[p] + sum(
                model.v_F_DiscreteFlowInPadStorage[p, t, w, q]
                * model.p_discrete_quality[w, q]
                for q in model.s_Q
            ) <= sum(
                model.v_F_DiscreteFlowCPStorage[p, t, w, q]
                * model.p_discrete_quality[w, q]
                for q in model.s_Q
            )
        else:
            return sum(
                model.v_L_DiscretePadStorage[p, model.s_T.prev(t), w, q]
                * model.p_discrete_quality[w, q]
                for q in model.s_Q
            ) + sum(
                model.v_F_DiscreteFlowInPadStorage[p, t, w, q]
                * model.p_discrete_quality[w, q]
                for q in model.s_Q
            ) <= sum(
                model.v_F_DiscreteFlowCPStorage[p, t, w, q]
                * model.p_discrete_quality[w, q]
                for q in model.s_Q
            )

    model.CompletionsPadStorageWaterQuality = Constraint(
        model.s_CP,
        model.s_W,
        model.s_T,
        rule=CompletionsPadStorageWaterQuality,
        doc="Completions pad storage water quality",
    )
    # endregion

    model.v_ObjectiveWithQuality = Var(
        within=Reals,
        doc="Obj value including minimizing quality at completion pads",
    )

    def ObjectiveFunctionRule(model):
        return (
            model.v_ObjectiveWithQuality
            == model.v_Z
            + sum(
                sum(
                    sum(model.v_Q_CompletionPad[p, w, t] for p in model.s_CP)
                    for t in model.s_T
                )
                for w in model.s_W
            )
            / 1000
        )

    model.ObjectiveFunction = Constraint(
        rule=ObjectiveFunctionRule, doc="Objective function water quality"
    )

    model.objective.set_value(expr=model.v_ObjectiveWithQuality)

    return model


def process_constraint(constraint):
    # Check if the constraint contains a variable
    if list(identify_variables(constraint)):
        return constraint
    # Skip constraint if empty
    else:
        return Constraint.Skip


def postprocess_water_quality_calculation(model, opt):
    # Add water quality formulation to input solved model
    water_quality_model = water_quality(model)

    # Calculate water quality. The following conditional is used to avoid errors when
    # using Gurobi solver
    try:
        opt.solve(water_quality_model.quality, tee=True, save_results=False)
    except ValueError:
        opt.solve(water_quality_model.quality, tee=True)

    return water_quality_model


def scale_model(model, scaling_factor=None):

    if scaling_factor is None:
        scaling_factor = 1000000

    model.scaling_factor = Suffix(direction=Suffix.EXPORT)

    # Scaling variables
    model.scaling_factor[model.v_Z] = 1 / scaling_factor
    model.scaling_factor[model.v_C_Disposal] = 1 / scaling_factor
    model.scaling_factor[model.v_C_DisposalCapEx] = 1 / scaling_factor
    model.scaling_factor[model.v_C_Piped] = 1 / scaling_factor
    model.scaling_factor[model.v_C_PipelineCapEx] = 1 / scaling_factor
    model.scaling_factor[model.v_C_Reuse] = 1 / scaling_factor
    model.scaling_factor[model.v_C_Slack] = 1 / (scaling_factor * 100)
    model.scaling_factor[model.v_C_Sourced] = 1 / scaling_factor
    model.scaling_factor[model.v_C_Storage] = 1 / scaling_factor
    model.scaling_factor[model.v_C_StorageCapEx] = 1 / scaling_factor
    model.scaling_factor[model.v_C_TotalDisposal] = 1 / scaling_factor
    model.scaling_factor[model.v_C_TotalPiping] = 1 / scaling_factor
    model.scaling_factor[model.v_C_TotalStorage] = 1 / scaling_factor
    model.scaling_factor[model.v_C_TotalReuse] = 1 / scaling_factor
    model.scaling_factor[model.v_C_TotalSourced] = 1 / scaling_factor
    model.scaling_factor[model.v_C_TotalTreatment] = 1 / scaling_factor
    model.scaling_factor[model.v_C_TotalTrucking] = 1 / scaling_factor
    model.scaling_factor[model.v_C_Treatment] = 1 / scaling_factor
    model.scaling_factor[model.v_C_TreatmentCapEx] = 1 / scaling_factor
    model.scaling_factor[model.v_C_Trucked] = 1 / scaling_factor
    model.scaling_factor[model.v_D_Capacity] = 1 / scaling_factor
    model.scaling_factor[model.v_F_Capacity] = 1 / scaling_factor
    model.scaling_factor[model.v_F_DisposalDestination] = 1 / scaling_factor
    model.scaling_factor[model.v_F_PadStorageIn] = 1 / scaling_factor
    model.scaling_factor[model.v_F_PadStorageOut] = 1 / scaling_factor
    model.scaling_factor[model.v_F_Piped] = 1 / scaling_factor
    model.scaling_factor[model.v_F_ReuseDestination] = 1 / scaling_factor
    model.scaling_factor[model.v_F_DesalinatedWater] = 1 / scaling_factor
    model.scaling_factor[model.v_F_StorageEvaporationStream] = 1 / scaling_factor
    model.scaling_factor[model.v_F_ResidualWater] = 1 / scaling_factor
    model.scaling_factor[model.v_F_TreatedWater] = 1 / scaling_factor
    model.scaling_factor[model.v_F_BeneficialReuseDestination] = 1 / scaling_factor
    model.scaling_factor[model.v_F_CompletionsDestination] = 1 / scaling_factor
    model.scaling_factor[model.v_F_Sourced] = 1 / scaling_factor
    model.scaling_factor[model.v_F_TotalDisposed] = 1 / scaling_factor
    model.scaling_factor[model.v_F_TotalReused] = 1 / scaling_factor
    model.scaling_factor[model.v_F_TotalSourced] = 1 / scaling_factor
    model.scaling_factor[model.v_F_TotalTrucked] = 1 / scaling_factor
    model.scaling_factor[model.v_F_Trucked] = 1 / scaling_factor
    model.scaling_factor[model.v_L_PadStorage] = 1 / scaling_factor
    model.scaling_factor[model.v_L_Storage] = 1 / scaling_factor
    model.scaling_factor[model.v_R_Storage] = 1 / scaling_factor
    model.scaling_factor[model.v_R_TotalStorage] = 1 / scaling_factor
    model.scaling_factor[model.v_S_DisposalCapacity] = 1000 / scaling_factor
    model.scaling_factor[model.v_S_Flowback] = 1000 / scaling_factor
    model.scaling_factor[model.v_S_FracDemand] = 1000 / scaling_factor
    model.scaling_factor[model.v_S_PipelineCapacity] = 1000 / scaling_factor
    model.scaling_factor[model.v_S_Production] = 1000 / scaling_factor
    model.scaling_factor[model.v_S_ReuseCapacity] = 1000 / scaling_factor
    model.scaling_factor[model.v_S_TreatmentCapacity] = 1000 / scaling_factor
    model.scaling_factor[model.v_S_StorageCapacity] = 1000 / scaling_factor
    model.scaling_factor[model.v_T_Capacity] = 1 / scaling_factor
    model.scaling_factor[model.v_X_Capacity] = 1 / scaling_factor

    if model.config.water_quality is WaterQuality.discrete:
        model.scaling_factor[model.v_F_DiscretePiped] = 1 / (scaling_factor)
        model.scaling_factor[model.v_F_DiscreteTrucked] = 1 / (scaling_factor)
        model.scaling_factor[model.v_F_DiscreteDisposalDestination] = 1 / (
            scaling_factor
        )
        model.scaling_factor[model.v_F_DiscreteFlowOutStorage] = 1 / (scaling_factor)
        model.scaling_factor[model.v_L_DiscreteStorage] = 1 / (scaling_factor)
        model.scaling_factor[model.v_F_DiscreteFlowTreatment] = 1 / (scaling_factor)
        model.scaling_factor[model.v_F_DiscreteFlowOutNode] = 1 / (scaling_factor)
        model.scaling_factor[model.v_F_DiscreteBRDestination] = 1 / (scaling_factor)

        model.scaling_factor[model.v_F_DiscreteFlowCPIntermediate] = 1 / (
            scaling_factor
        )
        model.scaling_factor[model.v_F_DiscreteFlowCPStorage] = 1 / (scaling_factor)
        model.scaling_factor[model.v_L_DiscretePadStorage] = 1 / (scaling_factor)
        model.scaling_factor[model.v_F_DiscreteFlowOutPadStorage] = 1 / (scaling_factor)
        model.scaling_factor[model.v_F_DiscreteFlowInPadStorage] = 1 / (scaling_factor)
        model.scaling_factor[model.v_F_DiscreteCPDestination] = 1 / (scaling_factor)
        model.scaling_factor[model.v_Q_CompletionPad] = 1 / (scaling_factor)
        model.scaling_factor[model.v_ObjectiveWithQuality] = 1 / (scaling_factor)
        model.scaling_factor[model.ObjectiveFunction] = 1 / scaling_factor

    # Scaling constraints
    if model.config.objective == Objectives.cost:
        model.scaling_factor[model.CostObjectiveFunction] = 1 / scaling_factor
    elif model.config.objective == Objectives.reuse:
        model.scaling_factor[model.ReuseObjectiveFunction] = 1 / scaling_factor

    model.scaling_factor[model.BeneficialReuseCapacity] = 1 / scaling_factor
    # This constraints contains only binary variables
    model.scaling_factor[model.BidirectionalFlow1] = 1
    model.scaling_factor[model.BidirectionalFlow2] = 1 / scaling_factor
    model.scaling_factor[model.CompletionsPadDemandBalance] = 1 / scaling_factor
    model.scaling_factor[model.CompletionsPadStorageBalance] = 1 / scaling_factor
    model.scaling_factor[model.CompletionsPadStorageCapacity] = 1 / scaling_factor
    model.scaling_factor[model.CompletionsPadSupplyBalance] = 1 / scaling_factor
    model.scaling_factor[model.CompletionsPadTruckOffloadingCapacity] = (
        1 / scaling_factor
    )
    model.scaling_factor[model.CompletionsReuseCost] = 1 / scaling_factor
    model.scaling_factor[model.DisposalCapacity] = 1 / scaling_factor
    model.scaling_factor[model.DisposalCapacityExpansion] = 1 / scaling_factor
    model.scaling_factor[model.DisposalCost] = 1 / scaling_factor
    model.scaling_factor[model.DisposalDestinationDeliveries] = 1 / scaling_factor
    model.scaling_factor[model.DisposalExpansionCapEx] = 1 / scaling_factor
    model.scaling_factor[model.FreshwaterSourcingCapacity] = 1 / scaling_factor
    model.scaling_factor[model.FreshSourcingCost] = 1 / scaling_factor
    # This constraint contains only binary variables
    model.scaling_factor[model.LogicConstraintDisposal] = 1
    # This constraint contains only binary variables
    model.scaling_factor[model.LogicConstraintPipeline] = 1
    # This constraint contains only binary variables
    model.scaling_factor[model.LogicConstraintStorage] = 1
    # This constraint contains only binary variables
    model.scaling_factor[model.LogicConstraintTreatmentAssignment] = 1
    # This constraint contains only binary variables
    model.scaling_factor[model.LogicConstraintDesalinationAssignment] = 1
    # This constraint contains only binary variables
    model.scaling_factor[model.LogicConstraintNoDesalinationAssignment] = 1
    model.scaling_factor[model.NetworkBalance] = 1 / scaling_factor
    model.scaling_factor[model.PipelineCapacity] = 1 / scaling_factor
    model.scaling_factor[model.PipelineCapacityExpansion] = 1 / scaling_factor
    model.scaling_factor[model.PipelineExpansionCapEx] = 1 / scaling_factor
    model.scaling_factor[model.PipingCost] = 1 / scaling_factor
    model.scaling_factor[model.ProductionPadSupplyBalance] = 1 / scaling_factor
    model.scaling_factor[model.ReuseDestinationDeliveries] = 1 / scaling_factor
    model.scaling_factor[model.SlackCosts] = 1 / (scaling_factor**2)
    model.scaling_factor[model.BeneficialReuseDeliveries] = 1 / scaling_factor
    model.scaling_factor[model.CompletionsWaterDeliveries] = 1 / scaling_factor
    model.scaling_factor[model.StorageCapacity] = 1 / scaling_factor
    model.scaling_factor[model.StorageCapacityExpansion] = 1 / scaling_factor
    model.scaling_factor[model.StorageDepositCost] = 1 / scaling_factor
    model.scaling_factor[model.StorageExpansionCapEx] = 1 / scaling_factor
    model.scaling_factor[model.StorageSiteBalance] = 1 / scaling_factor
    model.scaling_factor[model.StorageSiteProcessingCapacity] = 1 / scaling_factor
    model.scaling_factor[model.StorageSiteTruckOffloadingCapacity] = 1 / scaling_factor
    model.scaling_factor[model.StorageWithdrawalCredit] = 1 / scaling_factor
    model.scaling_factor[model.TerminalCompletionsPadStorageLevel] = 1 / scaling_factor
    model.scaling_factor[model.TerminalStorageLevel] = 1 / scaling_factor
    model.scaling_factor[model.TotalCompletionsReuseCost] = 1 / scaling_factor
    model.scaling_factor[model.TotalDisposalCost] = 1 / scaling_factor
    model.scaling_factor[model.TotalDisposalVolume] = 1 / scaling_factor
    model.scaling_factor[model.TotalFreshSourcingCost] = 1 / scaling_factor
    model.scaling_factor[model.TotalFreshSourcingVolume] = 1 / scaling_factor
    model.scaling_factor[model.TotalPipingCost] = 1 / scaling_factor
    model.scaling_factor[model.TotalReuseVolume] = 1 / scaling_factor
    model.scaling_factor[model.TotalStorageCost] = 1 / scaling_factor
    model.scaling_factor[model.TotalStorageWithdrawalCredit] = 1 / scaling_factor
    model.scaling_factor[model.TotalTreatmentCost] = 1 / scaling_factor
    model.scaling_factor[model.TotalTruckingCost] = 1 / scaling_factor
    model.scaling_factor[model.TotalTruckingVolume] = 1 / scaling_factor
    model.scaling_factor[model.TreatmentBalance] = 1 / scaling_factor
    model.scaling_factor[model.TreatedWater] = 1 / scaling_factor
    model.scaling_factor[model.TreatmentCapacity] = 1 / scaling_factor
    model.scaling_factor[model.TreatmentCapacityExpansion] = 1 / scaling_factor
    model.scaling_factor[model.TreatmentCostLHS] = 1 / scaling_factor
    model.scaling_factor[model.TreatmentCostRHS] = 1 / scaling_factor
    model.scaling_factor[model.ResidualWaterLHS] = 1 / scaling_factor
    model.scaling_factor[model.ResidualWaterRHS] = 1 / scaling_factor
    model.scaling_factor[model.TruckingCost] = 1 / (scaling_factor * 100)
    model.scaling_factor[model.TreatmentExpansionCapEx] = 1 / scaling_factor
    model.scaling_factor[model.LogicConstraintDesalinationFlow] = 1 / scaling_factor
    model.scaling_factor[model.LogicConstraintNoDesalinationFlow] = 1 / scaling_factor
    model.scaling_factor[model.LogicConstraintEvaporationFlow] = 1 / scaling_factor
    model.scaling_factor[model.SeismicResponseArea] = 1 / scaling_factor

    if model.config.node_capacity == True:
        model.scaling_factor[model.NetworkCapacity] = 1 / scaling_factor

    if model.config.water_quality is WaterQuality.discrete:
        model.scaling_factor[model.OnlyOneDiscreteQualityPerLocation] = 1

        model.scaling_factor[model.DiscreteMaxPipeFlow] = 1 / scaling_factor
        model.scaling_factor[model.SumDiscreteFlowsIsFlowPiped] = 1 / scaling_factor

        model.scaling_factor[model.DiscreteMaxTruckedFlow] = 1 / scaling_factor
        model.scaling_factor[model.SumDiscreteFlowsIsFlowTrucked] = 1 / scaling_factor

        model.scaling_factor[model.DiscreteMaxDisposalDestination] = 1 / scaling_factor
        model.scaling_factor[
            model.SumDiscreteDisposalDestinationIsDisposalDestination
        ] = (1 / scaling_factor)

        model.scaling_factor[model.DiscreteMaxOutStorageFlow] = 1 / scaling_factor
        model.scaling_factor[model.SumDiscreteFlowsIsFlowOutStorage] = (
            1 / scaling_factor
        )

        model.scaling_factor[model.DiscreteMaxStorage] = 1 / scaling_factor
        model.scaling_factor[model.SumDiscreteStorageIsStorage] = 1 / scaling_factor

        model.scaling_factor[model.DiscreteMaxTreatmentFlow] = 1 / scaling_factor
        model.scaling_factor[model.SumDiscreteFlowsIsFlowTreatment] = 1 / scaling_factor

        model.scaling_factor[model.DiscreteMaxOutNodeFlow] = 1 / scaling_factor
        model.scaling_factor[model.SumDiscreteFlowsIsFlowOutNode] = 1 / scaling_factor

        model.scaling_factor[model.DiscreteMaxBeneficialReuseFlow] = 1 / scaling_factor
        model.scaling_factor[model.SumDiscreteFlowsIsFlowBeneficialReuse] = (
            1 / scaling_factor
        )

        model.scaling_factor[model.DiscreteMaxCompletionsPadIntermediateFlow] = (
            1 / scaling_factor
        )
        model.scaling_factor[model.SumDiscreteFlowsIsFlowCompletionsPadIntermediate] = (
            1 / scaling_factor
        )

        model.scaling_factor[model.DiscreteMaxCompletionsPadStorageFlow] = (
            1 / scaling_factor
        )
        model.scaling_factor[model.SumDiscreteFlowsIsFlowCompletionsPadStorage] = (
            1 / scaling_factor
        )

        model.scaling_factor[model.DiscreteMaxPadStorage] = 1 / scaling_factor
        model.scaling_factor[model.SumDiscretePadStorageIsPadStorage] = (
            1 / scaling_factor
        )

        model.scaling_factor[model.DiscreteMaxFlowOutPadStorage] = 1 / scaling_factor
        model.scaling_factor[model.SumDiscreteFlowOutPadStorageIsFlowOutPadStorage] = (
            1 / scaling_factor
        )

        model.scaling_factor[model.DiscreteMaxFlowInPadStorage] = 1 / scaling_factor
        model.scaling_factor[model.SumDiscreteFlowInPadStorageIsFlowInPadStorage] = (
            1 / scaling_factor
        )

        model.scaling_factor[model.DiscreteMaxCompletionsDestination] = (
            1 / scaling_factor
        )
        model.scaling_factor[
            model.SumDiscreteCompletionsDestinationIsCompletionsDestination
        ] = (1 / scaling_factor)

        model.scaling_factor[model.DisposalWaterQuality] = 1 / (scaling_factor * 100)
        model.scaling_factor[model.StorageSiteWaterQuality] = 1 / (scaling_factor * 100)
        model.scaling_factor[model.TreatmentWaterQuality] = 1 / (scaling_factor * 100)
        model.scaling_factor[model.NetworkWaterQuality] = 1 / (scaling_factor * 100)
        model.scaling_factor[model.BeneficialReuseWaterQuality] = 1 / (
            scaling_factor * 100
        )

        model.scaling_factor[model.CompletionsPadIntermediateWaterQuality] = 1 / (
            scaling_factor * 100
        )
        model.scaling_factor[model.CompletionsPadWaterQuality] = 1 / (
            scaling_factor * 100
        )
        model.scaling_factor[model.CompletionsPadStorageWaterQuality] = 1 / (
            scaling_factor * 100
        )

    scaled_model = TransformationFactory("core.scale_model").create_using(model)

    return scaled_model


def _preprocess_data(model):
    """
    This module pre-processess data to fit the optimization format.
    In this module the following data is preprocessed:
    - Pipeline Diameters [diameter] are converted to flow rate model [volume/time]
    - Pipeline Expension Cost is converted to model [currency/volume]
    parameter_list = [list of tabs that contain parameters]
    """
    if model.config.pipeline_capacity == PipelineCapacity.calculated:
        # Pipeline Capacity
        # Pipeline diameter is converted to pipeline capacity (volume/time) using
        # Hazen-Williams equation.
        # (https://en.wikipedia.org/wiki/Hazen%E2%80%93Williams_equation)
        # Required inputs are:
        # - pipeline diameter [inch]
        # - pipe roughness []
        # - max head loss

        # retrieve roughness and max head loss
        roughness = model.df_parameters["Hydraulics"]["roughness"]
        max_head_loss = model.df_parameters["Hydraulics"]["max_head_loss"]

        model.df_parameters["PipelineCapacityIncrements_Calculated"] = {}
        for key in model.df_parameters["PipelineDiameterValues"]:
            diameter_inches = pyunits.convert_value(
                model.df_parameters["PipelineDiameterValues"][key],
                from_units=model.user_units["diameter"],
                to_units=pyunits.inch,
            )
            flow_rate = (
                (1 / 10.67) ** (1 / 1.852)
                * roughness
                * (max_head_loss**0.54)
                * (diameter_inches * 0.0254) ** 2.63
            )

            # convert to volume/time:
            days_in_period = model.decision_period / pyunits.days
            # Make variable unitless
            days_in_period = pyunits.convert(
                days_in_period, to_units=pyunits.days / pyunits.days
            )
            flow_rate *= 6.28981 * (3600 * 24 * days_in_period)

            # add to parameter df.
            model.df_parameters["PipelineCapacityIncrements_Calculated"][
                key
            ] = flow_rate

    # Annualization rate
    # The annualization rate is used using a discount rate and the lifetime
    # expectancy of assets. It's calculated using the formula as described
    # on the following website:
    # http://www.energycommunity.org/webhelppro/Expressions/AnnualizedCost.htm

    discount_rate = model.df_parameters["Economics"]["discount_rate"]
    life = model.df_parameters["Economics"]["CAPEX_lifetime"]

    if life == 0:
        model.df_parameters["AnnualizationRate"] = 1
    elif discount_rate == 0:
        model.df_parameters["AnnualizationRate"] = 1 / life
    else:
        model.df_parameters["AnnualizationRate"] = discount_rate / (
            1 - (1 + discount_rate) ** -life
        )


def solve_discrete_water_quality(model, opt, scaled):
    # Discrete water quality method consists of 3 steps:
    # Step 1 - generate a feasible initial solution
    # Step 1a -- fix discrete water quality variables
    # Step 1b -- solve model, obtain optimal flows without considering quality
    # Step 1c -- fix or bound all non quality variables
    # Step 1d -- free discrete water quality variables
    # Step 1e -- solve model again for a feasible initial solution for discrete water quality
    # Step 2 - solve full discrete water quality
    # Step 2a -- free or remove bounds for all non quality variables
    # Step 2b -- call solver to solve whole model using previous solve as initial solution
    # Step 3 - Return solution

    # Step 1 - generate a feasible initial solution
    v_DQ = model.scaled_v_DQ if scaled else model.v_DQ
    # Step 1a - fix discrete water quality variables
    v_DQ.fix()
    # Step 1b - solve model, obtain optimal flows without considering quality
    opt.solve(model, tee=True)
    # Step 1c - fix or bound all non quality variables
    prefix = "scaled_" if scaled else ""
    discrete_variables_names = {
        prefix + "v_F_DiscretePiped",
        prefix + "v_F_DiscreteTrucked",
        prefix + "v_F_DiscreteDisposalDestination",
        prefix + "v_F_DiscreteFlowOutStorage",
        prefix + "v_L_DiscreteStorage",
        prefix + "v_F_DiscreteFlowTreatment",
        prefix + "v_F_DiscreteFlowOutNode",
        prefix + "v_F_DiscreteBRDestination",
        prefix + "v_F_DiscreteFlowCPIntermediate",
        prefix + "v_F_DiscreteFlowCPStorage",
        prefix + "v_L_DiscretePadStorage",
        prefix + "v_F_DiscreteFlowOutPadStorage",
        prefix + "v_F_DiscreteFlowInPadStorage",
        prefix + "v_F_DiscreteCPDestination",
        prefix + "v_Q_CompletionPad",
        prefix + "v_ObjectiveWithQuality",
    }
    for var in model.component_objects(Var):
        if var.name in discrete_variables_names:
            continue
        for index in var:
            index_var = var if index is None else var[index]
            value = index_var.value
            # Fix binary variables to their value and bound the continuous variables
            if index_var.domain is Binary:
                index_var.fix(round(value))
            else:
                index_var.setlb(0.99 * value)
                index_var.setub(1.01 * value)
    # Step 1d - free discrete water quality variables
    v_DQ.free()

    # Step 1e - solve model again for a feasible initial solution for discrete water quality
    print("\n")
    print("*" * 50)
    print(" " * 15, "Solving non-discrete water quality model")
    print("*" * 50)
    opt.solve(model, tee=True, warmstart=True)

    # Step 2 - solve full discrete water quality
    # Step 2a - free or remove bounds for all non quality variables
    for var in model.component_objects(Var):
        if var.name in discrete_variables_names:
            continue
        for index in var:
            index_var = var if index is None else var[index]
            value = index_var.value
            # unfix binary variables and unbound the continuous variables

            if index_var.domain is Binary:
                index_var.free()
            else:
                index_var.setlb(0)
                index_var.setub(None)

    # Step 2b - call solver to solve whole model using previous solve as initial solution
    print("\n")
    print("*" * 50)
    print(" " * 15, "Solving discrete water quality model")
    print("*" * 50)
    results = opt.solve(model, tee=True, warmstart=True)

    # Step 3 - Return solution
    return results


def solve_model(model, options=None):
    if options is None:
        options = {
            "deactivate_slacks": True,
            "scale_model": False,
            "scaling_factor": 1000000,
            "running_time": 60,
            "gap": 0,
        }
    # load pyomo solver
    if "solver" not in options.keys():
        opt = get_solver("gurobi_direct", "gurobi", "cbc")
    else:
        opt = get_solver(options["solver"])

    set_timeout(opt, timeout_s=options["running_time"])
    if opt.type in ("gurobi_direct", "gurobi"):
        # Apply Gurobi specific options
        opt.options["mipgap"] = options["gap"]
        opt.options["NumericFocus"] = 1
    elif opt.type in ("cbc"):
        # Apply CBC specific option
        opt.options["ratioGap"] = options["gap"]

    else:
        print("\nNot implemented passing gap for solver :%s\n" % opt.type)

    if options["deactivate_slacks"] is True:
        model.v_C_Slack.fix(0)
        model.v_S_FracDemand.fix(0)
        model.v_S_Production.fix(0)
        model.v_S_Flowback.fix(0)
        model.v_S_PipelineCapacity.fix(0)
        model.v_S_StorageCapacity.fix(0)
        model.v_S_DisposalCapacity.fix(0)
        model.v_S_TreatmentCapacity.fix(0)
        model.v_S_ReuseCapacity.fix(0)

    if options["scale_model"] is True:
        # Step 1: scale model
        scaled_model = scale_model(model, scaling_factor=options["scaling_factor"])
        # Step 2: solve scaled mathematical model
        print("\n")
        print("*" * 50)
        print(" " * 15, "Solving scaled model")
        print("*" * 50)
        # Step 3: check model to be solved
        #       option 3.1 - full space model,
        #       option 3.2 - post process water quality,
        #       option 3.3 - discrete water quality,
        if model.config.water_quality is WaterQuality.discrete:
            # option 3.3:
            results = solve_discrete_water_quality(scaled_model, opt, scaled=True)
        elif model.config.water_quality is WaterQuality.post_process:
            # option 3.2:
            results = opt.solve(scaled_model, tee=True)
            if results.solver.termination_condition != TerminationCondition.infeasible:
                TransformationFactory("core.scale_model").propagate_solution(
                    scaled_model, model
                )
                model = postprocess_water_quality_calculation(model, opt)
        else:
            # option 3.1:
            results = opt.solve(scaled_model, tee=True)

        # Step 4: propagate scaled model results to original model
        if results.solver.termination_condition != TerminationCondition.infeasible:
            # if model is optimal propagate scaled model results to original model
            if options["scale_model"] is True:
                TransformationFactory("core.scale_model").propagate_solution(
                    scaled_model, model
                )
    else:
        # Step 1: solve unscaled mathematical model
        print("\n")
        print("*" * 50)
        print(" " * 15, "Solving unscaled model")
        print("*" * 50)
        # Step 2: check model to be solved
        #       option 2.1 - full space model,
        #       option 2.2 - post process water quality,
        #       option 2.3 - discrete water quality,
        if model.config.water_quality is WaterQuality.discrete:
            # option 2.3:
            results = solve_discrete_water_quality(model, opt, scaled=False)
        elif model.config.water_quality is WaterQuality.post_process:
            # option 2.2:
            results = opt.solve(model, tee=True)
            if results.solver.termination_condition != TerminationCondition.infeasible:
                model = postprocess_water_quality_calculation(model, opt)
        else:
            # option 2.1:
            results = opt.solve(model, tee=True)

    if results.solver.termination_condition == TerminationCondition.infeasible:
        print(
            "WARNING: Model is infeasible. We recommend adding Slack variables to avoid infeasibilities\n, \
                however this is an indication that the input data should be revised. \
                This can be done by selecting 'deactivate_slacks': False in the options"
        )

    results.write()
    return results<|MERGE_RESOLUTION|>--- conflicted
+++ resolved
@@ -1955,141 +1955,143 @@
 
     # Define constraints #
 
-    # def CompletionsPadDemandBalanceRule(model, p, t):
+    def CompletionsPadDemandBalanceRule(model, p, t):
+        # If completions pad is outside the system, the completions demand is not required to be met
+        if model.p_chi_OutsideCompletionsPad[p] == 1:
+            constraint = model.p_gamma_Completions[p, t] >= (
+                sum(model.v_F_Piped[n, p, t] for n in model.s_N if model.p_NCA[n, p])
+                + sum(
+                    model.v_F_Piped[p_tilde, p, t]
+                    for p_tilde in model.s_PP
+                    if model.p_PCA[p_tilde, p]
+                )
+                + sum(model.v_F_Piped[s, p, t] for s in model.s_S if model.p_SCA[s, p])
+                + sum(
+                    model.v_F_Piped[p_tilde, p, t]
+                    for p_tilde in model.s_CP
+                    if model.p_CCA[p_tilde, p]
+                )
+                + sum(model.v_F_Piped[r, p, t] for r in model.s_R if model.p_RCA[r, p])
+                + sum(
+                    model.v_F_Sourced[f, p, t] for f in model.s_F if model.p_FCA[f, p]
+                )
+                + sum(
+                    model.v_F_Trucked[p_tilde, p, t]
+                    for p_tilde in model.s_PP
+                    if model.p_PCT[p_tilde, p]
+                )
+                + sum(
+                    model.v_F_Trucked[p_tilde, p, t]
+                    for p_tilde in model.s_CP
+                    if model.p_CCT[p_tilde, p]
+                )
+                + sum(
+                    model.v_F_Trucked[s, p, t] for s in model.s_S if model.p_SCT[s, p]
+                )
+                + sum(
+                    model.v_F_Trucked[f, p, t] for f in model.s_F if model.p_FCT[f, p]
+                )
+                + model.v_F_PadStorageOut[p, t]
+                - model.v_F_PadStorageIn[p, t]
+                + model.v_S_FracDemand[p, t]
+            )
+        # If the completions pad is inside the system, demand must be met
+        else:
+            constraint = model.p_gamma_Completions[p, t] == (
+                sum(model.v_F_Piped[n, p, t] for n in model.s_N if model.p_NCA[n, p])
+                + sum(
+                    model.v_F_Piped[p_tilde, p, t]
+                    for p_tilde in model.s_PP
+                    if model.p_PCA[p_tilde, p]
+                )
+                + sum(model.v_F_Piped[s, p, t] for s in model.s_S if model.p_SCA[s, p])
+                + sum(
+                    model.v_F_Piped[p_tilde, p, t]
+                    for p_tilde in model.s_CP
+                    if model.p_CCA[p_tilde, p]
+                )
+                + sum(model.v_F_Piped[r, p, t] for r in model.s_R if model.p_RCA[r, p])
+                + sum(
+                    model.v_F_Sourced[f, p, t] for f in model.s_F if model.p_FCA[f, p]
+                )
+                + sum(
+                    model.v_F_Trucked[p_tilde, p, t]
+                    for p_tilde in model.s_PP
+                    if model.p_PCT[p_tilde, p]
+                )
+                + sum(
+                    model.v_F_Trucked[p_tilde, p, t]
+                    for p_tilde in model.s_CP
+                    if model.p_CCT[p_tilde, p]
+                )
+                + sum(
+                    model.v_F_Trucked[s, p, t] for s in model.s_S if model.p_SCT[s, p]
+                )
+                + sum(
+                    model.v_F_Trucked[f, p, t] for f in model.s_F if model.p_FCT[f, p]
+                )
+                + model.v_F_PadStorageOut[p, t]
+                - model.v_F_PadStorageIn[p, t]
+                + model.v_S_FracDemand[p, t]
+            )
+
+        return process_constraint(constraint)
+
+    model.CompletionsPadDemandBalance = Constraint(
+        model.s_CP,
+        model.s_T,
+        rule=CompletionsPadDemandBalanceRule,
+        doc="Completions pad demand balance",
+    )
+    
+    #**********  ADDED by NS *******************
+    # def CompletionsPadDemandBalanceRule(m, p, t):
     #     # If completions pad is outside the system, the completions demand is not required to be met
-    #     if model.p_chi_OutsideCompletionsPad[p] == 1:
-    #         constraint = model.p_gamma_Completions[p, t] >= (
-    #             sum(model.v_F_Piped[n, p, t] for n in model.s_N if model.p_NCA[n, p])
-    #             + sum(
-    #                 model.v_F_Piped[p_tilde, p, t]
-    #                 for p_tilde in model.s_PP
-    #                 if model.p_PCA[p_tilde, p]
-    #             )
-    #             + sum(model.v_F_Piped[s, p, t] for s in model.s_S if model.p_SCA[s, p])
-    #             + sum(
-    #                 model.v_F_Piped[p_tilde, p, t]
-    #                 for p_tilde in model.s_CP
-    #                 if model.p_CCA[p_tilde, p]
-    #             )
-    #             + sum(model.v_F_Piped[r, p, t] for r in model.s_R if model.p_RCA[r, p])
-    #             + sum(
-    #                 model.v_F_Sourced[f, p, t] for f in model.s_F if model.p_FCA[f, p]
-    #             )
-    #             + sum(
-    #                 model.v_F_Trucked[p_tilde, p, t]
-    #                 for p_tilde in model.s_PP
-    #                 if model.p_PCT[p_tilde, p]
-    #             )
-    #             + sum(
-    #                 model.v_F_Trucked[p_tilde, p, t]
-    #                 for p_tilde in model.s_CP
-    #                 if model.p_CCT[p_tilde, p]
-    #             )
-    #             + sum(
-    #                 model.v_F_Trucked[s, p, t] for s in model.s_S if model.p_SCT[s, p]
-    #             )
-    #             + sum(
-    #                 model.v_F_Trucked[f, p, t] for f in model.s_F if model.p_FCT[f, p]
-    #             )
-    #             + model.v_F_PadStorageOut[p, t]
-    #             - model.v_F_PadStorageIn[p, t]
-    #             + model.v_S_FracDemand[p, t]
+    #     if m.p_chi_OutsideCompletionsPad[p] == 1:
+    #         constraint = m.p_gamma_Completions[p, t] >= (
+    #             sum(m.v_F_Piped[l_tilde, p, t]
+    #                 for l_tilde in (m.s_N | m.s_S | m.s_CP | m.s_R)
+    #                 if m.p_LLP[l_tilde, p]
+    #                 ) +
+    #             sum(m.v_F_Sourced[l_tilde, p, t]
+    #                 for l_tilde in m.s_F
+    #                 if m.p_LLP[l_tilde, p]
+    #                 ) +
+    #             sum(m.v_F_Trucked[l_tilde, p, t]
+    #                 for l_tilde in (m.s_PP | m.s_CP | m.s_F)
+    #                 if m.p_LLT[l_tilde, p]
+    #                 )
+    #             + m.v_F_PadStorageOut[p, t]
+    #             - m.v_F_PadStorageIn[p, t]
+    #             + m.v_S_FracDemand[p, t]
     #         )
     #     # If the completions pad is inside the system, demand must be met
     #     else:
-    #         constraint = model.p_gamma_Completions[p, t] == (
-    #             sum(model.v_F_Piped[n, p, t] for n in model.s_N if model.p_NCA[n, p])
-    #             + sum(
-    #                 model.v_F_Piped[p_tilde, p, t]
-    #                 for p_tilde in model.s_PP
-    #                 if model.p_PCA[p_tilde, p]
-    #             )
-    #             + sum(model.v_F_Piped[s, p, t] for s in model.s_S if model.p_SCA[s, p])
-    #             + sum(
-    #                 model.v_F_Piped[p_tilde, p, t]
-    #                 for p_tilde in model.s_CP
-    #                 if model.p_CCA[p_tilde, p]
-    #             )
-    #             + sum(model.v_F_Piped[r, p, t] for r in model.s_R if model.p_RCA[r, p])
-    #             + sum(
-    #                 model.v_F_Sourced[f, p, t] for f in model.s_F if model.p_FCA[f, p]
-    #             )
-    #             + sum(
-    #                 model.v_F_Trucked[p_tilde, p, t]
-    #                 for p_tilde in model.s_PP
-    #                 if model.p_PCT[p_tilde, p]
-    #             )
-    #             + sum(
-    #                 model.v_F_Trucked[p_tilde, p, t]
-    #                 for p_tilde in model.s_CP
-    #                 if model.p_CCT[p_tilde, p]
-    #             )
-    #             + sum(
-    #                 model.v_F_Trucked[s, p, t] for s in model.s_S if model.p_SCT[s, p]
-    #             )
-    #             + sum(
-    #                 model.v_F_Trucked[f, p, t] for f in model.s_F if model.p_FCT[f, p]
-    #             )
-    #             + model.v_F_PadStorageOut[p, t]
-    #             - model.v_F_PadStorageIn[p, t]
-    #             + model.v_S_FracDemand[p, t]
+    #         constraint = m.p_gamma_Completions[p, t] == (
+    #             sum(m.v_F_Piped[l_tilde, p, t]
+    #                 for l_tilde in (m.s_N | m.s_S | m.s_CP | m.s_R)
+    #                 if m.p_LLP[l_tilde, p]
+    #                 ) +
+    #             sum(m.v_F_Sourced[l_tilde, p, t]
+    #                 for l_tilde in m.s_F
+    #                 if m.p_LLP[l_tilde, p]
+    #                 ) +
+    #             sum(m.v_F_Trucked[l_tilde, p, t]
+    #                 for l_tilde in (m.s_PP | m.s_CP | m.s_F)
+    #                 if m.p_LLT[l_tilde, p]
+    #                 )
+    #             + m.v_F_PadStorageOut[p, t]
+    #             - m.v_F_PadStorageIn[p, t]
+    #             + m.v_S_FracDemand[p, t]
     #         )
 
     #     return process_constraint(constraint)
-
     # model.CompletionsPadDemandBalance = Constraint(
     #     model.s_CP,
     #     model.s_T,
     #     rule=CompletionsPadDemandBalanceRule,
     #     doc="Completions pad demand balance",
     # )
-    def CompletionsPadDemandBalanceRule(m, p, t):
-        # If completions pad is outside the system, the completions demand is not required to be met
-        if m.p_chi_OutsideCompletionsPad[p] == 1:
-            constraint = m.p_gamma_Completions[p, t] >= (
-                sum(m.v_F_Piped[l_tilde, p, t]
-                    for l_tilde in (m.s_N | m.s_S | m.s_CP | m.s_R)
-                    if m.p_LLP[l_tilde, p]
-                    ) +
-                sum(m.v_F_Sourced[l_tilde, p, t]
-                    for l_tilde in m.s_F
-                    if m.p_LLP[l_tilde, p]
-                    ) +
-                sum(m.v_F_Trucked[l_tilde, p, t]
-                    for l_tilde in (m.s_PP | m.s_CP | m.s_F)
-                    if m.p_LLT[l_tilde, p]
-                    )
-                + m.v_F_PadStorageOut[p, t]
-                - m.v_F_PadStorageIn[p, t]
-                + m.v_S_FracDemand[p, t]
-            )
-        # If the completions pad is inside the system, demand must be met
-        else:
-            constraint = m.p_gamma_Completions[p, t] == (
-                sum(m.v_F_Piped[l_tilde, p, t]
-                    for l_tilde in (m.s_N | m.s_S | m.s_CP | m.s_R)
-                    if m.p_LLP[l_tilde, p]
-                    ) +
-                sum(m.v_F_Sourced[l_tilde, p, t]
-                    for l_tilde in m.s_F
-                    if m.p_LLP[l_tilde, p]
-                    ) +
-                sum(m.v_F_Trucked[l_tilde, p, t]
-                    for l_tilde in (m.s_PP | m.s_CP | m.s_F)
-                    if m.p_LLT[l_tilde, p]
-                    )
-                + m.v_F_PadStorageOut[p, t]
-                - m.v_F_PadStorageIn[p, t]
-                + m.v_S_FracDemand[p, t]
-            )
-
-        return process_constraint(constraint)
-    model.CompletionsPadDemandBalance = Constraint(
-        model.s_CP,
-        model.s_T,
-        rule=CompletionsPadDemandBalanceRule,
-        doc="Completions pad demand balance",
-    )
 
     def CompletionsPadStorageBalanceRule(model, p, t):
         if t == model.s_T.first():
@@ -2310,161 +2312,14 @@
         model.s_N, model.s_T, rule=NetworkNodeBalanceRule, doc="Network node balance"
     )
 
-    # def BidirectionalFlowRule1(model, l, l_tilde, t):
-    #     if l in model.s_PP and l_tilde in model.s_CP:
-    #         if model.p_PCA[l, l_tilde]:
-    #             constraint = (
-    #                 model.vb_y_Flow[l, l_tilde, t] + model.vb_y_Flow[l_tilde, l, t] == 1
-    #             )
-    #             return process_constraint(constraint)
-    #         else:
-    #             return Constraint.Skip
-    #     elif l in model.s_PP and l_tilde in model.s_N:
-    #         if model.p_PNA[l, l_tilde]:
-    #             constraint = (
-    #                 model.vb_y_Flow[l, l_tilde, t] + model.vb_y_Flow[l_tilde, l, t] == 1
-    #             )
-    #             return process_constraint(constraint)
-    #         else:
-    #             return Constraint.Skip
-    #     elif l in model.s_PP and l_tilde in model.s_PP:
-    #         if model.p_PPA[l, l_tilde]:
-    #             constraint = (
-    #                 model.vb_y_Flow[l, l_tilde, t] + model.vb_y_Flow[l_tilde, l, t] == 1
-    #             )
-    #             return process_constraint(constraint)
-    #         else:
-    #             return Constraint.Skip
-    #     elif l in model.s_CP and l_tilde in model.s_N:
-    #         if model.p_CNA[l, l_tilde]:
-    #             constraint = (
-    #                 model.vb_y_Flow[l, l_tilde, t] + model.vb_y_Flow[l_tilde, l, t] == 1
-    #             )
-    #             return process_constraint(constraint)
-    #         else:
-    #             return Constraint.Skip
-    #     elif l in model.s_N and l_tilde in model.s_N:
-    #         if model.p_NNA[l, l_tilde]:
-    #             constraint = (
-    #                 model.vb_y_Flow[l, l_tilde, t] + model.vb_y_Flow[l_tilde, l, t] == 1
-    #             )
-    #             return process_constraint(constraint)
-    #         else:
-    #             return Constraint.Skip
-    #     elif l in model.s_N and l_tilde in model.s_CP:
-    #         if model.p_NCA[l, l_tilde]:
-    #             constraint = (
-    #                 model.vb_y_Flow[l, l_tilde, t] + model.vb_y_Flow[l_tilde, l, t] == 1
-    #             )
-    #             return process_constraint(constraint)
-    #         else:
-    #             return Constraint.Skip
-    #     elif l in model.s_N and l_tilde in model.s_K:
-    #         if model.p_NKA[l, l_tilde]:
-    #             constraint = (
-    #                 model.vb_y_Flow[l, l_tilde, t] + model.vb_y_Flow[l_tilde, l, t] == 1
-    #             )
-    #             return process_constraint(constraint)
-    #         else:
-    #             return Constraint.Skip
-    #     elif l in model.s_N and l_tilde in model.s_S:
-    #         if model.p_NSA[l, l_tilde]:
-    #             constraint = (
-    #                 model.vb_y_Flow[l, l_tilde, t] + model.vb_y_Flow[l_tilde, l, t] == 1
-    #             )
-    #             return process_constraint(constraint)
-    #         else:
-    #             return Constraint.Skip
-    #     elif l in model.s_N and l_tilde in model.s_R:
-    #         if model.p_NRA[l, l_tilde]:
-    #             constraint = (
-    #                 model.vb_y_Flow[l, l_tilde, t] + model.vb_y_Flow[l_tilde, l, t] == 1
-    #             )
-    #             return process_constraint(constraint)
-    #         else:
-    #             return Constraint.Skip
-    #     elif l in model.s_N and l_tilde in model.s_O:
-    #         if model.p_NOA[l, l_tilde]:
-    #             constraint = (
-    #                 model.vb_y_Flow[l, l_tilde, t] + model.vb_y_Flow[l_tilde, l, t] == 1
-    #             )
-    #             return process_constraint(constraint)
-    #         else:
-    #             return Constraint.Skip
-    #     elif l in model.s_R and l_tilde in model.s_N:
-    #         if model.p_RNA[l, l_tilde]:
-    #             constraint = (
-    #                 model.vb_y_Flow[l, l_tilde, t] + model.vb_y_Flow[l_tilde, l, t] == 1
-    #             )
-    #             return process_constraint(constraint)
-    #         else:
-    #             return Constraint.Skip
-    #     elif l in model.s_R and l_tilde in model.s_CP:
-    #         if model.p_RCA[l, l_tilde]:
-    #             constraint = (
-    #                 model.vb_y_Flow[l, l_tilde, t] + model.vb_y_Flow[l_tilde, l, t] == 1
-    #             )
-    #             return process_constraint(constraint)
-    #         else:
-    #             return Constraint.Skip
-    #     elif l in model.s_R and l_tilde in model.s_K:
-    #         if model.p_RKA[l, l_tilde]:
-    #             constraint = (
-    #                 model.vb_y_Flow[l, l_tilde, t] + model.vb_y_Flow[l_tilde, l, t] == 1
-    #             )
-    #             return process_constraint(constraint)
-    #         else:
-    #             return Constraint.Skip
-    #     elif l in model.s_S and l_tilde in model.s_CP:
-    #         if model.p_SCA[l, l_tilde]:
-    #             constraint = (
-    #                 model.vb_y_Flow[l, l_tilde, t] + model.vb_y_Flow[l_tilde, l, t] == 1
-    #             )
-    #             return process_constraint(constraint)
-    #         else:
-    #             return Constraint.Skip
-    #     elif l in model.s_S and l_tilde in model.s_K:
-    #         if model.p_SKA[l, l_tilde]:
-    #             constraint = (
-    #                 model.vb_y_Flow[l, l_tilde, t] + model.vb_y_Flow[l_tilde, l, t] == 1
-    #             )
-    #             return process_constraint(constraint)
-    #         else:
-    #             return Constraint.Skip
-    #     elif l in model.s_S and l_tilde in model.s_R:
-    #         if model.p_SRA[l, l_tilde]:
-    #             constraint = (
-    #                 model.vb_y_Flow[l, l_tilde, t] + model.vb_y_Flow[l_tilde, l, t] == 1
-    #             )
-    #             return process_constraint(constraint)
-    #         else:
-    #             return Constraint.Skip
-    #     elif l in model.s_S and l_tilde in model.s_O:
-    #         if model.p_SOA[l, l_tilde]:
-    #             constraint = (
-    #                 model.vb_y_Flow[l, l_tilde, t] + model.vb_y_Flow[l_tilde, l, t] == 1
-    #             )
-    #             return process_constraint(constraint)
-    #         else:
-    #             return Constraint.Skip
-    #     else:
-    #         return Constraint.Skip
-
-    # model.BidirectionalFlow1 = Constraint(
-    #     model.s_L,
-    #     model.s_L,
-    #     model.s_T,
-    #     rule=BidirectionalFlowRule1,
-    #     doc="Bi-directional flow",
-    # )
     def BidirectionalFlowRule1(model, l, l_tilde, t):
-<<<<<<< HEAD
-        if model.p_LLP[l, l_tilde]:
-            constraint = (
-                model.vb_y_Flow[l, l_tilde, t] + model.vb_y_Flow[l_tilde, l, t] == 1
-            )
-            return process_constraint(constraint)
-=======
+# <<<<<<< HEAD
+#         if model.p_LLP[l, l_tilde]:
+#             constraint = (
+#                 model.vb_y_Flow[l, l_tilde, t] + model.vb_y_Flow[l_tilde, l, t] == 1
+#             )
+#             return process_constraint(constraint)
+# =======
         if l in model.s_PP and l_tilde in model.s_CP:
             if model.p_PCA[l, l_tilde]:
                 constraint = (
@@ -2593,7 +2448,7 @@
                 return process_constraint(constraint)
             else:
                 return Constraint.Skip
->>>>>>> 89fe02cb
+# >>>>>>> main
         else:
             return Constraint.Skip
 
@@ -2606,192 +2461,182 @@
     )
 
 
-    # def BidirectionalFlowRule2(model, l, l_tilde, t):
-    #     if l in model.s_PP and l_tilde in model.s_CP:
-    #         if model.p_PCA[l, l_tilde]:
-    #             constraint = (
-    #                 model.v_F_Piped[l, l_tilde, t]
-    #                 <= model.vb_y_Flow[l, l_tilde, t] * model.p_M_Flow
-    #             )
-    #             return process_constraint(constraint)
-    #         else:
-    #             return Constraint.Skip
-    #     elif l in model.s_PP and l_tilde in model.s_N:
-    #         if model.p_PNA[l, l_tilde]:
-    #             constraint = (
-    #                 model.v_F_Piped[l, l_tilde, t]
-    #                 <= model.vb_y_Flow[l, l_tilde, t] * model.p_M_Flow
-    #             )
-    #             return process_constraint(constraint)
-    #         else:
-    #             return Constraint.Skip
-    #     elif l in model.s_PP and l_tilde in model.s_PP:
-    #         if model.p_PPA[l, l_tilde]:
-    #             constraint = (
-    #                 model.v_F_Piped[l, l_tilde, t]
-    #                 <= model.vb_y_Flow[l, l_tilde, t] * model.p_M_Flow
-    #             )
-    #             return process_constraint(constraint)
-    #         else:
-    #             return Constraint.Skip
-    #     elif l in model.s_CP and l_tilde in model.s_N:
-    #         if model.p_CNA[l, l_tilde]:
-    #             constraint = (
-    #                 model.v_F_Piped[l, l_tilde, t]
-    #                 <= model.vb_y_Flow[l, l_tilde, t] * model.p_M_Flow
-    #             )
-    #             return process_constraint(constraint)
-    #         else:
-    #             return Constraint.Skip
-    #     elif l in model.s_N and l_tilde in model.s_N:
-    #         if model.p_NNA[l, l_tilde]:
-    #             constraint = (
-    #                 model.v_F_Piped[l, l_tilde, t]
-    #                 <= model.vb_y_Flow[l, l_tilde, t] * model.p_M_Flow
-    #             )
-    #             return process_constraint(constraint)
-    #         else:
-    #             return Constraint.Skip
-    #     elif l in model.s_N and l_tilde in model.s_CP:
-    #         if model.p_NCA[l, l_tilde]:
-    #             constraint = (
-    #                 model.v_F_Piped[l, l_tilde, t]
-    #                 <= model.vb_y_Flow[l, l_tilde, t] * model.p_M_Flow
-    #             )
-    #             return process_constraint(constraint)
-    #         else:
-    #             return Constraint.Skip
-    #     elif l in model.s_N and l_tilde in model.s_K:
-    #         if model.p_NKA[l, l_tilde]:
-    #             constraint = (
-    #                 model.v_F_Piped[l, l_tilde, t]
-    #                 <= model.vb_y_Flow[l, l_tilde, t] * model.p_M_Flow
-    #             )
-    #             return process_constraint(constraint)
-    #         else:
-    #             return Constraint.Skip
-    #     elif l in model.s_N and l_tilde in model.s_S:
-    #         if model.p_NSA[l, l_tilde]:
-    #             constraint = (
-    #                 model.v_F_Piped[l, l_tilde, t]
-    #                 <= model.vb_y_Flow[l, l_tilde, t] * model.p_M_Flow
-    #             )
-    #             return process_constraint(constraint)
-    #         else:
-    #             return Constraint.Skip
-    #     elif l in model.s_N and l_tilde in model.s_R:
-    #         if model.p_NRA[l, l_tilde]:
-    #             constraint = (
-    #                 model.v_F_Piped[l, l_tilde, t]
-    #                 <= model.vb_y_Flow[l, l_tilde, t] * model.p_M_Flow
-    #             )
-    #             return process_constraint(constraint)
-    #         else:
-    #             return Constraint.Skip
-    #     elif l in model.s_N and l_tilde in model.s_O:
-    #         if model.p_NOA[l, l_tilde]:
-    #             constraint = (
-    #                 model.v_F_Piped[l, l_tilde, t]
-    #                 <= model.vb_y_Flow[l, l_tilde, t] * model.p_M_Flow
-    #             )
-    #             return process_constraint(constraint)
-    #         else:
-    #             return Constraint.Skip
-    #     elif l in model.s_R and l_tilde in model.s_N:
-    #         if model.p_RNA[l, l_tilde]:
-    #             constraint = (
-    #                 model.v_F_Piped[l, l_tilde, t]
-    #                 <= model.vb_y_Flow[l, l_tilde, t] * model.p_M_Flow
-    #             )
-    #             return process_constraint(constraint)
-    #         else:
-    #             return Constraint.Skip
-    #     elif l in model.s_R and l_tilde in model.s_CP:
-    #         if model.p_RCA[l, l_tilde]:
-    #             constraint = (
-    #                 model.v_F_Piped[l, l_tilde, t]
-    #                 <= model.vb_y_Flow[l, l_tilde, t] * model.p_M_Flow
-    #             )
-    #             return process_constraint(constraint)
-    #         else:
-    #             return Constraint.Skip
-    #     elif l in model.s_R and l_tilde in model.s_K:
-    #         if model.p_RKA[l, l_tilde]:
-    #             constraint = (
-    #                 model.v_F_Piped[l, l_tilde, t]
-    #                 <= model.vb_y_Flow[l, l_tilde, t] * model.p_M_Flow
-    #             )
-    #             return process_constraint(constraint)
-    #         else:
-    #             return Constraint.Skip
-    #     elif l in model.s_S and l_tilde in model.s_N:
-    #         if model.p_SNA[l, l_tilde]:
-    #             constraint = (
-    #                 model.v_F_Piped[l, l_tilde, t]
-    #                 <= model.vb_y_Flow[l, l_tilde, t] * model.p_M_Flow
-    #             )
-    #             return process_constraint(constraint)
-    #         else:
-    #             return Constraint.Skip
-    #     elif l in model.s_S and l_tilde in model.s_CP:
-    #         if model.p_SCA[l, l_tilde]:
-    #             constraint = (
-    #                 model.v_F_Piped[l, l_tilde, t]
-    #                 <= model.vb_y_Flow[l, l_tilde, t] * model.p_M_Flow
-    #             )
-    #             return process_constraint(constraint)
-    #         else:
-    #             return Constraint.Skip
-    #     elif l in model.s_S and l_tilde in model.s_K:
-    #         if model.p_SKA[l, l_tilde]:
-    #             constraint = (
-    #                 model.v_F_Piped[l, l_tilde, t]
-    #                 <= model.vb_y_Flow[l, l_tilde, t] * model.p_M_Flow
-    #             )
-    #             return process_constraint(constraint)
-    #         else:
-    #             return Constraint.Skip
-    #     elif l in model.s_S and l_tilde in model.s_R:
-    #         if model.p_SRA[l, l_tilde]:
-    #             constraint = (
-    #                 model.v_F_Piped[l, l_tilde, t]
-    #                 <= model.vb_y_Flow[l, l_tilde, t] * model.p_M_Flow
-    #             )
-    #             return process_constraint(constraint)
-    #         else:
-    #             return Constraint.Skip
-    #     elif l in model.s_S and l_tilde in model.s_O:
-    #         if model.p_SOA[l, l_tilde]:
-    #             constraint = (
-    #                 model.v_F_Piped[l, l_tilde, t]
-    #                 <= model.vb_y_Flow[l, l_tilde, t] * model.p_M_Flow
-    #             )
-    #             return process_constraint(constraint)
-    #         else:
-    #             return Constraint.Skip
+    def BidirectionalFlowRule2(model, l, l_tilde, t):
+    #     if model.p_LLP[l, l_tilde]:
+    #         constraint = (
+    #             model.v_F_Piped[l, l_tilde, t]
+    #             <= model.vb_y_Flow[l, l_tilde, t] * model.p_M_Flow
+    #         )
+    #         return process_constraint(constraint)
     #     else:
     #         return Constraint.Skip
 
     # model.BidirectionalFlow2 = Constraint(
-    #     model.s_L,
-    #     model.s_L,
+    #     (model.s_L - model.s_F - model.s_O - model.s_K),
+    #     (model.s_L - model.s_F),
     #     model.s_T,
     #     rule=BidirectionalFlowRule2,
     #     doc="Bi-directional flow",
     # )
-    def BidirectionalFlowRule2(model, l, l_tilde, t):
-        if model.p_LLP[l, l_tilde]:
-            constraint = (
-                model.v_F_Piped[l, l_tilde, t]
-                <= model.vb_y_Flow[l, l_tilde, t] * model.p_M_Flow
-            )
-            return process_constraint(constraint)
+        if l in model.s_PP and l_tilde in model.s_CP:
+            if model.p_PCA[l, l_tilde]:
+                constraint = (
+                    model.v_F_Piped[l, l_tilde, t]
+                    <= model.vb_y_Flow[l, l_tilde, t] * model.p_M_Flow
+                )
+                return process_constraint(constraint)
+            else:
+                return Constraint.Skip
+        elif l in model.s_PP and l_tilde in model.s_N:
+            if model.p_PNA[l, l_tilde]:
+                constraint = (
+                    model.v_F_Piped[l, l_tilde, t]
+                    <= model.vb_y_Flow[l, l_tilde, t] * model.p_M_Flow
+                )
+                return process_constraint(constraint)
+            else:
+                return Constraint.Skip
+        elif l in model.s_PP and l_tilde in model.s_PP:
+            if model.p_PPA[l, l_tilde]:
+                constraint = (
+                    model.v_F_Piped[l, l_tilde, t]
+                    <= model.vb_y_Flow[l, l_tilde, t] * model.p_M_Flow
+                )
+                return process_constraint(constraint)
+            else:
+                return Constraint.Skip
+        elif l in model.s_CP and l_tilde in model.s_N:
+            if model.p_CNA[l, l_tilde]:
+                constraint = (
+                    model.v_F_Piped[l, l_tilde, t]
+                    <= model.vb_y_Flow[l, l_tilde, t] * model.p_M_Flow
+                )
+                return process_constraint(constraint)
+            else:
+                return Constraint.Skip
+        elif l in model.s_N and l_tilde in model.s_N:
+            if model.p_NNA[l, l_tilde]:
+                constraint = (
+                    model.v_F_Piped[l, l_tilde, t]
+                    <= model.vb_y_Flow[l, l_tilde, t] * model.p_M_Flow
+                )
+                return process_constraint(constraint)
+            else:
+                return Constraint.Skip
+        elif l in model.s_N and l_tilde in model.s_CP:
+            if model.p_NCA[l, l_tilde]:
+                constraint = (
+                    model.v_F_Piped[l, l_tilde, t]
+                    <= model.vb_y_Flow[l, l_tilde, t] * model.p_M_Flow
+                )
+                return process_constraint(constraint)
+            else:
+                return Constraint.Skip
+        elif l in model.s_N and l_tilde in model.s_K:
+            if model.p_NKA[l, l_tilde]:
+                constraint = (
+                    model.v_F_Piped[l, l_tilde, t]
+                    <= model.vb_y_Flow[l, l_tilde, t] * model.p_M_Flow
+                )
+                return process_constraint(constraint)
+            else:
+                return Constraint.Skip
+        elif l in model.s_N and l_tilde in model.s_S:
+            if model.p_NSA[l, l_tilde]:
+                constraint = (
+                    model.v_F_Piped[l, l_tilde, t]
+                    <= model.vb_y_Flow[l, l_tilde, t] * model.p_M_Flow
+                )
+                return process_constraint(constraint)
+            else:
+                return Constraint.Skip
+        elif l in model.s_N and l_tilde in model.s_R:
+            if model.p_NRA[l, l_tilde]:
+                constraint = (
+                    model.v_F_Piped[l, l_tilde, t]
+                    <= model.vb_y_Flow[l, l_tilde, t] * model.p_M_Flow
+                )
+                return process_constraint(constraint)
+            else:
+                return Constraint.Skip
+        elif l in model.s_N and l_tilde in model.s_O:
+            if model.p_NOA[l, l_tilde]:
+                constraint = (
+                    model.v_F_Piped[l, l_tilde, t]
+                    <= model.vb_y_Flow[l, l_tilde, t] * model.p_M_Flow
+                )
+                return process_constraint(constraint)
+            else:
+                return Constraint.Skip
+        elif l in model.s_R and l_tilde in model.s_CP:
+            if model.p_RCA[l, l_tilde]:
+                constraint = (
+                    model.v_F_Piped[l, l_tilde, t]
+                    <= model.vb_y_Flow[l, l_tilde, t] * model.p_M_Flow
+                )
+                return process_constraint(constraint)
+            else:
+                return Constraint.Skip
+        elif l in model.s_R and l_tilde in model.s_K:
+            if model.p_RKA[l, l_tilde]:
+                constraint = (
+                    model.v_F_Piped[l, l_tilde, t]
+                    <= model.vb_y_Flow[l, l_tilde, t] * model.p_M_Flow
+                )
+                return process_constraint(constraint)
+            else:
+                return Constraint.Skip
+        elif l in model.s_S and l_tilde in model.s_N:
+            if model.p_SNA[l, l_tilde]:
+                constraint = (
+                    model.v_F_Piped[l, l_tilde, t]
+                    <= model.vb_y_Flow[l, l_tilde, t] * model.p_M_Flow
+                )
+                return process_constraint(constraint)
+            else:
+                return Constraint.Skip
+        elif l in model.s_S and l_tilde in model.s_CP:
+            if model.p_SCA[l, l_tilde]:
+                constraint = (
+                    model.v_F_Piped[l, l_tilde, t]
+                    <= model.vb_y_Flow[l, l_tilde, t] * model.p_M_Flow
+                )
+                return process_constraint(constraint)
+            else:
+                return Constraint.Skip
+        elif l in model.s_S and l_tilde in model.s_K:
+            if model.p_SKA[l, l_tilde]:
+                constraint = (
+                    model.v_F_Piped[l, l_tilde, t]
+                    <= model.vb_y_Flow[l, l_tilde, t] * model.p_M_Flow
+                )
+                return process_constraint(constraint)
+            else:
+                return Constraint.Skip
+        elif l in model.s_S and l_tilde in model.s_R:
+            if model.p_SRA[l, l_tilde]:
+                constraint = (
+                    model.v_F_Piped[l, l_tilde, t]
+                    <= model.vb_y_Flow[l, l_tilde, t] * model.p_M_Flow
+                )
+                return process_constraint(constraint)
+            else:
+                return Constraint.Skip
+        elif l in model.s_S and l_tilde in model.s_O:
+            if model.p_SOA[l, l_tilde]:
+                constraint = (
+                    model.v_F_Piped[l, l_tilde, t]
+                    <= model.vb_y_Flow[l, l_tilde, t] * model.p_M_Flow
+                )
+                return process_constraint(constraint)
+            else:
+                return Constraint.Skip
         else:
             return Constraint.Skip
 
     model.BidirectionalFlow2 = Constraint(
-        (model.s_L - model.s_F - model.s_O - model.s_K),
-        (model.s_L - model.s_F),
+        model.s_L,
+        model.s_L,
         model.s_T,
         rule=BidirectionalFlowRule2,
         doc="Bi-directional flow",
@@ -2816,133 +2661,15 @@
                 - sum(
                     model.v_F_Trucked[s, p, t] for p in model.s_CP if model.p_SCT[s, p]
                 )
-<<<<<<< HEAD
-=======
-                return process_constraint(constraint)
-            else:
-                return Constraint.Skip
-        elif l in model.s_N and l_tilde in model.s_CP:
-            if model.p_NCA[l, l_tilde]:
-                constraint = (
-                    model.v_F_Piped[l, l_tilde, t]
-                    <= model.vb_y_Flow[l, l_tilde, t] * model.p_M_Flow
-                )
-                return process_constraint(constraint)
-            else:
-                return Constraint.Skip
-        elif l in model.s_N and l_tilde in model.s_K:
-            if model.p_NKA[l, l_tilde]:
-                constraint = (
-                    model.v_F_Piped[l, l_tilde, t]
-                    <= model.vb_y_Flow[l, l_tilde, t] * model.p_M_Flow
-                )
-                return process_constraint(constraint)
-            else:
-                return Constraint.Skip
-        elif l in model.s_N and l_tilde in model.s_S:
-            if model.p_NSA[l, l_tilde]:
-                constraint = (
-                    model.v_F_Piped[l, l_tilde, t]
-                    <= model.vb_y_Flow[l, l_tilde, t] * model.p_M_Flow
-                )
-                return process_constraint(constraint)
-            else:
-                return Constraint.Skip
-        elif l in model.s_N and l_tilde in model.s_R:
-            if model.p_NRA[l, l_tilde]:
-                constraint = (
-                    model.v_F_Piped[l, l_tilde, t]
-                    <= model.vb_y_Flow[l, l_tilde, t] * model.p_M_Flow
-                )
-                return process_constraint(constraint)
-            else:
-                return Constraint.Skip
-        elif l in model.s_N and l_tilde in model.s_O:
-            if model.p_NOA[l, l_tilde]:
-                constraint = (
-                    model.v_F_Piped[l, l_tilde, t]
-                    <= model.vb_y_Flow[l, l_tilde, t] * model.p_M_Flow
-                )
-                return process_constraint(constraint)
-            else:
-                return Constraint.Skip
-        elif l in model.s_R and l_tilde in model.s_CP:
-            if model.p_RCA[l, l_tilde]:
-                constraint = (
-                    model.v_F_Piped[l, l_tilde, t]
-                    <= model.vb_y_Flow[l, l_tilde, t] * model.p_M_Flow
-                )
-                return process_constraint(constraint)
-            else:
-                return Constraint.Skip
-        elif l in model.s_R and l_tilde in model.s_K:
-            if model.p_RKA[l, l_tilde]:
-                constraint = (
-                    model.v_F_Piped[l, l_tilde, t]
-                    <= model.vb_y_Flow[l, l_tilde, t] * model.p_M_Flow
-                )
-                return process_constraint(constraint)
-            else:
-                return Constraint.Skip
-        elif l in model.s_S and l_tilde in model.s_N:
-            if model.p_SNA[l, l_tilde]:
-                constraint = (
-                    model.v_F_Piped[l, l_tilde, t]
-                    <= model.vb_y_Flow[l, l_tilde, t] * model.p_M_Flow
-                )
-                return process_constraint(constraint)
-            else:
-                return Constraint.Skip
-        elif l in model.s_S and l_tilde in model.s_CP:
-            if model.p_SCA[l, l_tilde]:
-                constraint = (
-                    model.v_F_Piped[l, l_tilde, t]
-                    <= model.vb_y_Flow[l, l_tilde, t] * model.p_M_Flow
-                )
-                return process_constraint(constraint)
-            else:
-                return Constraint.Skip
-        elif l in model.s_S and l_tilde in model.s_K:
-            if model.p_SKA[l, l_tilde]:
-                constraint = (
-                    model.v_F_Piped[l, l_tilde, t]
-                    <= model.vb_y_Flow[l, l_tilde, t] * model.p_M_Flow
-                )
-                return process_constraint(constraint)
-            else:
-                return Constraint.Skip
-        elif l in model.s_S and l_tilde in model.s_R:
-            if model.p_SRA[l, l_tilde]:
-                constraint = (
-                    model.v_F_Piped[l, l_tilde, t]
-                    <= model.vb_y_Flow[l, l_tilde, t] * model.p_M_Flow
-                )
-                return process_constraint(constraint)
-            else:
-                return Constraint.Skip
-        elif l in model.s_S and l_tilde in model.s_O:
-            if model.p_SOA[l, l_tilde]:
-                constraint = (
-                    model.v_F_Piped[l, l_tilde, t]
-                    <= model.vb_y_Flow[l, l_tilde, t] * model.p_M_Flow
-                )
-                return process_constraint(constraint)
-            else:
-                return Constraint.Skip
+                - sum(
+                    model.v_F_Trucked[s, k, t] for k in model.s_K if model.p_SKT[s, k]
+                )
+                - model.v_F_StorageEvaporationStream[s, t]
+            )
         else:
-            return Constraint.Skip
-
-    model.BidirectionalFlow2 = Constraint(
-        model.s_L,
-        model.s_L,
-        model.s_T,
-        rule=BidirectionalFlowRule2,
-        doc="Bi-directional flow",
-    )
-
-    def StorageSiteBalanceRule(model, s, t):
-        if t == model.s_T.first():
-            constraint = model.v_L_Storage[s, t] == model.p_lambda_Storage[s] + (
+            constraint = model.v_L_Storage[s, t] == model.v_L_Storage[
+                s, model.s_T.prev(t)
+            ] + (
                 sum(model.v_F_Piped[n, s, t] for n in model.s_N if model.p_NSA[n, s])
                 + sum(model.v_F_Piped[r, s, t] for r in model.s_R if model.p_RSA[r, s])
                 + sum(
@@ -2959,32 +2686,6 @@
                 - sum(
                     model.v_F_Trucked[s, p, t] for p in model.s_CP if model.p_SCT[s, p]
                 )
->>>>>>> 89fe02cb
-                - sum(
-                    model.v_F_Trucked[s, k, t] for k in model.s_K if model.p_SKT[s, k]
-                )
-                - model.v_F_StorageEvaporationStream[s, t]
-            )
-        else:
-            constraint = model.v_L_Storage[s, t] == model.v_L_Storage[
-                s, model.s_T.prev(t)
-            ] + (
-                sum(model.v_F_Piped[n, s, t] for n in model.s_N if model.p_NSA[n, s])
-                + sum(model.v_F_Piped[r, s, t] for r in model.s_R if model.p_RSA[r, s])
-                + sum(
-                    model.v_F_Trucked[p, s, t] for p in model.s_PP if model.p_PST[p, s]
-                )
-                + sum(
-                    model.v_F_Trucked[p, s, t] for p in model.s_CP if model.p_CST[p, s]
-                )
-                - sum(model.v_F_Piped[s, n, t] for n in model.s_N if model.p_SNA[s, n])
-                - sum(model.v_F_Piped[s, p, t] for p in model.s_CP if model.p_SCA[s, p])
-                - sum(model.v_F_Piped[s, k, t] for k in model.s_K if model.p_SKA[s, k])
-                - sum(model.v_F_Piped[s, r, t] for r in model.s_R if model.p_SRA[s, r])
-                - sum(model.v_F_Piped[s, o, t] for o in model.s_O if model.p_SOA[s, o])
-                - sum(
-                    model.v_F_Trucked[s, p, t] for p in model.s_CP if model.p_SCT[s, p]
-                )
                 - sum(
                     model.v_F_Trucked[s, k, t] for k in model.s_K if model.p_SKT[s, k]
                 )
@@ -3015,571 +2716,531 @@
         doc="Terminal storage site level",
     )
 
+    def PipelineCapacityExpansionRule(model, l, l_tilde):
+        if l in model.s_PP and l_tilde in model.s_CP:
+            if model.p_PCA[l, l_tilde]:
+                constraint = (
+                    model.v_F_Capacity[l, l_tilde]
+                    == model.p_sigma_Pipeline[l, l_tilde]
+                    + sum(
+                        model.p_delta_Pipeline[d] * (model.vb_y_Pipeline[l, l_tilde, d])
+                        for d in model.s_D
+                    )
+                    + model.v_S_PipelineCapacity[l, l_tilde]
+                )
+                return process_constraint(constraint)
+            else:
+                return Constraint.Skip
+        elif l in model.s_PP and l_tilde in model.s_N:
+            if model.p_PNA[l, l_tilde]:
+                constraint = (
+                    model.v_F_Capacity[l, l_tilde]
+                    == model.p_sigma_Pipeline[l, l_tilde]
+                    + sum(
+                        model.p_delta_Pipeline[d] * (model.vb_y_Pipeline[l, l_tilde, d])
+                        for d in model.s_D
+                    )
+                    + model.v_S_PipelineCapacity[l, l_tilde]
+                )
+                return process_constraint(constraint)
+            else:
+                return Constraint.Skip
+        elif l in model.s_PP and l_tilde in model.s_PP:
+            if model.p_PPA[l, l_tilde]:
+                constraint = (
+                    model.v_F_Capacity[l, l_tilde]
+                    == model.p_sigma_Pipeline[l, l_tilde]
+                    + sum(
+                        model.p_delta_Pipeline[d]
+                        * (
+                            model.vb_y_Pipeline[l, l_tilde, d]
+                            + model.vb_y_Pipeline[l_tilde, l, d]
+                        )
+                        for d in model.s_D
+                    )
+                    + model.v_S_PipelineCapacity[l, l_tilde]
+                )
+                return process_constraint(constraint)
+            else:
+                return Constraint.Skip
+        elif l in model.s_CP and l_tilde in model.s_N:
+            if model.p_CNA[l, l_tilde]:
+                constraint = (
+                    model.v_F_Capacity[l, l_tilde]
+                    == model.p_sigma_Pipeline[l, l_tilde]
+                    + sum(
+                        model.p_delta_Pipeline[d] * (model.vb_y_Pipeline[l, l_tilde, d])
+                        for d in model.s_D
+                    )
+                    + model.v_S_PipelineCapacity[l, l_tilde]
+                )
+                return process_constraint(constraint)
+            else:
+                return Constraint.Skip
+        elif l in model.s_N and l_tilde in model.s_N:
+            if model.p_NNA[l, l_tilde]:
+                constraint = (
+                    model.v_F_Capacity[l, l_tilde]
+                    == model.p_sigma_Pipeline[l, l_tilde]
+                    + sum(
+                        model.p_delta_Pipeline[d]
+                        * (
+                            model.vb_y_Pipeline[l, l_tilde, d]
+                            + model.vb_y_Pipeline[l_tilde, l, d]
+                        )
+                        for d in model.s_D
+                    )
+                    + model.v_S_PipelineCapacity[l, l_tilde]
+                )
+                return process_constraint(constraint)
+            else:
+                return Constraint.Skip
+        elif l in model.s_N and l_tilde in model.s_CP:
+            if model.p_NCA[l, l_tilde]:
+                constraint = (
+                    model.v_F_Capacity[l, l_tilde]
+                    == model.p_sigma_Pipeline[l, l_tilde]
+                    + sum(
+                        model.p_delta_Pipeline[d] * (model.vb_y_Pipeline[l, l_tilde, d])
+                        for d in model.s_D
+                    )
+                    + model.v_S_PipelineCapacity[l, l_tilde]
+                )
+                return process_constraint(constraint)
+            else:
+                return Constraint.Skip
+        elif l in model.s_N and l_tilde in model.s_K:
+            if model.p_NKA[l, l_tilde]:
+                constraint = (
+                    model.v_F_Capacity[l, l_tilde]
+                    == model.p_sigma_Pipeline[l, l_tilde]
+                    + sum(
+                        model.p_delta_Pipeline[d] * (model.vb_y_Pipeline[l, l_tilde, d])
+                        for d in model.s_D
+                    )
+                    + model.v_S_PipelineCapacity[l, l_tilde]
+                )
+                return process_constraint(constraint)
+            else:
+                return Constraint.Skip
+        elif l in model.s_N and l_tilde in model.s_S:
+            if model.p_NSA[l, l_tilde]:
+                constraint = (
+                    model.v_F_Capacity[l, l_tilde]
+                    == model.p_sigma_Pipeline[l, l_tilde]
+                    + sum(
+                        model.p_delta_Pipeline[d]
+                        * (
+                            model.vb_y_Pipeline[l, l_tilde, d]
+                            + model.vb_y_Pipeline[l_tilde, l, d]
+                        )
+                        for d in model.s_D
+                    )
+                    + model.v_S_PipelineCapacity[l, l_tilde]
+                )
+                return process_constraint(constraint)
+            else:
+                return Constraint.Skip
+        elif l in model.s_N and l_tilde in model.s_R:
+            if model.p_NRA[l, l_tilde]:
+                constraint = (
+                    model.v_F_Capacity[l, l_tilde]
+                    == model.p_sigma_Pipeline[l, l_tilde]
+                    + sum(
+                        model.p_delta_Pipeline[d]
+                        * (
+                            model.vb_y_Pipeline[l, l_tilde, d]
+                            + model.vb_y_Pipeline[l_tilde, l, d]
+                        )
+                        for d in model.s_D
+                    )
+                    + model.v_S_PipelineCapacity[l, l_tilde]
+                )
+                return process_constraint(constraint)
+            else:
+                return Constraint.Skip
+        elif l in model.s_N and l_tilde in model.s_O:
+            if model.p_NOA[l, l_tilde]:
+                constraint = (
+                    model.v_F_Capacity[l, l_tilde]
+                    == model.p_sigma_Pipeline[l, l_tilde]
+                    + sum(
+                        model.p_delta_Pipeline[d] * (model.vb_y_Pipeline[l, l_tilde, d])
+                        for d in model.s_D
+                    )
+                    + model.v_S_PipelineCapacity[l, l_tilde]
+                )
+                return process_constraint(constraint)
+            else:
+                return Constraint.Skip
+        elif l in model.s_F and l_tilde in model.s_CP:
+            if model.p_FCA[l, l_tilde]:
+                constraint = (
+                    model.v_F_Capacity[l, l_tilde]
+                    == model.p_sigma_Pipeline[l, l_tilde]
+                    + sum(
+                        model.p_delta_Pipeline[d] * (model.vb_y_Pipeline[l, l_tilde, d])
+                        for d in model.s_D
+                    )
+                    + model.v_S_PipelineCapacity[l, l_tilde]
+                )
+                return process_constraint(constraint)
+            else:
+                return Constraint.Skip
+        elif l in model.s_R and l_tilde in model.s_N:
+            if model.p_RNA[l, l_tilde]:
+                constraint = (
+                    model.v_F_Capacity[l, l_tilde]
+                    == model.p_sigma_Pipeline[l, l_tilde]
+                    + sum(
+                        model.p_delta_Pipeline[d]
+                        * (
+                            model.vb_y_Pipeline[l, l_tilde, d]
+                            + model.vb_y_Pipeline[l_tilde, l, d]
+                        )
+                        for d in model.s_D
+                    )
+                    + model.v_S_PipelineCapacity[l, l_tilde]
+                )
+                return process_constraint(constraint)
+            else:
+                return Constraint.Skip
+        elif l in model.s_R and l_tilde in model.s_CP:
+            if model.p_RCA[l, l_tilde]:
+                constraint = (
+                    model.v_F_Capacity[l, l_tilde]
+                    == model.p_sigma_Pipeline[l, l_tilde]
+                    + sum(
+                        model.p_delta_Pipeline[d] * (model.vb_y_Pipeline[l, l_tilde, d])
+                        for d in model.s_D
+                    )
+                    + model.v_S_PipelineCapacity[l, l_tilde]
+                )
+                return process_constraint(constraint)
+            else:
+                return Constraint.Skip
+        elif l in model.s_R and l_tilde in model.s_K:
+            if model.p_RKA[l, l_tilde]:
+                constraint = (
+                    model.v_F_Capacity[l, l_tilde]
+                    == model.p_sigma_Pipeline[l, l_tilde]
+                    + sum(
+                        model.p_delta_Pipeline[d]
+                        * (
+                            model.vb_y_Pipeline[l, l_tilde, d]
+                            + model.vb_y_Pipeline[l_tilde, l, d]
+                        )
+                        for d in model.s_D
+                    )
+                    + model.v_S_PipelineCapacity[l, l_tilde]
+                )
+                return process_constraint(constraint)
+            else:
+                return Constraint.Skip
+        elif l in model.s_S and l_tilde in model.s_N:
+            if model.p_SNA[l, l_tilde]:
+                constraint = (
+                    model.v_F_Capacity[l, l_tilde]
+                    == model.p_sigma_Pipeline[l, l_tilde]
+                    + sum(
+                        model.p_delta_Pipeline[d]
+                        * (
+                            model.vb_y_Pipeline[l, l_tilde, d]
+                            + model.vb_y_Pipeline[l_tilde, l, d]
+                        )
+                        for d in model.s_D
+                    )
+                    + model.v_S_PipelineCapacity[l, l_tilde]
+                )
+                return process_constraint(constraint)
+            else:
+                return Constraint.Skip
+        elif l in model.s_S and l_tilde in model.s_CP:
+            if model.p_SCA[l, l_tilde]:
+                constraint = (
+                    model.v_F_Capacity[l, l_tilde]
+                    == model.p_sigma_Pipeline[l, l_tilde]
+                    + sum(
+                        model.p_delta_Pipeline[d]
+                        * (
+                            model.vb_y_Pipeline[l, l_tilde, d]
+                            + model.vb_y_Pipeline[l_tilde, l, d]
+                        )
+                        for d in model.s_D
+                    )
+                    + model.v_S_PipelineCapacity[l, l_tilde]
+                )
+                return process_constraint(constraint)
+            else:
+                return Constraint.Skip
+        elif l in model.s_S and l_tilde in model.s_K:
+            if model.p_SKA[l, l_tilde]:
+                constraint = (
+                    model.v_F_Capacity[l, l_tilde]
+                    == model.p_sigma_Pipeline[l, l_tilde]
+                    + sum(
+                        model.p_delta_Pipeline[d] * (model.vb_y_Pipeline[l, l_tilde, d])
+                        for d in model.s_D
+                    )
+                    + model.v_S_PipelineCapacity[l, l_tilde]
+                )
+                return process_constraint(constraint)
+            else:
+                return Constraint.Skip
+        elif l in model.s_S and l_tilde in model.s_R:
+            if model.p_SRA[l, l_tilde]:
+                constraint = (
+                    model.v_F_Capacity[l, l_tilde]
+                    == model.p_sigma_Pipeline[l, l_tilde]
+                    + sum(
+                        model.p_delta_Pipeline[d] * (model.vb_y_Pipeline[l, l_tilde, d])
+                        for d in model.s_D
+                    )
+                    + model.v_S_PipelineCapacity[l, l_tilde]
+                )
+                return process_constraint(constraint)
+            else:
+                return Constraint.Skip
+        elif l in model.s_R and l_tilde in model.s_S:
+            if model.p_RSA[l, l_tilde]:
+                constraint = (
+                    model.v_F_Capacity[l, l_tilde]
+                    == model.p_sigma_Pipeline[l, l_tilde]
+                    + sum(
+                        model.p_delta_Pipeline[d] * (model.vb_y_Pipeline[l, l_tilde, d])
+                        for d in model.s_D
+                    )
+                    + model.v_S_PipelineCapacity[l, l_tilde]
+                )
+                return process_constraint(constraint)
+            else:
+                return Constraint.Skip
+        elif l in model.s_S and l_tilde in model.s_O:
+            if model.p_SOA[l, l_tilde]:
+                constraint = (
+                    model.v_F_Capacity[l, l_tilde]
+                    == model.p_sigma_Pipeline[l, l_tilde]
+                    + sum(
+                        model.p_delta_Pipeline[d] * (model.vb_y_Pipeline[l, l_tilde, d])
+                        for d in model.s_D
+                    )
+                    + model.v_S_PipelineCapacity[l, l_tilde]
+                )
+                return process_constraint(constraint)
+            else:
+                return Constraint.Skip
+        else:
+            return Constraint.Skip
+
+    model.PipelineCapacityExpansion = Constraint(
+        model.s_L,
+        model.s_L,
+        rule=PipelineCapacityExpansionRule,
+        doc="Pipeline capacity construction/expansion",
+    )
     # def PipelineCapacityExpansionRule(model, l, l_tilde):
-    #     if l in model.s_PP and l_tilde in model.s_CP:
-    #         if model.p_PCA[l, l_tilde]:
-    #             constraint = (
-    #                 model.v_F_Capacity[l, l_tilde]
-    #                 == model.p_sigma_Pipeline[l, l_tilde]
-    #                 + sum(
-    #                     model.p_delta_Pipeline[d] * (model.vb_y_Pipeline[l, l_tilde, d])
-    #                     for d in model.s_D
-    #                 )
-    #                 + model.v_S_PipelineCapacity[l, l_tilde]
+    #     if model.p_LLP[l, l_tilde]:
+    #         constraint = (
+    #             model.v_F_Capacity[l, l_tilde]
+    #             == model.p_sigma_Pipeline[l, l_tilde]
+    #             + sum(
+    #                 model.p_delta_Pipeline[d] * (model.vb_y_Pipeline[l, l_tilde, d])
+    #                 for d in model.s_D
     #             )
-    #             return process_constraint(constraint)
-    #         else:
-    #             return Constraint.Skip
-    #     elif l in model.s_PP and l_tilde in model.s_N:
-    #         if model.p_PNA[l, l_tilde]:
-    #             constraint = (
-    #                 model.v_F_Capacity[l, l_tilde]
-    #                 == model.p_sigma_Pipeline[l, l_tilde]
-    #                 + sum(
-    #                     model.p_delta_Pipeline[d] * (model.vb_y_Pipeline[l, l_tilde, d])
-    #                     for d in model.s_D
-    #                 )
-    #                 + model.v_S_PipelineCapacity[l, l_tilde]
-    #             )
-    #             return process_constraint(constraint)
-    #         else:
-    #             return Constraint.Skip
-    #     elif l in model.s_PP and l_tilde in model.s_PP:
-    #         if model.p_PPA[l, l_tilde]:
-    #             constraint = (
-    #                 model.v_F_Capacity[l, l_tilde]
-    #                 == model.p_sigma_Pipeline[l, l_tilde]
-    #                 + sum(
-    #                     model.p_delta_Pipeline[d]
-    #                     * (
-    #                         model.vb_y_Pipeline[l, l_tilde, d]
-    #                         + model.vb_y_Pipeline[l_tilde, l, d]
-    #                     )
-    #                     for d in model.s_D
-    #                 )
-    #                 + model.v_S_PipelineCapacity[l, l_tilde]
-    #             )
-    #             return process_constraint(constraint)
-    #         else:
-    #             return Constraint.Skip
-    #     elif l in model.s_CP and l_tilde in model.s_N:
-    #         if model.p_CNA[l, l_tilde]:
-    #             constraint = (
-    #                 model.v_F_Capacity[l, l_tilde]
-    #                 == model.p_sigma_Pipeline[l, l_tilde]
-    #                 + sum(
-    #                     model.p_delta_Pipeline[d] * (model.vb_y_Pipeline[l, l_tilde, d])
-    #                     for d in model.s_D
-    #                 )
-    #                 + model.v_S_PipelineCapacity[l, l_tilde]
-    #             )
-    #             return process_constraint(constraint)
-    #         else:
-    #             return Constraint.Skip
-    #     elif l in model.s_N and l_tilde in model.s_N:
-    #         if model.p_NNA[l, l_tilde]:
-    #             constraint = (
-    #                 model.v_F_Capacity[l, l_tilde]
-    #                 == model.p_sigma_Pipeline[l, l_tilde]
-    #                 + sum(
-    #                     model.p_delta_Pipeline[d]
-    #                     * (
-    #                         model.vb_y_Pipeline[l, l_tilde, d]
-    #                         + model.vb_y_Pipeline[l_tilde, l, d]
-    #                     )
-    #                     for d in model.s_D
-    #                 )
-    #                 + model.v_S_PipelineCapacity[l, l_tilde]
-    #             )
-    #             return process_constraint(constraint)
-    #         else:
-    #             return Constraint.Skip
-    #     elif l in model.s_N and l_tilde in model.s_CP:
-    #         if model.p_NCA[l, l_tilde]:
-    #             constraint = (
-    #                 model.v_F_Capacity[l, l_tilde]
-    #                 == model.p_sigma_Pipeline[l, l_tilde]
-    #                 + sum(
-    #                     model.p_delta_Pipeline[d] * (model.vb_y_Pipeline[l, l_tilde, d])
-    #                     for d in model.s_D
-    #                 )
-    #                 + model.v_S_PipelineCapacity[l, l_tilde]
-    #             )
-    #             return process_constraint(constraint)
-    #         else:
-    #             return Constraint.Skip
-    #     elif l in model.s_N and l_tilde in model.s_K:
-    #         if model.p_NKA[l, l_tilde]:
-    #             constraint = (
-    #                 model.v_F_Capacity[l, l_tilde]
-    #                 == model.p_sigma_Pipeline[l, l_tilde]
-    #                 + sum(
-    #                     model.p_delta_Pipeline[d] * (model.vb_y_Pipeline[l, l_tilde, d])
-    #                     for d in model.s_D
-    #                 )
-    #                 + model.v_S_PipelineCapacity[l, l_tilde]
-    #             )
-    #             return process_constraint(constraint)
-    #         else:
-    #             return Constraint.Skip
-    #     elif l in model.s_N and l_tilde in model.s_S:
-    #         if model.p_NSA[l, l_tilde]:
-    #             constraint = (
-    #                 model.v_F_Capacity[l, l_tilde]
-    #                 == model.p_sigma_Pipeline[l, l_tilde]
-    #                 + sum(
-    #                     model.p_delta_Pipeline[d]
-    #                     * (
-    #                         model.vb_y_Pipeline[l, l_tilde, d]
-    #                         + model.vb_y_Pipeline[l_tilde, l, d]
-    #                     )
-    #                     for d in model.s_D
-    #                 )
-    #                 + model.v_S_PipelineCapacity[l, l_tilde]
-    #             )
-    #             return process_constraint(constraint)
-    #         else:
-    #             return Constraint.Skip
-    #     elif l in model.s_N and l_tilde in model.s_R:
-    #         if model.p_NRA[l, l_tilde]:
-    #             constraint = (
-    #                 model.v_F_Capacity[l, l_tilde]
-    #                 == model.p_sigma_Pipeline[l, l_tilde]
-    #                 + sum(
-    #                     model.p_delta_Pipeline[d]
-    #                     * (
-    #                         model.vb_y_Pipeline[l, l_tilde, d]
-    #                         + model.vb_y_Pipeline[l_tilde, l, d]
-    #                     )
-    #                     for d in model.s_D
-    #                 )
-    #                 + model.v_S_PipelineCapacity[l, l_tilde]
-    #             )
-    #             return process_constraint(constraint)
-    #         else:
-    #             return Constraint.Skip
-    #     elif l in model.s_N and l_tilde in model.s_O:
-    #         if model.p_NOA[l, l_tilde]:
-    #             constraint = (
-    #                 model.v_F_Capacity[l, l_tilde]
-    #                 == model.p_sigma_Pipeline[l, l_tilde]
-    #                 + sum(
-    #                     model.p_delta_Pipeline[d] * (model.vb_y_Pipeline[l, l_tilde, d])
-    #                     for d in model.s_D
-    #                 )
-    #                 + model.v_S_PipelineCapacity[l, l_tilde]
-    #             )
-    #             return process_constraint(constraint)
-    #         else:
-    #             return Constraint.Skip
-    #     elif l in model.s_F and l_tilde in model.s_CP:
-    #         if model.p_FCA[l, l_tilde]:
-    #             constraint = (
-    #                 model.v_F_Capacity[l, l_tilde]
-    #                 == model.p_sigma_Pipeline[l, l_tilde]
-    #                 + sum(
-    #                     model.p_delta_Pipeline[d] * (model.vb_y_Pipeline[l, l_tilde, d])
-    #                     for d in model.s_D
-    #                 )
-    #                 + model.v_S_PipelineCapacity[l, l_tilde]
-    #             )
-    #             return process_constraint(constraint)
-    #         else:
-    #             return Constraint.Skip
-    #     elif l in model.s_R and l_tilde in model.s_N:
-    #         if model.p_RNA[l, l_tilde]:
-    #             constraint = (
-    #                 model.v_F_Capacity[l, l_tilde]
-    #                 == model.p_sigma_Pipeline[l, l_tilde]
-    #                 + sum(
-    #                     model.p_delta_Pipeline[d]
-    #                     * (
-    #                         model.vb_y_Pipeline[l, l_tilde, d]
-    #                         + model.vb_y_Pipeline[l_tilde, l, d]
-    #                     )
-    #                     for d in model.s_D
-    #                 )
-    #                 + model.v_S_PipelineCapacity[l, l_tilde]
-    #             )
-    #             return process_constraint(constraint)
-    #         else:
-    #             return Constraint.Skip
-    #     elif l in model.s_R and l_tilde in model.s_CP:
-    #         if model.p_RCA[l, l_tilde]:
-    #             constraint = (
-    #                 model.v_F_Capacity[l, l_tilde]
-    #                 == model.p_sigma_Pipeline[l, l_tilde]
-    #                 + sum(
-    #                     model.p_delta_Pipeline[d] * (model.vb_y_Pipeline[l, l_tilde, d])
-    #                     for d in model.s_D
-    #                 )
-    #                 + model.v_S_PipelineCapacity[l, l_tilde]
-    #             )
-    #             return process_constraint(constraint)
-    #         else:
-    #             return Constraint.Skip
-    #     elif l in model.s_R and l_tilde in model.s_K:
-    #         if model.p_RKA[l, l_tilde]:
-    #             constraint = (
-    #                 model.v_F_Capacity[l, l_tilde]
-    #                 == model.p_sigma_Pipeline[l, l_tilde]
-    #                 + sum(
-    #                     model.p_delta_Pipeline[d]
-    #                     * (
-    #                         model.vb_y_Pipeline[l, l_tilde, d]
-    #                         + model.vb_y_Pipeline[l_tilde, l, d]
-    #                     )
-    #                     for d in model.s_D
-    #                 )
-    #                 + model.v_S_PipelineCapacity[l, l_tilde]
-    #             )
-    #             return process_constraint(constraint)
-    #         else:
-    #             return Constraint.Skip
-    #     elif l in model.s_S and l_tilde in model.s_N:
-    #         if model.p_SNA[l, l_tilde]:
-    #             constraint = (
-    #                 model.v_F_Capacity[l, l_tilde]
-    #                 == model.p_sigma_Pipeline[l, l_tilde]
-    #                 + sum(
-    #                     model.p_delta_Pipeline[d]
-    #                     * (
-    #                         model.vb_y_Pipeline[l, l_tilde, d]
-    #                         + model.vb_y_Pipeline[l_tilde, l, d]
-    #                     )
-    #                     for d in model.s_D
-    #                 )
-    #                 + model.v_S_PipelineCapacity[l, l_tilde]
-    #             )
-    #             return process_constraint(constraint)
-    #         else:
-    #             return Constraint.Skip
-    #     elif l in model.s_S and l_tilde in model.s_CP:
-    #         if model.p_SCA[l, l_tilde]:
-    #             constraint = (
-    #                 model.v_F_Capacity[l, l_tilde]
-    #                 == model.p_sigma_Pipeline[l, l_tilde]
-    #                 + sum(
-    #                     model.p_delta_Pipeline[d]
-    #                     * (
-    #                         model.vb_y_Pipeline[l, l_tilde, d]
-    #                         + model.vb_y_Pipeline[l_tilde, l, d]
-    #                     )
-    #                     for d in model.s_D
-    #                 )
-    #                 + model.v_S_PipelineCapacity[l, l_tilde]
-    #             )
-    #             return process_constraint(constraint)
-    #         else:
-    #             return Constraint.Skip
-    #     elif l in model.s_S and l_tilde in model.s_K:
-    #         if model.p_SKA[l, l_tilde]:
-    #             constraint = (
-    #                 model.v_F_Capacity[l, l_tilde]
-    #                 == model.p_sigma_Pipeline[l, l_tilde]
-    #                 + sum(
-    #                     model.p_delta_Pipeline[d] * (model.vb_y_Pipeline[l, l_tilde, d])
-    #                     for d in model.s_D
-    #                 )
-    #                 + model.v_S_PipelineCapacity[l, l_tilde]
-    #             )
-    #             return process_constraint(constraint)
-    #         else:
-    #             return Constraint.Skip
-    #     elif l in model.s_S and l_tilde in model.s_R:
-    #         if model.p_SRA[l, l_tilde]:
-    #             constraint = (
-    #                 model.v_F_Capacity[l, l_tilde]
-    #                 == model.p_sigma_Pipeline[l, l_tilde]
-    #                 + sum(
-    #                     model.p_delta_Pipeline[d] * (model.vb_y_Pipeline[l, l_tilde, d])
-    #                     for d in model.s_D
-    #                 )
-    #                 + model.v_S_PipelineCapacity[l, l_tilde]
-    #             )
-    #             return process_constraint(constraint)
-    #         else:
-    #             return Constraint.Skip
-    #     elif l in model.s_R and l_tilde in model.s_S:
-    #         if model.p_RSA[l, l_tilde]:
-    #             constraint = (
-    #                 model.v_F_Capacity[l, l_tilde]
-    #                 == model.p_sigma_Pipeline[l, l_tilde]
-    #                 + sum(
-    #                     model.p_delta_Pipeline[d] * (model.vb_y_Pipeline[l, l_tilde, d])
-    #                     for d in model.s_D
-    #                 )
-    #                 + model.v_S_PipelineCapacity[l, l_tilde]
-    #             )
-    #             return process_constraint(constraint)
-    #         else:
-    #             return Constraint.Skip
-    #     elif l in model.s_S and l_tilde in model.s_O:
-    #         if model.p_SOA[l, l_tilde]:
-    #             constraint = (
-    #                 model.v_F_Capacity[l, l_tilde]
-    #                 == model.p_sigma_Pipeline[l, l_tilde]
-    #                 + sum(
-    #                     model.p_delta_Pipeline[d] * (model.vb_y_Pipeline[l, l_tilde, d])
-    #                     for d in model.s_D
-    #                 )
-    #                 + model.v_S_PipelineCapacity[l, l_tilde]
-    #             )
-    #             return process_constraint(constraint)
-    #         else:
-    #             return Constraint.Skip
+    #             + model.v_S_PipelineCapacity[l, l_tilde]
+    #         )
+    #         return process_constraint(constraint)
     #     else:
     #         return Constraint.Skip
 
     # model.PipelineCapacityExpansion = Constraint(
-    #     model.s_L,
-    #     model.s_L,
+    #     (model.s_L - model.s_O - model.s_K),
+    #     (model.s_L - model.s_F),
     #     rule=PipelineCapacityExpansionRule,
     #     doc="Pipeline capacity construction/expansion",
     # )
-    def PipelineCapacityExpansionRule(model, l, l_tilde):
-        if model.p_LLP[l, l_tilde]:
-            constraint = (
-                model.v_F_Capacity[l, l_tilde]
-                == model.p_sigma_Pipeline[l, l_tilde]
-                + sum(
-                    model.p_delta_Pipeline[d] * (model.vb_y_Pipeline[l, l_tilde, d])
-                    for d in model.s_D
-                )
-                + model.v_S_PipelineCapacity[l, l_tilde]
-            )
-            return process_constraint(constraint)
+
+    def PipelineCapacityRule(model, l, l_tilde, t):
+        if l in model.s_PP and l_tilde in model.s_CP:
+            if model.p_PCA[l, l_tilde]:
+                constraint = (
+                    model.v_F_Piped[l, l_tilde, t] <= model.v_F_Capacity[l, l_tilde]
+                )
+                return process_constraint(constraint)
+            else:
+                return Constraint.Skip
+        elif l in model.s_PP and l_tilde in model.s_N:
+            if model.p_PNA[l, l_tilde]:
+                constraint = (
+                    model.v_F_Piped[l, l_tilde, t] <= model.v_F_Capacity[l, l_tilde]
+                )
+                return process_constraint(constraint)
+            else:
+                return Constraint.Skip
+        elif l in model.s_PP and l_tilde in model.s_PP:
+            if model.p_PPA[l, l_tilde]:
+                constraint = (
+                    model.v_F_Piped[l, l_tilde, t] <= model.v_F_Capacity[l, l_tilde]
+                )
+                return process_constraint(constraint)
+            else:
+                return Constraint.Skip
+        elif l in model.s_CP and l_tilde in model.s_N:
+            if model.p_CNA[l, l_tilde]:
+                constraint = (
+                    model.v_F_Piped[l, l_tilde, t] <= model.v_F_Capacity[l, l_tilde]
+                )
+                return process_constraint(constraint)
+            else:
+                return Constraint.Skip
+        elif l in model.s_N and l_tilde in model.s_N:
+            if model.p_NNA[l, l_tilde]:
+                constraint = (
+                    model.v_F_Piped[l, l_tilde, t] <= model.v_F_Capacity[l, l_tilde]
+                )
+                return process_constraint(constraint)
+            else:
+                return Constraint.Skip
+        elif l in model.s_N and l_tilde in model.s_CP:
+            if model.p_NCA[l, l_tilde]:
+                constraint = (
+                    model.v_F_Piped[l, l_tilde, t] <= model.v_F_Capacity[l, l_tilde]
+                )
+                return process_constraint(constraint)
+            else:
+                return Constraint.Skip
+        elif l in model.s_N and l_tilde in model.s_K:
+            if model.p_NKA[l, l_tilde]:
+                constraint = (
+                    model.v_F_Piped[l, l_tilde, t] <= model.v_F_Capacity[l, l_tilde]
+                )
+                return process_constraint(constraint)
+            else:
+                return Constraint.Skip
+        elif l in model.s_N and l_tilde in model.s_S:
+            if model.p_NSA[l, l_tilde]:
+                constraint = (
+                    model.v_F_Piped[l, l_tilde, t] <= model.v_F_Capacity[l, l_tilde]
+                )
+                return process_constraint(constraint)
+            else:
+                return Constraint.Skip
+        elif l in model.s_N and l_tilde in model.s_R:
+            if model.p_NRA[l, l_tilde]:
+                constraint = (
+                    model.v_F_Piped[l, l_tilde, t] <= model.v_F_Capacity[l, l_tilde]
+                )
+                return process_constraint(constraint)
+            else:
+                return Constraint.Skip
+        elif l in model.s_N and l_tilde in model.s_O:
+            if model.p_NOA[l, l_tilde]:
+                constraint = (
+                    model.v_F_Piped[l, l_tilde, t] <= model.v_F_Capacity[l, l_tilde]
+                )
+                return process_constraint(constraint)
+            else:
+                return Constraint.Skip
+        elif l in model.s_F and l_tilde in model.s_CP:
+            if model.p_FCA[l, l_tilde]:
+                constraint = (
+                    model.v_F_Piped[l, l_tilde, t] <= model.v_F_Capacity[l, l_tilde]
+                )
+                return process_constraint(constraint)
+            else:
+                return Constraint.Skip
+        elif l in model.s_R and l_tilde in model.s_CP:
+            if model.p_RCA[l, l_tilde]:
+                constraint = (
+                    model.v_F_Piped[l, l_tilde, t] <= model.v_F_Capacity[l, l_tilde]
+                )
+                return process_constraint(constraint)
+            else:
+                return Constraint.Skip
+        elif l in model.s_R and l_tilde in model.s_N:
+            if model.p_RNA[l, l_tilde]:
+                constraint = (
+                    model.v_F_Piped[l, l_tilde, t] <= model.v_F_Capacity[l, l_tilde]
+                )
+                return process_constraint(constraint)
+            else:
+                return Constraint.Skip
+        elif l in model.s_R and l_tilde in model.s_K:
+            if model.p_RKA[l, l_tilde]:
+                constraint = (
+                    model.v_F_Piped[l, l_tilde, t] <= model.v_F_Capacity[l, l_tilde]
+                )
+                return process_constraint(constraint)
+            else:
+                return Constraint.Skip
+        elif l in model.s_S and l_tilde in model.s_N:
+            if model.p_SNA[l, l_tilde]:
+                constraint = (
+                    model.v_F_Piped[l, l_tilde, t] <= model.v_F_Capacity[l, l_tilde]
+                )
+                return process_constraint(constraint)
+            else:
+                return Constraint.Skip
+        elif l in model.s_S and l_tilde in model.s_CP:
+            if model.p_SCA[l, l_tilde]:
+                constraint = (
+                    model.v_F_Piped[l, l_tilde, t] <= model.v_F_Capacity[l, l_tilde]
+                )
+                return process_constraint(constraint)
+            else:
+                return Constraint.Skip
+        elif l in model.s_S and l_tilde in model.s_K:
+            if model.p_SKA[l, l_tilde]:
+                constraint = (
+                    model.v_F_Piped[l, l_tilde, t] <= model.v_F_Capacity[l, l_tilde]
+                )
+                return process_constraint(constraint)
+            else:
+                return Constraint.Skip
+        elif l in model.s_S and l_tilde in model.s_R:
+            if model.p_SRA[l, l_tilde]:
+                constraint = (
+                    model.v_F_Piped[l, l_tilde, t] <= model.v_F_Capacity[l, l_tilde]
+                )
+                return process_constraint(constraint)
+            else:
+                return Constraint.Skip
+        elif l in model.s_S and l_tilde in model.s_O:
+            if model.p_SOA[l, l_tilde]:
+                constraint = (
+                    model.v_F_Piped[l, l_tilde, t] <= model.v_F_Capacity[l, l_tilde]
+                )
+                return process_constraint(constraint)
+            else:
+                return Constraint.Skip
         else:
             return Constraint.Skip
 
-    model.PipelineCapacityExpansion = Constraint(
-        (model.s_L - model.s_O - model.s_K),
-        (model.s_L - model.s_F),
-        rule=PipelineCapacityExpansionRule,
-        doc="Pipeline capacity construction/expansion",
-    )
-
+    model.PipelineCapacity = Constraint(
+        model.s_L,
+        model.s_L,
+        model.s_T,
+        rule=PipelineCapacityRule,
+        doc="Pipeline capacity",
+    )
     # def PipelineCapacityRule(model, l, l_tilde, t):
-    #     if l in model.s_PP and l_tilde in model.s_CP:
-    #         if model.p_PCA[l, l_tilde]:
-    #             constraint = (
-    #                 model.v_F_Piped[l, l_tilde, t] <= model.v_F_Capacity[l, l_tilde]
-    #             )
-    #             return process_constraint(constraint)
-    #         else:
-    #             return Constraint.Skip
-    #     elif l in model.s_PP and l_tilde in model.s_N:
-    #         if model.p_PNA[l, l_tilde]:
-    #             constraint = (
-    #                 model.v_F_Piped[l, l_tilde, t] <= model.v_F_Capacity[l, l_tilde]
-    #             )
-    #             return process_constraint(constraint)
-    #         else:
-    #             return Constraint.Skip
-    #     elif l in model.s_PP and l_tilde in model.s_PP:
-    #         if model.p_PPA[l, l_tilde]:
-    #             constraint = (
-    #                 model.v_F_Piped[l, l_tilde, t] <= model.v_F_Capacity[l, l_tilde]
-    #             )
-    #             return process_constraint(constraint)
-    #         else:
-    #             return Constraint.Skip
-    #     elif l in model.s_CP and l_tilde in model.s_N:
-    #         if model.p_CNA[l, l_tilde]:
-    #             constraint = (
-    #                 model.v_F_Piped[l, l_tilde, t] <= model.v_F_Capacity[l, l_tilde]
-    #             )
-    #             return process_constraint(constraint)
-    #         else:
-    #             return Constraint.Skip
-    #     elif l in model.s_N and l_tilde in model.s_N:
-    #         if model.p_NNA[l, l_tilde]:
-    #             constraint = (
-    #                 model.v_F_Piped[l, l_tilde, t] <= model.v_F_Capacity[l, l_tilde]
-    #             )
-    #             return process_constraint(constraint)
-    #         else:
-    #             return Constraint.Skip
-    #     elif l in model.s_N and l_tilde in model.s_CP:
-    #         if model.p_NCA[l, l_tilde]:
-    #             constraint = (
-    #                 model.v_F_Piped[l, l_tilde, t] <= model.v_F_Capacity[l, l_tilde]
-    #             )
-    #             return process_constraint(constraint)
-    #         else:
-    #             return Constraint.Skip
-    #     elif l in model.s_N and l_tilde in model.s_K:
-    #         if model.p_NKA[l, l_tilde]:
-    #             constraint = (
-    #                 model.v_F_Piped[l, l_tilde, t] <= model.v_F_Capacity[l, l_tilde]
-    #             )
-    #             return process_constraint(constraint)
-    #         else:
-    #             return Constraint.Skip
-    #     elif l in model.s_N and l_tilde in model.s_S:
-    #         if model.p_NSA[l, l_tilde]:
-    #             constraint = (
-    #                 model.v_F_Piped[l, l_tilde, t] <= model.v_F_Capacity[l, l_tilde]
-    #             )
-    #             return process_constraint(constraint)
-    #         else:
-    #             return Constraint.Skip
-    #     elif l in model.s_N and l_tilde in model.s_R:
-    #         if model.p_NRA[l, l_tilde]:
-    #             constraint = (
-    #                 model.v_F_Piped[l, l_tilde, t] <= model.v_F_Capacity[l, l_tilde]
-    #             )
-    #             return process_constraint(constraint)
-    #         else:
-    #             return Constraint.Skip
-    #     elif l in model.s_N and l_tilde in model.s_O:
-    #         if model.p_NOA[l, l_tilde]:
-    #             constraint = (
-    #                 model.v_F_Piped[l, l_tilde, t] <= model.v_F_Capacity[l, l_tilde]
-    #             )
-    #             return process_constraint(constraint)
-    #         else:
-    #             return Constraint.Skip
-    #     elif l in model.s_F and l_tilde in model.s_CP:
-    #         if model.p_FCA[l, l_tilde]:
-    #             constraint = (
-    #                 model.v_F_Piped[l, l_tilde, t] <= model.v_F_Capacity[l, l_tilde]
-    #             )
-    #             return process_constraint(constraint)
-    #         else:
-    #             return Constraint.Skip
-    #     elif l in model.s_R and l_tilde in model.s_CP:
-    #         if model.p_RCA[l, l_tilde]:
-    #             constraint = (
-    #                 model.v_F_Piped[l, l_tilde, t] <= model.v_F_Capacity[l, l_tilde]
-    #             )
-    #             return process_constraint(constraint)
-    #         else:
-    #             return Constraint.Skip
-    #     elif l in model.s_R and l_tilde in model.s_N:
-    #         if model.p_RNA[l, l_tilde]:
-    #             constraint = (
-    #                 model.v_F_Piped[l, l_tilde, t] <= model.v_F_Capacity[l, l_tilde]
-    #             )
-    #             return process_constraint(constraint)
-    #         else:
-    #             return Constraint.Skip
-    #     elif l in model.s_R and l_tilde in model.s_K:
-    #         if model.p_RKA[l, l_tilde]:
-    #             constraint = (
-    #                 model.v_F_Piped[l, l_tilde, t] <= model.v_F_Capacity[l, l_tilde]
-    #             )
-    #             return process_constraint(constraint)
-    #         else:
-    #             return Constraint.Skip
-    #     elif l in model.s_S and l_tilde in model.s_N:
-    #         if model.p_SNA[l, l_tilde]:
-    #             constraint = (
-    #                 model.v_F_Piped[l, l_tilde, t] <= model.v_F_Capacity[l, l_tilde]
-    #             )
-    #             return process_constraint(constraint)
-    #         else:
-    #             return Constraint.Skip
-    #     elif l in model.s_S and l_tilde in model.s_CP:
-    #         if model.p_SCA[l, l_tilde]:
-    #             constraint = (
-    #                 model.v_F_Piped[l, l_tilde, t] <= model.v_F_Capacity[l, l_tilde]
-    #             )
-    #             return process_constraint(constraint)
-    #         else:
-    #             return Constraint.Skip
-    #     elif l in model.s_S and l_tilde in model.s_K:
-    #         if model.p_SKA[l, l_tilde]:
-    #             constraint = (
-    #                 model.v_F_Piped[l, l_tilde, t] <= model.v_F_Capacity[l, l_tilde]
-    #             )
-    #             return process_constraint(constraint)
-    #         else:
-    #             return Constraint.Skip
-    #     elif l in model.s_S and l_tilde in model.s_R:
-    #         if model.p_SRA[l, l_tilde]:
-    #             constraint = (
-    #                 model.v_F_Piped[l, l_tilde, t] <= model.v_F_Capacity[l, l_tilde]
-    #             )
-    #             return process_constraint(constraint)
-    #         else:
-    #             return Constraint.Skip
-    #     elif l in model.s_S and l_tilde in model.s_O:
-    #         if model.p_SOA[l, l_tilde]:
-    #             constraint = (
-    #                 model.v_F_Piped[l, l_tilde, t] <= model.v_F_Capacity[l, l_tilde]
-    #             )
-    #             return process_constraint(constraint)
-    #         else:
-    #             return Constraint.Skip
+    #     if model.p_LLP[l, l_tilde]:
+    #         constraint = (
+    #             model.v_F_Piped[l, l_tilde, t] <= model.v_F_Capacity[l, l_tilde]
+    #         )
+    #         return process_constraint(constraint)
     #     else:
     #         return Constraint.Skip
 
     # model.PipelineCapacity = Constraint(
-    #     model.s_L,
-    #     model.s_L,
+    #     (model.s_L - model.s_O - model.s_K),
+    #     (model.s_L - model.s_F),
     #     model.s_T,
     #     rule=PipelineCapacityRule,
     #     doc="Pipeline capacity",
     # )
-    def PipelineCapacityRule(model, l, l_tilde, t):
-        if model.p_LLP[l, l_tilde]:
-            constraint = (
-                model.v_F_Piped[l, l_tilde, t] <= model.v_F_Capacity[l, l_tilde]
-            )
-            return process_constraint(constraint)
-        else:
-            return Constraint.Skip
-
-    model.PipelineCapacity = Constraint(
-        (model.s_L - model.s_O - model.s_K),
-        (model.s_L - model.s_F),
-        model.s_T,
-        rule=PipelineCapacityRule,
-        doc="Pipeline capacity",
-    )
 
     # only include network node capacity constraint if config is set to true
-    # if model.config.node_capacity == True:
-
-    #     def NetworkNodeCapacityRule(model, n, t):
-    #         if value(model.p_sigma_NetworkNode[n]) > 0:
-    #             constraint = (
-    #                 sum(
-    #                     model.v_F_Piped[p, n, t]
-    #                     for p in model.s_PP
-    #                     if model.p_PNA[p, n]
-    #                 )
-    #                 + sum(
-    #                     model.v_F_Piped[p, n, t]
-    #                     for p in model.s_CP
-    #                     if model.p_CNA[p, n]
-    #                 )
-    #                 + sum(
-    #                     model.v_F_Piped[n_tilde, n, t]
-    #                     for n_tilde in model.s_N
-    #                     if model.p_NNA[n_tilde, n]
-    #                 )
-    #                 + sum(
-    #                     model.v_F_Piped[s, n, t] for s in model.s_S if model.p_SNA[s, n]
-    #                 )
-    #                 + sum(
-    #                     model.v_F_Piped[r, n, t] for r in model.s_R if model.p_RNA[r, n]
-    #                 )
-    #                 <= model.p_sigma_NetworkNode[n]
-    #             )
-    #         else:
-    #             return Constraint.Skip
-
-    #         return process_constraint(constraint)
-
-    #     # simple constraint rule required to prevent errors if there are no node flows
-    #     model.NetworkCapacity = Constraint(
-    #         model.s_N,
-    #         model.s_T,
-    #         rule=simple_constraint_rule(NetworkNodeCapacityRule),
-    #         doc="Network node capacity",
-    #     )
     if model.config.node_capacity == True:
 
         def NetworkNodeCapacityRule(model, n, t):
@@ -3587,10 +3248,10 @@
                 constraint = (
                     sum(
                         model.v_F_Piped[p, n, t]
-<<<<<<< HEAD
-                        for p in (model.s_PP | model.s_CP | model.s_N | model.s_S | model.s_R)
-                        if model.p_LLP[p, n]
-=======
+# <<<<<<< HEAD
+#                         for p in (model.s_PP | model.s_CP | model.s_N | model.s_S | model.s_R)
+#                         if model.p_LLP[p, n]
+# =======
                         for p in model.s_PP
                         if model.p_PNA[p, n]
                     )
@@ -3606,7 +3267,6 @@
                     )
                     + sum(
                         model.v_F_Piped[s, n, t] for s in model.s_S if model.p_SNA[s, n]
->>>>>>> 89fe02cb
                     )
                     <= model.p_sigma_NetworkNode[n]
                 )
@@ -4663,295 +4323,277 @@
         model.s_L, model.s_L, model.s_T, rule=TruckingCostRule, doc="Trucking cost"
     )
 
-<<<<<<< HEAD
-    def TotalTruckingFreshFlowRule(model):
-        constraint = (
+    def TotalTruckingCostRule(model):
+        constraint = model.v_C_TotalTrucking == (
             sum(
                 sum(
-                    sum(model.v_F_Trucked[f, k, t] for f in model.s_F | model.s_K)
+                    sum(
+                        model.v_C_Trucked[p, p_tilde, t]
+                        for p in model.s_PP
+                        if model.p_PCT[p, p_tilde]
+                    )
+                    for p_tilde in model.s_CP
+                )
+                + sum(
+                    sum(
+                        model.v_C_Trucked[p, k, t]
+                        for p in model.s_PP
+                        if model.p_PKT[p, k]
+                    )
                     for k in model.s_K
                 )
+                + sum(
+                    sum(
+                        model.v_C_Trucked[p, s, t]
+                        for p in model.s_PP
+                        if model.p_PST[p, s]
+                    )
+                    for s in model.s_S
+                )
+                + sum(
+                    sum(
+                        model.v_C_Trucked[p, r, t]
+                        for p in model.s_PP
+                        if model.p_PRT[p, r]
+                    )
+                    for r in model.s_R
+                )
+                + sum(
+                    sum(
+                        model.v_C_Trucked[p, o, t]
+                        for p in model.s_PP
+                        if model.p_POT[p, o]
+                    )
+                    for o in model.s_O
+                )
+                + sum(
+                    sum(
+                        model.v_C_Trucked[p, k, t]
+                        for p in model.s_CP
+                        if model.p_CKT[p, k]
+                    )
+                    for k in model.s_K
+                )
+                + sum(
+                    sum(
+                        model.v_C_Trucked[p, s, t]
+                        for p in model.s_CP
+                        if model.p_CST[p, s]
+                    )
+                    for s in model.s_S
+                )
+                + sum(
+                    sum(
+                        model.v_C_Trucked[p, r, t]
+                        for p in model.s_CP
+                        if model.p_CRT[p, r]
+                    )
+                    for r in model.s_R
+                )
+                + sum(
+                    sum(
+                        model.v_C_Trucked[p, p_tilde, t]
+                        for p in model.s_CP
+                        if model.p_CCT[p, p_tilde]
+                    )
+                    for p_tilde in model.s_CP
+                )
+                + sum(
+                    sum(
+                        model.v_C_Trucked[s, p, t]
+                        for s in model.s_S
+                        if model.p_SCT[s, p]
+                    )
+                    for p in model.s_CP
+                )
+                + sum(
+                    sum(
+                        model.v_C_Trucked[s, k, t]
+                        for s in model.s_S
+                        if model.p_SKT[s, k]
+                    )
+                    for k in model.s_K
+                )
+                + sum(
+                    sum(
+                        model.v_C_Trucked[r, k, t]
+                        for r in model.s_R
+                        if model.p_RKT[r, k]
+                    )
+                    for k in model.s_K
+                )
+                + sum(
+                    sum(
+                        model.v_C_Trucked[f, p, t]
+                        for f in model.s_F
+                        if model.p_FCT[f, p]
+                    )
+                    for p in model.s_CP
+                )
                 for t in model.s_T
             )
-            == 0
         )
         return process_constraint(constraint)
 
-    model.TotalTruckingFreshFlow = Constraint(
-        rule=TotalTruckingFreshFlowRule, doc="Total trucking fresh water flow"
-    )
-
-    # def TotalTruckingCostRule(model):
-    #     constraint = model.v_C_TotalTrucking == (
+    model.TotalTruckingCost = Constraint(
+        rule=TotalTruckingCostRule, doc="Total trucking cost"
+    )
+# =======
+# >>>>>>> main
+#     def TotalTruckingCostRule(model):
+#         constraint = model.v_C_TotalTrucking == (
+#             sum(
+#                 sum(
+#                     sum(
+#                         model.v_C_Trucked[l, l_tilde, t]
+#                         for l in model.s_L
+#                         if model.p_LLT[l, l_tilde]
+#                     )
+#                     for l_tilde in model.s_L
+#                 )
+#                 for t in model.s_T
+#             )
+#         )
+#         return process_constraint(constraint)
+
+#     model.TotalTruckingCost = Constraint(
+#         rule=TotalTruckingCostRule, doc="Total trucking cost"
+#     )
+
+    def TotalTruckingVolumeRule(model):
+        constraint = model.v_F_TotalTrucked == (
+            sum(
+                sum(
+                    sum(
+                        model.v_F_Trucked[p, p_tilde, t]
+                        for p in model.s_PP
+                        if model.p_PCT[p, p_tilde]
+                    )
+                    for p_tilde in model.s_CP
+                )
+                + sum(
+                    sum(
+                        model.v_F_Trucked[p, k, t]
+                        for p in model.s_PP
+                        if model.p_PKT[p, k]
+                    )
+                    for k in model.s_K
+                )
+                + sum(
+                    sum(
+                        model.v_F_Trucked[p, s, t]
+                        for p in model.s_PP
+                        if model.p_PST[p, s]
+                    )
+                    for s in model.s_S
+                )
+                + sum(
+                    sum(
+                        model.v_F_Trucked[p, r, t]
+                        for p in model.s_PP
+                        if model.p_PRT[p, r]
+                    )
+                    for r in model.s_R
+                )
+                + sum(
+                    sum(
+                        model.v_F_Trucked[p, o, t]
+                        for p in model.s_PP
+                        if model.p_POT[p, o]
+                    )
+                    for o in model.s_O
+                )
+                + sum(
+                    sum(
+                        model.v_F_Trucked[p, k, t]
+                        for p in model.s_CP
+                        if model.p_CKT[p, k]
+                    )
+                    for k in model.s_K
+                )
+                + sum(
+                    sum(
+                        model.v_F_Trucked[p, s, t]
+                        for p in model.s_CP
+                        if model.p_CST[p, s]
+                    )
+                    for s in model.s_S
+                )
+                + sum(
+                    sum(
+                        model.v_F_Trucked[p, r, t]
+                        for p in model.s_CP
+                        if model.p_CRT[p, r]
+                    )
+                    for r in model.s_R
+                )
+                + sum(
+                    sum(
+                        model.v_F_Trucked[p, p_tilde, t]
+                        for p in model.s_CP
+                        if model.p_CCT[p, p_tilde]
+                    )
+                    for p_tilde in model.s_CP
+                )
+                + sum(
+                    sum(
+                        model.v_F_Trucked[s, p, t]
+                        for s in model.s_S
+                        if model.p_SCT[s, p]
+                    )
+                    for p in model.s_CP
+                )
+                + sum(
+                    sum(
+                        model.v_F_Trucked[s, k, t]
+                        for s in model.s_S
+                        if model.p_SKT[s, k]
+                    )
+                    for k in model.s_K
+                )
+                + sum(
+                    sum(
+                        model.v_F_Trucked[r, k, t]
+                        for r in model.s_R
+                        if model.p_RKT[r, k]
+                    )
+                    for k in model.s_K
+                )
+                + sum(
+                    sum(
+                        model.v_F_Trucked[f, p, t]
+                        for f in model.s_F
+                        if model.p_FCT[f, p]
+                    )
+                    for p in model.s_CP
+                )
+                for t in model.s_T
+            )
+        )
+        return process_constraint(constraint)
+
+    model.TotalTruckingVolume = Constraint(
+        rule=TotalTruckingVolumeRule, doc="Total trucking volume"
+    )
+    # def TotalTruckingVolumeRule(model):
+    #     constraint = model.v_F_TotalTrucked == (
     #         sum(
     #             sum(
     #                 sum(
-    #                     model.v_C_Trucked[p, p_tilde, t]
-    #                     for p in model.s_PP
-    #                     if model.p_PCT[p, p_tilde]
+    #                     model.v_F_Trucked[l, l_tilde, t]
+    #                     for l in model.s_L
+    #                     if model.p_LLT[l, l_tilde]
     #                 )
-    #                 for p_tilde in model.s_CP
-    #             )
-    #             + sum(
-    #                 sum(
-    #                     model.v_C_Trucked[p, k, t]
-    #                     for p in model.s_PP
-    #                     if model.p_PKT[p, k]
-    #                 )
-    #                 for k in model.s_K
-    #             )
-    #             + sum(
-    #                 sum(
-    #                     model.v_C_Trucked[p, s, t]
-    #                     for p in model.s_PP
-    #                     if model.p_PST[p, s]
-    #                 )
-    #                 for s in model.s_S
-    #             )
-    #             + sum(
-    #                 sum(
-    #                     model.v_C_Trucked[p, r, t]
-    #                     for p in model.s_PP
-    #                     if model.p_PRT[p, r]
-    #                 )
-    #                 for r in model.s_R
-    #             )
-    #             + sum(
-    #                 sum(
-    #                     model.v_C_Trucked[p, o, t]
-    #                     for p in model.s_PP
-    #                     if model.p_POT[p, o]
-    #                 )
-    #                 for o in model.s_O
-    #             )
-    #             + sum(
-    #                 sum(
-    #                     model.v_C_Trucked[p, k, t]
-    #                     for p in model.s_CP
-    #                     if model.p_CKT[p, k]
-    #                 )
-    #                 for k in model.s_K
-    #             )
-    #             + sum(
-    #                 sum(
-    #                     model.v_C_Trucked[p, s, t]
-    #                     for p in model.s_CP
-    #                     if model.p_CST[p, s]
-    #                 )
-    #                 for s in model.s_S
-    #             )
-    #             + sum(
-    #                 sum(
-    #                     model.v_C_Trucked[p, r, t]
-    #                     for p in model.s_CP
-    #                     if model.p_CRT[p, r]
-    #                 )
-    #                 for r in model.s_R
-    #             )
-    #             + sum(
-    #                 sum(
-    #                     model.v_C_Trucked[p, p_tilde, t]
-    #                     for p in model.s_CP
-    #                     if model.p_CCT[p, p_tilde]
-    #                 )
-    #                 for p_tilde in model.s_CP
-    #             )
-    #             + sum(
-    #                 sum(
-    #                     model.v_C_Trucked[s, p, t]
-    #                     for s in model.s_S
-    #                     if model.p_SCT[s, p]
-    #                 )
-    #                 for p in model.s_CP
-    #             )
-    #             + sum(
-    #                 sum(
-    #                     model.v_C_Trucked[s, k, t]
-    #                     for s in model.s_S
-    #                     if model.p_SKT[s, k]
-    #                 )
-    #                 for k in model.s_K
-    #             )
-    #             + sum(
-    #                 sum(
-    #                     model.v_C_Trucked[r, k, t]
-    #                     for r in model.s_R
-    #                     if model.p_RKT[r, k]
-    #                 )
-    #                 for k in model.s_K
-    #             )
-    #             + sum(
-    #                 sum(
-    #                     model.v_C_Trucked[f, p, t]
-    #                     for f in model.s_F
-    #                     if model.p_FCT[f, p]
-    #                 )
-    #                 for p in model.s_CP
+    #                 for l_tilde in model.s_L
     #             )
     #             for t in model.s_T
     #         )
     #     )
     #     return process_constraint(constraint)
 
-    # model.TotalTruckingCost = Constraint(
-    #     rule=TotalTruckingCostRule, doc="Total trucking cost"
-    # )
-=======
->>>>>>> 89fe02cb
-    def TotalTruckingCostRule(model):
-        constraint = model.v_C_TotalTrucking == (
-            sum(
-                sum(
-                    sum(
-                        model.v_C_Trucked[l, l_tilde, t]
-                        for l in model.s_L
-                        if model.p_LLT[l, l_tilde]
-                    )
-                    for l_tilde in model.s_L
-                )
-                for t in model.s_T
-            )
-        )
-        return process_constraint(constraint)
-
-    model.TotalTruckingCost = Constraint(
-        rule=TotalTruckingCostRule, doc="Total trucking cost"
-    )
-
-    # def TotalTruckingVolumeRule(model):
-    #     constraint = model.v_F_TotalTrucked == (
-    #         sum(
-    #             sum(
-    #                 sum(
-    #                     model.v_F_Trucked[p, p_tilde, t]
-    #                     for p in model.s_PP
-    #                     if model.p_PCT[p, p_tilde]
-    #                 )
-    #                 for p_tilde in model.s_CP
-    #             )
-    #             + sum(
-    #                 sum(
-    #                     model.v_F_Trucked[p, k, t]
-    #                     for p in model.s_PP
-    #                     if model.p_PKT[p, k]
-    #                 )
-    #                 for k in model.s_K
-    #             )
-    #             + sum(
-    #                 sum(
-    #                     model.v_F_Trucked[p, s, t]
-    #                     for p in model.s_PP
-    #                     if model.p_PST[p, s]
-    #                 )
-    #                 for s in model.s_S
-    #             )
-    #             + sum(
-    #                 sum(
-    #                     model.v_F_Trucked[p, r, t]
-    #                     for p in model.s_PP
-    #                     if model.p_PRT[p, r]
-    #                 )
-    #                 for r in model.s_R
-    #             )
-    #             + sum(
-    #                 sum(
-    #                     model.v_F_Trucked[p, o, t]
-    #                     for p in model.s_PP
-    #                     if model.p_POT[p, o]
-    #                 )
-    #                 for o in model.s_O
-    #             )
-    #             + sum(
-    #                 sum(
-    #                     model.v_F_Trucked[p, k, t]
-    #                     for p in model.s_CP
-    #                     if model.p_CKT[p, k]
-    #                 )
-    #                 for k in model.s_K
-    #             )
-    #             + sum(
-    #                 sum(
-    #                     model.v_F_Trucked[p, s, t]
-    #                     for p in model.s_CP
-    #                     if model.p_CST[p, s]
-    #                 )
-    #                 for s in model.s_S
-    #             )
-    #             + sum(
-    #                 sum(
-    #                     model.v_F_Trucked[p, r, t]
-    #                     for p in model.s_CP
-    #                     if model.p_CRT[p, r]
-    #                 )
-    #                 for r in model.s_R
-    #             )
-    #             + sum(
-    #                 sum(
-    #                     model.v_F_Trucked[p, p_tilde, t]
-    #                     for p in model.s_CP
-    #                     if model.p_CCT[p, p_tilde]
-    #                 )
-    #                 for p_tilde in model.s_CP
-    #             )
-    #             + sum(
-    #                 sum(
-    #                     model.v_F_Trucked[s, p, t]
-    #                     for s in model.s_S
-    #                     if model.p_SCT[s, p]
-    #                 )
-    #                 for p in model.s_CP
-    #             )
-    #             + sum(
-    #                 sum(
-    #                     model.v_F_Trucked[s, k, t]
-    #                     for s in model.s_S
-    #                     if model.p_SKT[s, k]
-    #                 )
-    #                 for k in model.s_K
-    #             )
-    #             + sum(
-    #                 sum(
-    #                     model.v_F_Trucked[r, k, t]
-    #                     for r in model.s_R
-    #                     if model.p_RKT[r, k]
-    #                 )
-    #                 for k in model.s_K
-    #             )
-    #             + sum(
-    #                 sum(
-    #                     model.v_F_Trucked[f, p, t]
-    #                     for f in model.s_F
-    #                     if model.p_FCT[f, p]
-    #                 )
-    #                 for p in model.s_CP
-    #             )
-    #             for t in model.s_T
-    #         )
-    #     )
-    #     return process_constraint(constraint)
-
     # model.TotalTruckingVolume = Constraint(
     #     rule=TotalTruckingVolumeRule, doc="Total trucking volume"
     # )
-    def TotalTruckingVolumeRule(model):
-        constraint = model.v_F_TotalTrucked == (
-            sum(
-                sum(
-                    sum(
-                        model.v_F_Trucked[l, l_tilde, t]
-                        for l in model.s_L
-                        if model.p_LLT[l, l_tilde]
-                    )
-                    for l_tilde in model.s_L
-                )
-                for t in model.s_T
-            )
-        )
-        return process_constraint(constraint)
-
-    model.TotalTruckingVolume = Constraint(
-        rule=TotalTruckingVolumeRule, doc="Total trucking volume"
-    )
 
     def DisposalExpansionCapExRule(model):
         constraint = model.v_C_DisposalCapEx == sum(
