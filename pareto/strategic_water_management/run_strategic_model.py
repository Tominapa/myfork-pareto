--- conflicted
+++ resolved
@@ -107,15 +107,9 @@
 # note the double backslashes '\\' in that path reference
 with resources.path(
     "pareto.case_studies",
-<<<<<<< HEAD
     "input_data_generic_strategic_case_study_LAYFLAT_FULL.xlsx",
     # "small_strategic_case_study.xlsx",
     # "strategic_water_treatment_toy_case_study_t10.xlsx"
-=======
-    # "input_data_generic_strategic_case_study_LAYFLAT_FULL.xlsx",
-    # "small_strategic_case_study.xlsx",
-    "strategic_water_treatment_toy_case_study_t10.xlsx",
->>>>>>> de8d6a07
 ) as fpath:
     [df_sets, df_parameters] = get_data(fpath, set_list, parameter_list)
 
@@ -136,11 +130,8 @@
         "pipeline_cost": PipelineCost.distance_based,
         "pipeline_capacity": PipelineCapacity.input,
         "node_capacity": IncludeNodeCapacity.true,
-<<<<<<< HEAD
-        "hydraulics": True
-=======
+        "hydraulics": True,
         "water_quality": WaterQuality.false,
->>>>>>> de8d6a07
     },
 )
 
@@ -148,22 +139,13 @@
 options = {
     "deactivate_slacks": True,
     "scale_model": True,
-<<<<<<< HEAD
-    "scaling_factor": 1000000,
+    "scaling_factor": 1000,
     "running_time": 6000,
     "gap": 0,
-    "water_quality": True,
+    # "water_quality": True,
     "hydraulics": True
 }
-model = solve_model(model=strategic_model, options=options)
-=======
-    "scaling_factor": 1000,
-    "running_time": 60,
-    "gap": 0,
-}
-
 solve_model(model=strategic_model, options=options)
->>>>>>> de8d6a07
 
 # Generate report with results in Excel
 print("\nConverting to Output Units and Displaying Solution\n" + "-" * 60)
