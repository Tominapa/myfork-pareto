##############################################################################
# 
##############################################################################
from pareto.strategic_water_management.\
    strategic_produced_water_optimization import (create_model,Objectives,
                                                          generate_report, PrintValues)
from pareto.utilities.get_data import get_data
from importlib import resources
from pyomo.environ import SolverFactory

import pandas as pd

# This emulates what the pyomo command-line tools does
# Tabs in the input Excel spreadsheet
set_list = ['ProductionPads', 'ProductionTanks','CompletionsPads',
			 'SWDSites','FreshwaterSources','StorageSites','TreatmentSites',
			 'ReuseOptions','NetworkNodes','PipelineDiameters','StorageCapacities'
			 ,'InjectionCapacities','TreatmentCapacities']
parameter_list = ['PNA','CNA','CCA','NNA','NCA','NKA','NRA','NSA','FCA','RCA','RNA',
			'SNA','PCT','PKT','FCT','CST','CCT','CKT','TruckingTime','CompletionsDemand',
			'PadRates','FlowbackRates','InitialPipelineCapacity','InitialDisposalCapacity',
			'InitialTreatmentCapacity','FreshwaterSourcingAvailability','PadOffloadingCapacity',
			'CompletionsPadStorage','DisposalOperationalCost','TreatmentOperationalCost',
			'ReuseOperationalCost','PipelineOperationalCost','FreshSourcingCost','TruckingHourlyCost',
			'PipelineCapacityIncrements','DisposalCapacityIncrements','InitialStorageCapacity',
			'StorageCapacityIncrements','TreatmentCapacityIncrements','TreatmentEfficiency',
			'DisposalExpansionCost','StorageExpansionCost','TreatmentExpansionCost','PipelineExpansionCost']

# user needs to provide the path to the case study data file
# for example: 'C:\\user\\Documents\\myfile.xlsx'
# note the double backslashes '\\' in that path reference
<<<<<<< HEAD
fname = 'case_studies\\input_data_generic_strategic_case_study_LAYFLAT_FULL.xlsx'
=======
fname = 'C:\\Users\\drouvenm\\Desktop\\Temp\\PARETO-LOCAL\\Strategic-Case-Study\\input_data_generic_strategic_case_study_LAYFLAT_FULL.xlsx'
>>>>>>> 2eae117b
[df_sets, df_parameters] = get_data(fname, set_list, parameter_list)

# create mathematical model
strategic_model = create_model(df_sets, df_parameters, default={"objective": Objectives.cost})

# import pyomo solver
opt = SolverFactory("gurobi")
# opt.options['seconds'] = 60
opt.options['timeLimit'] = 60
opt.options['mipgap'] = 0
# solve mathematical model
results = opt.solve(strategic_model, tee=True)
results.write()
print("\nDisplaying Solution\n" + '-'*60)
[model, results_dict] = generate_report(strategic_model, is_print=[PrintValues.Detailed])
fname = 'C:\\Users\\drouvenm\\Desktop\\Temp\\PARETO-LOCAL\\Strategic-Case-Study\\strategic_optimization_results.xlsx'
with pd.ExcelWriter(fname) as writer:
        for i in results_dict:
                df = pd.DataFrame(results_dict[i][1:], columns = results_dict[i][0])
                df.to_excel(writer, sheet_name=i)<|MERGE_RESOLUTION|>--- conflicted
+++ resolved
@@ -29,27 +29,23 @@
 # user needs to provide the path to the case study data file
 # for example: 'C:\\user\\Documents\\myfile.xlsx'
 # note the double backslashes '\\' in that path reference
-<<<<<<< HEAD
 fname = 'case_studies\\input_data_generic_strategic_case_study_LAYFLAT_FULL.xlsx'
-=======
-fname = 'C:\\Users\\drouvenm\\Desktop\\Temp\\PARETO-LOCAL\\Strategic-Case-Study\\input_data_generic_strategic_case_study_LAYFLAT_FULL.xlsx'
->>>>>>> 2eae117b
 [df_sets, df_parameters] = get_data(fname, set_list, parameter_list)
 
 # create mathematical model
 strategic_model = create_model(df_sets, df_parameters, default={"objective": Objectives.cost})
 
 # import pyomo solver
-opt = SolverFactory("gurobi")
-# opt.options['seconds'] = 60
-opt.options['timeLimit'] = 60
+opt = SolverFactory("cbc")
+opt.options['seconds'] = 60
+# opt.options['timeLimit'] = 60
 opt.options['mipgap'] = 0
 # solve mathematical model
 results = opt.solve(strategic_model, tee=True)
 results.write()
 print("\nDisplaying Solution\n" + '-'*60)
 [model, results_dict] = generate_report(strategic_model, is_print=[PrintValues.Detailed])
-fname = 'C:\\Users\\drouvenm\\Desktop\\Temp\\PARETO-LOCAL\\Strategic-Case-Study\\strategic_optimization_results.xlsx'
+fname = 'strategic_optimization_results.xlsx'
 with pd.ExcelWriter(fname) as writer:
         for i in results_dict:
                 df = pd.DataFrame(results_dict[i][1:], columns = results_dict[i][0])
