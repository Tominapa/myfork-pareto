#####################################################################################################
# PARETO was produced under the DOE Produced Water Application for Beneficial Reuse Environmental
# Impact and Treatment Optimization (PARETO), and is copyright (c) 2021 by the software owners: The
# Regents of the University of California, through Lawrence Berkeley National Laboratory, et al. All
# rights reserved.
#
# NOTICE. This Software was developed under funding from the U.S. Department of Energy and the
# U.S. Government consequently retains certain rights. As such, the U.S. Government has been granted
# for itself and others acting on its behalf a paid-up, nonexclusive, irrevocable, worldwide license
# in the Software to reproduce, distribute copies to the public, prepare derivative works, and perform
# publicly and display publicly, and to permit other to do so.
#####################################################################################################

from pareto.strategic_water_management.strategic_produced_water_optimization import (
    WaterQuality,
    create_model,
    Objectives,
    solve_model,
    PipelineCost,
    PipelineCapacity,
)
from pareto.utilities.get_data import get_data
from pareto.utilities.results import (
    generate_report,
    PrintValues,
    OutputUnits,
    is_feasible,
    nostdout,
)
from importlib import resources

# This emulates what the pyomo command-line tools does
# Tabs in the input Excel spreadsheet
set_list = [
    "ProductionPads",
    "ProductionTanks",
    "CompletionsPads",
    "SWDSites",
    "FreshwaterSources",
    "StorageSites",
    "TreatmentSites",
    "ReuseOptions",
    "NetworkNodes",
    "PipelineDiameters",
    "StorageCapacities",
    "InjectionCapacities",
    "TreatmentCapacities",
    "Locations",
    "TreatmentTechnologies",
]
parameter_list = [
    "Units",
    "PNA",
    "CNA",
    "CCA",
    "NNA",
    "NCA",
    "NKA",
    "NRA",
    "NSA",
    "FCA",
    "RCA",
    "RNA",
    "RSA",
    "SCA",
    "SNA",
    "PCT",
    "PKT",
    "FCT",
    "CST",
    "CCT",
    "CKT",
    "Elevation",
    "CompletionsPadOutsideSystem",
    "DesalinationTechnologies",
    "DesalinationSites",
    "TruckingTime",
    "CompletionsDemand",
    "PadRates",
    "FlowbackRates",
    "NodeCapacities",
    "InitialPipelineCapacity",
    "InitialPipelineDiameters",
    "InitialDisposalCapacity",
    "InitialTreatmentCapacity",
    "FreshwaterSourcingAvailability",
    "PadOffloadingCapacity",
    "CompletionsPadStorage",
    "DisposalOperationalCost",
    "TreatmentOperationalCost",
    "ReuseOperationalCost",
    "PipelineOperationalCost",
    "FreshSourcingCost",
    "TruckingHourlyCost",
    "PipelineDiameterValues",
    "DisposalCapacityIncrements",
    "InitialStorageCapacity",
    "StorageCapacityIncrements",
    "TreatmentCapacityIncrements",
    "TreatmentEfficiency",
    "DisposalExpansionCost",
    "StorageExpansionCost",
    "TreatmentExpansionCost",
    "PipelineCapexDistanceBased",
    "PipelineCapexCapacityBased",
    "PipelineCapacityIncrements",
    "PipelineExpansionDistance",
    "PipelineExpansionDistance",
    "Economics",
    "PadWaterQuality",
    "StorageInitialWaterQuality",
    "PadStorageInitialWaterQuality",
    "DisposalOperatingCapacity",
]

# user needs to provide the path to the case study data file
# for example: 'C:\\user\\Documents\\myfile.xlsx'
# note the double backslashes '\\' in that path reference
with resources.path(
    "pareto.case_studies",
    "strategic_treatment_demo.xlsx",
) as fpath:
    [df_sets, df_parameters] = get_data(fpath, set_list, parameter_list)

# create mathematical model
"""Valid values of config arguments for the default parameter in the create_model() call
 objective: [Objectives.cost, Objectives.reuse]
 pipeline_cost: [PipelineCost.distance_based, PipelineCost.capacity_based]
 pipeline_capacity: [PipelineCapacity.input, PipelineCapacity.calculated]
 node_capacity: [True, False]
 water_quality: [WaterQuality.false, WaterQuality.post_process, WaterQuality.discrete]
 """

strategic_model = create_model(
    df_sets,
    df_parameters,
    default={
        "objective": Objectives.cost,
        "pipeline_cost": PipelineCost.distance_based,
        "pipeline_capacity": PipelineCapacity.input,
        "hydraulics": True,
        "node_capacity": True,
        "water_quality": WaterQuality.false,
    },
)

options = {
    "deactivate_slacks": True,
    "scale_model": False,
    "scaling_factor": 1000,
    "running_time": 6000,
    "gap": 0,
    # "water_quality": True,
    "hydraulics": True
}
<<<<<<< HEAD
solve_model(model=strategic_model, options=options)
=======

results = solve_model(model=strategic_model, options=options)
with nostdout():
    feasibility_status = is_feasible(strategic_model)

if not feasibility_status:
    print("\nModel results are not feasible and should not be trusted\n" + "-" * 60)
else:
    print("\nModel results validated and found to pass feasibility tests\n" + "-" * 60)
>>>>>>> 89fe02cb

# Generate report with results in Excel
print("\nConverting to Output Units and Displaying Solution\n" + "-" * 60)
"""Valid values of parameters in the generate_report() call
 is_print: [PrintValues.detailed, PrintValues.nominal, PrintValues.essential]
 output_units: [OutputUnits.user_units, OutputUnits.unscaled_model_units]
 """
[model, results_dict] = generate_report(
    strategic_model,
    results_obj=results,
    is_print=[PrintValues.essential],
    output_units=OutputUnits.user_units,
    fname="strategic_optimization_results.xlsx",
)

# This shows how to read data from PARETO reports
set_list = []
parameter_list = ["v_F_Trucked", "v_C_Trucked"]
fname = "strategic_optimization_results.xlsx"
[sets_reports, parameters_report] = get_data(fname, set_list, parameter_list)<|MERGE_RESOLUTION|>--- conflicted
+++ resolved
@@ -153,9 +153,6 @@
     # "water_quality": True,
     "hydraulics": True
 }
-<<<<<<< HEAD
-solve_model(model=strategic_model, options=options)
-=======
 
 results = solve_model(model=strategic_model, options=options)
 with nostdout():
@@ -165,7 +162,6 @@
     print("\nModel results are not feasible and should not be trusted\n" + "-" * 60)
 else:
     print("\nModel results validated and found to pass feasibility tests\n" + "-" * 60)
->>>>>>> 89fe02cb
 
 # Generate report with results in Excel
 print("\nConverting to Output Units and Displaying Solution\n" + "-" * 60)
