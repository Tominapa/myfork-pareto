"""
These checks are used by stagedfright to determine whether a staged file is cleared for commit or not.
The check suite should be optimized and optimized based on the features of the specific sensitive data formats and features being handled.
For more information, see the README.md file in this directory.
"""

import ast
import numbers
from pathlib import Path
from typing import List, Dict

import pytest
from stagedfright import StagedFile, AllowFile, PyContent


def test_allowfile_matches_if_present(staged: StagedFile, allowfile: AllowFile):
    assert (
        staged.fingerprint == allowfile.fingerprint
    ), f"An allowfile must contain a matching fingerprint for a staged file to be cleared for commit"


MAP_PATH_EXPECTED_HARDCODED_DATA_COUNT = {
    "pareto/operational_water_management/run_operational_model.py": 5,
    "pareto/operational_water_management/operational_produced_water_optimization_model.py": 85,
    "pareto/strategic_water_management/run_strategic_model.py": 7,
    "pareto/strategic_water_management/run_strategic_model_water_quality.py": 7,
    "pareto/strategic_water_management/strategic_produced_water_optimization.py": 375,
    "pareto/tests/test_operational_model.py": 15,
    "pareto/utilities/get_data.py": 24,
<<<<<<< HEAD
    "pareto/utilities/results.py": 160,
=======
    "pareto/utilities/results.py": 173,
>>>>>>> e4ce7c8c
    "pareto/tests/test_strategic_model.py": 50,
    "pareto/tests/test_solvers.py": 31,
    "pareto/tests/test_plot_scatter.py": 8,
    "pareto/tests/test_plot_sankey.py": 3,
}

# this is meta, two levels deep:
# - this file is also included checked by stagedfright,
#   so the hardcoded data used to define this mapping must be counted,
# - the extra number accounts for constants defined below,
#   plus 1 for the fact that this number itself is defined using a constant
MAP_PATH_EXPECTED_HARDCODED_DATA_COUNT[".stagedfright/checks.py"] = (
    len(MAP_PATH_EXPECTED_HARDCODED_DATA_COUNT) + 3
)


@pytest.mark.usefixtures("skip_if_matching_allowfile")
class TestIsClearedForCommit:
    def test_has_py_path_suffix(self, staged: StagedFile):
        assert staged.suffix in {
            ".py"
        }, "Only files with a 'py' extension may be cleared for commit"

    def test_is_text_file(self, staged: StagedFile):
        assert (
            staged.text_content is not None
        ), "Only source (text) files may be cleared for commit"

    def test_has_meaningful_python_code(self, staged_pycontent: PyContent):
        assert len(staged_pycontent.ast_nodes.essential) >= 2

    @pytest.fixture
    def hardcoded_data_definitions(self, staged_pycontent: PyContent) -> List[ast.AST]:
        return [
            n
            for n in staged_pycontent.ast_nodes.literal
            if isinstance(n.value, numbers.Number) and n.value != 0
        ]

    @pytest.fixture
    def hardcoded_data_count(self, hardcoded_data_definitions: List[ast.AST]) -> int:
        return len(hardcoded_data_definitions)

    @pytest.fixture
    def _mapping_with_normalized_paths(self) -> Dict[str, int]:
        # paths must be normalized (here, by using pathlib.Path objects instead of str)
        # so that the same key in the mapping can be matched on both UNIX and Windows
        return {Path(k): v for k, v in MAP_PATH_EXPECTED_HARDCODED_DATA_COUNT.items()}

    @pytest.fixture
    def expected_hardcoded_data_count(
        self,
        staged: StagedFile,
        _mapping_with_normalized_paths: Dict[str, int],
    ) -> int:
        key = Path(staged)
        return int(_mapping_with_normalized_paths.get(key, 0))

    def test_py_module_has_no_unexpected_hardcoded_data(
        self,
        hardcoded_data_count: int,
        expected_hardcoded_data_count: int,
        max_added_count=2,
    ):
        assert hardcoded_data_count <= (expected_hardcoded_data_count + max_added_count)<|MERGE_RESOLUTION|>--- conflicted
+++ resolved
@@ -27,12 +27,8 @@
     "pareto/strategic_water_management/strategic_produced_water_optimization.py": 375,
     "pareto/tests/test_operational_model.py": 15,
     "pareto/utilities/get_data.py": 24,
-<<<<<<< HEAD
-    "pareto/utilities/results.py": 160,
-=======
-    "pareto/utilities/results.py": 173,
->>>>>>> e4ce7c8c
-    "pareto/tests/test_strategic_model.py": 50,
+    "pareto/utilities/results.py": 176,
+    "pareto/tests/test_strategic_model.py": 54,
     "pareto/tests/test_solvers.py": 31,
     "pareto/tests/test_plot_scatter.py": 8,
     "pareto/tests/test_plot_sankey.py": 3,
